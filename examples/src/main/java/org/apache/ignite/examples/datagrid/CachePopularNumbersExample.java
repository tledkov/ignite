--- conflicted
+++ resolved
@@ -67,13 +67,9 @@
             // Clean up caches on all nodes before run.
             ignite.jcache(CACHE_NAME).clear();
 
-<<<<<<< HEAD
-            ClusterGroup grp = ignite.cluster().forCache(CACHE_NAME);
-=======
-            ClusterGroup prj = g.cluster().forCacheNodes(CACHE_NAME);
->>>>>>> 9f04e64d
+            ClusterGroup prj = ignite.cluster().forCacheNodes(CACHE_NAME);
 
-            if (grp.nodes().isEmpty()) {
+            if (prj.nodes().isEmpty()) {
                 System.out.println("Ignite does not have cache configured: " + CACHE_NAME);
 
                 return;
