/*
 * Licensed to the Apache Software Foundation (ASF) under one or more
 * contributor license agreements.  See the NOTICE file distributed with
 * this work for additional information regarding copyright ownership.
 * The ASF licenses this file to You under the Apache License, Version 2.0
 * (the "License"); you may not use this file except in compliance with
 * the License.  You may obtain a copy of the License at
 *
 *      http://www.apache.org/licenses/LICENSE-2.0
 *
 * Unless required by applicable law or agreed to in writing, software
 * distributed under the License is distributed on an "AS IS" BASIS,
 * WITHOUT WARRANTIES OR CONDITIONS OF ANY KIND, either express or implied.
 * See the License for the specific language governing permissions and
 * limitations under the License.
 */

package org.apache.ignite.examples.datagrid.store;

import org.apache.ignite.*;
import org.apache.ignite.configuration.*;
import org.apache.ignite.transactions.*;

import java.util.*;

/**
 * Demonstrates usage of cache with underlying persistent store configured.
 * <p>
 * Remote nodes should always be started using {@link CacheNodeWithStoreStartup}.
 * Also you can change type of underlying store modifying configuration in the
 * {@link CacheNodeWithStoreStartup#configure()} method.
 */
public class CacheStoreExample {
    /** Global person ID to use across entire example. */
    private static final Long id = Math.abs(UUID.randomUUID().getLeastSignificantBits());

    /**
     * Executes example.
     *
     * @param args Command line arguments, none required.
     * @throws IgniteException If example execution failed.
     */
    public static void main(String[] args) throws IgniteException {
        IgniteConfiguration cfg = CacheNodeWithStoreStartup.configure();

        // To start ignite with desired configuration uncomment the appropriate line.
        try (Ignite ignite = Ignition.start(cfg)) {
            System.out.println();
            System.out.println(">>> Cache store example started.");

            IgniteCache<Long, Person> cache = ignite.jcache(null);

            // Clean up caches on all nodes before run.
<<<<<<< HEAD
            cache.clear(0);
=======
            cache.clear();
>>>>>>> 878a2890

            try (IgniteTx tx = ignite.transactions().txStart()) {
                Person val = cache.get(id);

                System.out.println("Read value: " + val);

                val = cache.getAndPut(id, person(id, "Isaac", "Newton"));

                System.out.println("Overwrote old value: " + val);

                val = cache.get(id);

                System.out.println("Read value: " + val);

                tx.commit();
            }

            System.out.println("Read value after commit: " + cache.get(id));
        }
    }

    /**
     * Creates person.
     *
     * @param id ID.
     * @param firstName First name.
     * @param lastName Last name.
     * @return Newly created person.
     */
    private static Person person(long id, String firstName, String lastName) {
        return new Person(id, firstName, lastName);
    }
}<|MERGE_RESOLUTION|>--- conflicted
+++ resolved
@@ -51,11 +51,7 @@
             IgniteCache<Long, Person> cache = ignite.jcache(null);
 
             // Clean up caches on all nodes before run.
-<<<<<<< HEAD
-            cache.clear(0);
-=======
             cache.clear();
->>>>>>> 878a2890
 
             try (IgniteTx tx = ignite.transactions().txStart()) {
                 Person val = cache.get(id);
