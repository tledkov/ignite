--- conflicted
+++ resolved
@@ -30,20 +30,6 @@
         <relativePath>parent</relativePath>
     </parent>
 
-<<<<<<< HEAD
-    <properties>
-        <ignite.version>1.0.1-RC-SNAPSHOT</ignite.version>
-        <ignite.edition>fabric</ignite.edition>
-        <hadoop.version>2.4.1</hadoop.version>
-        <spring.version>4.1.0.RELEASE</spring.version>
-        <project.build.sourceEncoding>UTF-8</project.build.sourceEncoding>
-        <maven.build.timestamp.format>MMMM d yyyy</maven.build.timestamp.format>
-        <doxygen.exec>doxygen</doxygen.exec>
-        <git.exec>git</git.exec>
-    </properties>
-
-=======
->>>>>>> 278e9ff1
     <groupId>org.apache.ignite</groupId>
     <artifactId>ignite</artifactId>
     <version>1.0.0-RELEASETEST-SNAPSHOT</version>
