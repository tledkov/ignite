/*
 * Licensed to the Apache Software Foundation (ASF) under one or more
 * contributor license agreements.  See the NOTICE file distributed with
 * this work for additional information regarding copyright ownership.
 * The ASF licenses this file to You under the Apache License, Version 2.0
 * (the "License"); you may not use this file except in compliance with
 * the License.  You may obtain a copy of the License at
 *
 *      http://www.apache.org/licenses/LICENSE-2.0
 *
 * Unless required by applicable law or agreed to in writing, software
 * distributed under the License is distributed on an "AS IS" BASIS,
 * WITHOUT WARRANTIES OR CONDITIONS OF ANY KIND, either express or implied.
 * See the License for the specific language governing permissions and
 * limitations under the License.
 */

package org.apache.ignite.internal.processors.cache.distributed.dht.atomic;

import java.util.Collections;
import java.util.List;
import java.util.Map;
import java.util.UUID;
import javax.cache.expiry.ExpiryPolicy;
import javax.cache.processor.EntryProcessor;
import org.apache.ignite.IgniteCheckedException;
import org.apache.ignite.cache.CacheWriteSynchronizationMode;
import org.apache.ignite.cluster.ClusterNode;
import org.apache.ignite.internal.IgniteInternalFuture;
import org.apache.ignite.internal.cluster.ClusterTopologyCheckedException;
import org.apache.ignite.internal.cluster.ClusterTopologyServerNotFoundException;
import org.apache.ignite.internal.processors.affinity.AffinityTopologyVersion;
import org.apache.ignite.internal.processors.cache.CacheEntryPredicate;
import org.apache.ignite.internal.processors.cache.CachePartialUpdateCheckedException;
import org.apache.ignite.internal.processors.cache.EntryProcessorResourceInjectorProxy;
import org.apache.ignite.internal.processors.cache.GridCacheContext;
import org.apache.ignite.internal.processors.cache.GridCacheOperation;
import org.apache.ignite.internal.processors.cache.GridCacheReturn;
import org.apache.ignite.internal.processors.cache.GridCacheTryPutFailedException;
import org.apache.ignite.internal.processors.cache.KeyCacheObject;
import org.apache.ignite.internal.processors.cache.distributed.dht.GridDhtTopologyFuture;
import org.apache.ignite.internal.processors.cache.distributed.near.GridNearAtomicCache;
import org.apache.ignite.internal.util.future.GridFinishedFuture;
import org.apache.ignite.internal.util.typedef.CI1;
import org.apache.ignite.internal.util.typedef.F;
import org.apache.ignite.internal.util.typedef.X;
import org.apache.ignite.internal.util.typedef.internal.CU;
import org.apache.ignite.internal.util.typedef.internal.S;
import org.jetbrains.annotations.Nullable;

import static org.apache.ignite.cache.CacheWriteSynchronizationMode.FULL_ASYNC;
import static org.apache.ignite.internal.processors.cache.GridCacheOperation.TRANSFORM;

/**
 * DHT atomic cache near update future.
 */
public class GridNearAtomicSingleUpdateFuture extends GridNearAtomicAbstractUpdateFuture {
    /** Keys */
    private Object key;

    /** Values. */
    private Object val;

    /** */
    private PrimaryRequestState reqState;

    /**
     * @param cctx Cache context.
     * @param cache Cache instance.
     * @param syncMode Write synchronization mode.
     * @param op Update operation.
     * @param key Keys to update.
     * @param val Values or transform closure.
     * @param invokeArgs Optional arguments for entry processor.
     * @param retval Return value require flag.
     * @param rawRetval {@code True} if should return {@code GridCacheReturn} as future result.
     * @param expiryPlc Expiry policy explicitly specified for cache operation.
     * @param filter Entry filter.
     * @param subjId Subject ID.
     * @param taskNameHash Task name hash code.
     * @param skipStore Skip store flag.
     * @param keepBinary Keep binary flag.
     * @param recovery {@code True} if cache operation is called in recovery mode.
     * @param remapCnt Maximum number of retries.
     * @param waitTopFut If {@code false} does not wait for affinity change future.
     */
    public GridNearAtomicSingleUpdateFuture(
        GridCacheContext cctx,
        GridDhtAtomicCache cache,
        CacheWriteSynchronizationMode syncMode,
        GridCacheOperation op,
        Object key,
        @Nullable Object val,
        @Nullable Object[] invokeArgs,
        final boolean retval,
        final boolean rawRetval,
        @Nullable ExpiryPolicy expiryPlc,
        final CacheEntryPredicate[] filter,
        UUID subjId,
        int taskNameHash,
        boolean skipStore,
        boolean keepBinary,
        boolean recovery,
        int remapCnt,
        boolean waitTopFut
    ) {
<<<<<<< HEAD
        super(cctx, cache, syncMode, op, invokeArgs, retval, rawRetval, expiryPlc, filter, subjId, taskNameHash,
            skipStore, keepBinary, recovery, remapCnt, waitTopFut);
=======
        super(cctx,
            cache,
            syncMode,
            op,
            invokeArgs,
            retval,
            rawRetval,
            expiryPlc,
            filter,
            subjId,
            taskNameHash,
            skipStore,
            keepBinary,
            remapCnt,
            waitTopFut);
>>>>>>> 48e78a99

        assert subjId != null;

        this.key = key;
        this.val = val;
    }

    /** {@inheritDoc} */
    @Override public Long id() {
        synchronized (mux) {
            return futId;
        }
    }

    /** {@inheritDoc} */
    @Override public boolean onNodeLeft(UUID nodeId) {
        GridCacheReturn opRes0 = null;
        CachePartialUpdateCheckedException err0 = null;
        AffinityTopologyVersion remapTopVer0 = null;

        GridNearAtomicCheckUpdateRequest checkReq = null;

        boolean rcvAll = false;

        synchronized (mux) {
            if (reqState == null)
                return false;

            if (reqState.req.nodeId.equals(nodeId)) {
                GridNearAtomicAbstractUpdateRequest req = reqState.onPrimaryFail();

                if (req != null) {
                    GridNearAtomicUpdateResponse res = primaryFailedResponse(req);

                    rcvAll = true;

                    reqState.onPrimaryResponse(res, cctx);

                    onPrimaryError(req, res);
                }
            }
            else {
                DhtLeftResult res = reqState.onDhtNodeLeft(nodeId);

                if (res == DhtLeftResult.DONE)
                    rcvAll = true;
                else if (res == DhtLeftResult.ALL_RCVD_CHECK_PRIMARY)
                    checkReq = new GridNearAtomicCheckUpdateRequest(reqState.req);
                else
                    return false;
            }

            if (rcvAll) {
                opRes0 = opRes;
                err0 = err;
                remapTopVer0 = onAllReceived();
            }
        }

        if (checkReq != null)
            sendCheckUpdateRequest(checkReq);
        else if (rcvAll)
            finishUpdateFuture(opRes0, err0, remapTopVer0);

        return false;
    }

    /** {@inheritDoc} */
    @SuppressWarnings("ConstantConditions")
    @Override public boolean onDone(@Nullable Object res, @Nullable Throwable err) {
        assert res == null || res instanceof GridCacheReturn;

        GridCacheReturn ret = (GridCacheReturn)res;

        Object retval = res == null ? null : rawRetval ? ret : (this.retval || op == TRANSFORM) ?
            cctx.unwrapBinaryIfNeeded(ret.value(), keepBinary) : ret.success();

        if (op == TRANSFORM && retval == null)
            retval = Collections.emptyMap();

        if (super.onDone(retval, err)) {
            Long futVer = onFutureDone();

            if (futVer != null)
                cctx.mvcc().removeAtomicFuture(futVer);

            return true;
        }

        return false;
    }

    /** {@inheritDoc} */
    @Override public void onDhtResponse(UUID nodeId, GridDhtAtomicNearResponse res) {
        GridCacheReturn opRes0;
        CachePartialUpdateCheckedException err0;
        AffinityTopologyVersion remapTopVer0;

        synchronized (mux) {
            if (futId == null || futId != res.futureId())
                return;

            assert reqState != null;
            assert reqState.req.nodeId().equals(res.primaryId());

            if (opRes == null && res.hasResult())
                opRes = res.result();

            if (reqState.onDhtResponse(nodeId, res)) {
                opRes0 = opRes;
                err0 = err;
                remapTopVer0 = onAllReceived();
            }
            else
                return;
        }

        UpdateErrors errors = res.errors();

        if (errors != null) {
            assert errors.error() != null;

            onDone(errors.error());

            return;
        }

        finishUpdateFuture(opRes0, err0, remapTopVer0);
    }

    /** {@inheritDoc} */
    @SuppressWarnings({"unchecked", "ThrowableResultOfMethodCallIgnored"})
    @Override public void onPrimaryResponse(UUID nodeId, GridNearAtomicUpdateResponse res, boolean nodeErr) {
        GridNearAtomicAbstractUpdateRequest req;

        AffinityTopologyVersion remapTopVer0;

        GridCacheReturn opRes0 = null;
        CachePartialUpdateCheckedException err0 = null;

        synchronized (mux) {
            if (futId == null || futId != res.futureId())
                return;

<<<<<<< HEAD
            if ((nodeErr && this.req == null) || !this.req.nodeId().equals(nodeId))
                return;
=======
            req = reqState.processPrimaryResponse(nodeId, res);
>>>>>>> 48e78a99

            if (req == null)
                return;

            boolean remapKey = res.remapTopologyVersion() != null;

            if (remapKey) {
                assert !req.topologyVersion().equals(res.remapTopologyVersion());

                assert remapTopVer == null : remapTopVer;

                remapTopVer = res.remapTopologyVersion();
            }
            else if (res.error() != null)
                onPrimaryError(req, res);
            else {
                GridCacheReturn ret = res.returnValue();

                if (op == TRANSFORM) {
                    if (ret != null) {
                        assert ret.value() == null || ret.value() instanceof Map : ret.value();

                        if (ret.value() != null) {
                            if (opRes != null)
                                opRes.mergeEntryProcessResults(ret);
                            else
                                opRes = ret;
                        }
                    }
                }
                else
                    opRes = ret;

                assert reqState != null;

                if (!reqState.onPrimaryResponse(res, cctx))
                    return;
            }

            remapTopVer0 = onAllReceived();

            if (remapTopVer0 == null) {
                err0 = err;
                opRes0 = opRes;
            }
        }

        if (res.error() != null && res.failedKeys() == null) {
            onDone(res.error());

            return;
        }

        if (remapTopVer0 != null) {
            waitAndRemap(remapTopVer0);

            return;
        }

        if (nearEnabled && !nodeErr)
            updateNear(req, res);

        onDone(opRes0, err0);
    }

    /**
     * @return Non-null topology version if update should be remapped.
     */
    private AffinityTopologyVersion onAllReceived() {
        assert futId != null;

        AffinityTopologyVersion remapTopVer0 = null;

        if (remapTopVer == null) {
            if (err != null &&
                X.hasCause(err, CachePartialUpdateCheckedException.class) &&
                X.hasCause(err, ClusterTopologyCheckedException.class) &&
                storeFuture() &&
                --remapCnt > 0) {
                ClusterTopologyCheckedException topErr = X.cause(err, ClusterTopologyCheckedException.class);

                if (!(topErr instanceof ClusterTopologyServerNotFoundException)) {
                    CachePartialUpdateCheckedException cause =
                        X.cause(err, CachePartialUpdateCheckedException.class);

                    assert cause != null && cause.topologyVersion() != null : err;

                    remapTopVer0 = new AffinityTopologyVersion(cause.topologyVersion().topologyVersion() + 1);

                    err = null;
                }
            }
        }
        else
            remapTopVer0 = remapTopVer;

        if (remapTopVer0 != null) {
            cctx.mvcc().removeAtomicFuture(futId);

            reqState = null;
            futId = null;
            topVer = AffinityTopologyVersion.ZERO;

            remapTopVer = null;
        }

        return remapTopVer0;
    }

    /**
     * @param remapTopVer New topology version.
     */
    private void waitAndRemap(AffinityTopologyVersion remapTopVer) {
        if (!waitTopFut) {
            onDone(new GridCacheTryPutFailedException());

            return;
        }

        if (topLocked) {
            CachePartialUpdateCheckedException e =
                new CachePartialUpdateCheckedException("Failed to update keys (retry update if possible).");

            ClusterTopologyCheckedException cause = new ClusterTopologyCheckedException(
                "Failed to update keys, topology changed while execute atomic update inside transaction.");

            cause.retryReadyFuture(cctx.affinity().affinityReadyFuture(remapTopVer));

            e.add(Collections.singleton(cctx.toCacheKeyObject(key)), cause);

            onDone(e);

            return;
        }

        IgniteInternalFuture<AffinityTopologyVersion> fut = cctx.shared().exchange().affinityReadyFuture(remapTopVer);

        if (fut == null)
            fut = new GridFinishedFuture<>(remapTopVer);

        fut.listen(new CI1<IgniteInternalFuture<AffinityTopologyVersion>>() {
            @Override public void apply(final IgniteInternalFuture<AffinityTopologyVersion> fut) {
                cctx.kernalContext().closure().runLocalSafe(new Runnable() {
                    @Override public void run() {
                        mapOnTopology();
                    }
                });
            }
        });
    }

    /**
     * Updates near cache.
     *
     * @param req Update request.
     * @param res Update response.
     */
    private void updateNear(GridNearAtomicAbstractUpdateRequest req, GridNearAtomicUpdateResponse res) {
        assert nearEnabled;

        if (res.remapTopologyVersion() != null)
            return;

        GridNearAtomicCache near = (GridNearAtomicCache)cctx.dht().near();

        near.processNearAtomicUpdateResponse(req, res);
    }

    /** {@inheritDoc} */
    @Override protected void mapOnTopology() {
        AffinityTopologyVersion topVer;

        if (cache.topology().stopping()) {
            onDone(new IgniteCheckedException("Failed to perform cache operation (cache is stopped): " +
                cache.name()));

<<<<<<< HEAD
        try {
            if (cache.topology().stopping()) {
                onDone(new IgniteCheckedException("Failed to perform cache operation (cache is stopped): " +
                    cache.name()));

                return;
            }

            GridDhtTopologyFuture fut = cache.topology().topologyVersionFuture();

            if (fut.isDone()) {
                Throwable err = fut.validateCache(cctx, recovery, /*read*/false, key, null);

                if (err != null) {
                    onDone(err);
=======
            return;
        }
>>>>>>> 48e78a99

        GridDhtTopologyFuture fut = cache.topology().topologyVersionFuture();

        if (fut.isDone()) {
            Throwable err = fut.validateCache(cctx);

            if (err != null) {
                onDone(err);

                return;
            }

            topVer = fut.topologyVersion();
        }
        else {
            if (waitTopFut) {
                assert !topLocked : this;

                fut.listen(new CI1<IgniteInternalFuture<AffinityTopologyVersion>>() {
                    @Override public void apply(IgniteInternalFuture<AffinityTopologyVersion> t) {
                        cctx.kernalContext().closure().runLocalSafe(new Runnable() {
                            @Override public void run() {
                                mapOnTopology();
                            }
                        });
                    }
                });
            }
            else
                onDone(new GridCacheTryPutFailedException());

            return;
        }

        map(topVer);
    }

    /** {@inheritDoc} */
    @Override protected void map(AffinityTopologyVersion topVer) {
        long futId = cctx.mvcc().atomicFutureId();

        Exception err = null;
        PrimaryRequestState reqState0 = null;

        try {
            reqState0 = mapSingleUpdate(topVer, futId);

            synchronized (mux) {
                assert this.futId == null : this;
                assert this.topVer == AffinityTopologyVersion.ZERO : this;

                this.topVer = topVer;
                this.futId = futId;

                reqState = reqState0;
            }

            if (storeFuture() && !cctx.mvcc().addAtomicFuture(futId, this)) {
                assert isDone();

                return;
            }
        }
        catch (Exception e) {
            err = e;
        }

        if (err != null) {
            onDone(err);

            return;
        }

        // Optimize mapping for single key.
        sendSingleRequest(reqState0.req.nodeId(), reqState0.req);

        if (syncMode == FULL_ASYNC) {
            onDone(new GridCacheReturn(cctx, true, true, null, true));

            return;
        }

        if (reqState0.req.initMappingLocally() && (cctx.discovery().topologyVersion() != topVer.topologyVersion()))
            checkDhtNodes(futId);
    }

    /**
     * @param futId Future ID.
     */
    private void checkDhtNodes(Long futId) {
        GridCacheReturn opRes0 = null;
        CachePartialUpdateCheckedException err0 = null;
        AffinityTopologyVersion remapTopVer0 = null;

        GridNearAtomicCheckUpdateRequest checkReq = null;

        synchronized (mux) {
            if (this.futId == null || !this.futId.equals(futId))
                return;

            assert reqState != null;

            DhtLeftResult res = reqState.checkDhtNodes(cctx);

            if (res == DhtLeftResult.DONE) {
                opRes0 = opRes;
                err0 = err;
                remapTopVer0 = onAllReceived();
            }
            else if (res == DhtLeftResult.ALL_RCVD_CHECK_PRIMARY)
                checkReq = new GridNearAtomicCheckUpdateRequest(reqState.req);
            else
                return;
        }

        if (checkReq != null)
            sendCheckUpdateRequest(checkReq);
        else
            finishUpdateFuture(opRes0, err0, remapTopVer0);
    }

    /**
     * @return Future ID.
     */
    private Long onFutureDone() {
        Long id0;

        synchronized (mux) {
            id0 = futId;

            futId = null;
        }

        return id0;
    }

    /**
     * @param topVer Topology version.
     * @param futId Future ID.
     * @return Request.
     * @throws Exception If failed.
     */
    private PrimaryRequestState mapSingleUpdate(AffinityTopologyVersion topVer, long futId)
        throws Exception {
        if (key == null)
            throw new NullPointerException("Null key.");

        Object val = this.val;

        if (val == null && op != GridCacheOperation.DELETE)
            throw new NullPointerException("Null value.");

        KeyCacheObject cacheKey = cctx.toCacheKeyObject(key);

        if (op != TRANSFORM)
            val = cctx.toCacheObject(val);
        else
            val = EntryProcessorResourceInjectorProxy.wrap(cctx.kernalContext(), (EntryProcessor)val);

        boolean mappingKnown = cctx.topology().rebalanceFinished(topVer) &&
            !cctx.discovery().hasNearCache(cctx.cacheId(), topVer);

        List<ClusterNode> nodes = cctx.affinity().nodesByKey(cacheKey, topVer);

        if (F.isEmpty(nodes))
            throw new ClusterTopologyServerNotFoundException("Failed to map keys for cache (all partition nodes " +
                "left the grid).");

        ClusterNode primary = nodes.get(0);

        boolean needPrimaryRes = !mappingKnown || primary.isLocal() || nodes.size() == 1;

        GridNearAtomicAbstractUpdateRequest req;

        if (canUseSingleRequest()) {
            if (op == TRANSFORM) {
                req = new GridNearAtomicSingleUpdateInvokeRequest(
                    cctx.cacheId(),
                    primary.id(),
                    futId,
                    topVer,
                    topLocked,
                    syncMode,
                    op,
                    retval,
                    invokeArgs,
                    subjId,
                    taskNameHash,
                    needPrimaryRes,
                    skipStore,
                    keepBinary,
<<<<<<< HEAD
                    recovery,
                    cctx.kernalContext().clientNode(),
=======
>>>>>>> 48e78a99
                    cctx.deploymentEnabled());
            }
            else {
                if (filter == null || filter.length == 0) {
                    req = new GridNearAtomicSingleUpdateRequest(
                        cctx.cacheId(),
                        primary.id(),
                        futId,
                        topVer,
                        topLocked,
                        syncMode,
                        op,
                        retval,
                        subjId,
                        taskNameHash,
                        needPrimaryRes,
                        skipStore,
                        keepBinary,
<<<<<<< HEAD
                        recovery,
                        cctx.kernalContext().clientNode(),
=======
>>>>>>> 48e78a99
                        cctx.deploymentEnabled());
                }
                else {
                    req = new GridNearAtomicSingleUpdateFilterRequest(
                        cctx.cacheId(),
                        primary.id(),
                        futId,
                        topVer,
                        topLocked,
                        syncMode,
                        op,
                        retval,
                        filter,
                        subjId,
                        taskNameHash,
                        needPrimaryRes,
                        skipStore,
                        keepBinary,
<<<<<<< HEAD
                        recovery,
                        cctx.kernalContext().clientNode(),
=======
>>>>>>> 48e78a99
                        cctx.deploymentEnabled());
                }
            }
        }
        else {
            req = new GridNearAtomicFullUpdateRequest(
                cctx.cacheId(),
                primary.id(),
                futId,
                topVer,
                topLocked,
                syncMode,
                op,
                retval,
                expiryPlc,
                invokeArgs,
                filter,
                subjId,
                taskNameHash,
                needPrimaryRes,
                skipStore,
                keepBinary,
<<<<<<< HEAD
                recovery,
                cctx.kernalContext().clientNode(),
=======
>>>>>>> 48e78a99
                cctx.deploymentEnabled(),
                1);
        }

        req.addUpdateEntry(cacheKey,
            val,
            CU.TTL_NOT_CHANGED,
            CU.EXPIRE_TIME_CALCULATE,
            null);

        return new PrimaryRequestState(req, nodes, true);
    }

    /**
     * @param opRes Operation result.
     * @param err Operation error.
     * @param remapTopVer Not-null topology version if need remap update.
     */
    private void finishUpdateFuture(GridCacheReturn opRes,
        CachePartialUpdateCheckedException err,
        @Nullable AffinityTopologyVersion remapTopVer) {
        if (remapTopVer != null) {
            waitAndRemap(remapTopVer);

            return;
        }

        if (nearEnabled) {
            assert reqState.req.response() != null;

            updateNear(reqState.req, reqState.req.response());
        }

        onDone(opRes, err);
    }

    /**
     * @return {@code True} can use 'single' update requests.
     */
    private boolean canUseSingleRequest() {
        return expiryPlc == null;
    }

    /** {@inheritDoc} */
    public String toString() {
        synchronized (mux) {
            return S.toString(GridNearAtomicSingleUpdateFuture.class, this, super.toString());
        }
    }
}<|MERGE_RESOLUTION|>--- conflicted
+++ resolved
@@ -104,10 +104,6 @@
         int remapCnt,
         boolean waitTopFut
     ) {
-<<<<<<< HEAD
-        super(cctx, cache, syncMode, op, invokeArgs, retval, rawRetval, expiryPlc, filter, subjId, taskNameHash,
-            skipStore, keepBinary, recovery, remapCnt, waitTopFut);
-=======
         super(cctx,
             cache,
             syncMode,
@@ -121,9 +117,9 @@
             taskNameHash,
             skipStore,
             keepBinary,
+            recovery,
             remapCnt,
             waitTopFut);
->>>>>>> 48e78a99
 
         assert subjId != null;
 
@@ -268,12 +264,7 @@
             if (futId == null || futId != res.futureId())
                 return;
 
-<<<<<<< HEAD
-            if ((nodeErr && this.req == null) || !this.req.nodeId().equals(nodeId))
-                return;
-=======
             req = reqState.processPrimaryResponse(nodeId, res);
->>>>>>> 48e78a99
 
             if (req == null)
                 return;
@@ -450,31 +441,13 @@
             onDone(new IgniteCheckedException("Failed to perform cache operation (cache is stopped): " +
                 cache.name()));
 
-<<<<<<< HEAD
-        try {
-            if (cache.topology().stopping()) {
-                onDone(new IgniteCheckedException("Failed to perform cache operation (cache is stopped): " +
-                    cache.name()));
-
-                return;
-            }
-
-            GridDhtTopologyFuture fut = cache.topology().topologyVersionFuture();
-
-            if (fut.isDone()) {
-                Throwable err = fut.validateCache(cctx, recovery, /*read*/false, key, null);
-
-                if (err != null) {
-                    onDone(err);
-=======
-            return;
-        }
->>>>>>> 48e78a99
+            return;
+        }
 
         GridDhtTopologyFuture fut = cache.topology().topologyVersionFuture();
 
         if (fut.isDone()) {
-            Throwable err = fut.validateCache(cctx);
+            Throwable err = fut.validateCache(cctx, recovery, /*read*/false, key, null);
 
             if (err != null) {
                 onDone(err);
@@ -661,11 +634,7 @@
                     needPrimaryRes,
                     skipStore,
                     keepBinary,
-<<<<<<< HEAD
                     recovery,
-                    cctx.kernalContext().clientNode(),
-=======
->>>>>>> 48e78a99
                     cctx.deploymentEnabled());
             }
             else {
@@ -684,11 +653,7 @@
                         needPrimaryRes,
                         skipStore,
                         keepBinary,
-<<<<<<< HEAD
                         recovery,
-                        cctx.kernalContext().clientNode(),
-=======
->>>>>>> 48e78a99
                         cctx.deploymentEnabled());
                 }
                 else {
@@ -707,11 +672,7 @@
                         needPrimaryRes,
                         skipStore,
                         keepBinary,
-<<<<<<< HEAD
                         recovery,
-                        cctx.kernalContext().clientNode(),
-=======
->>>>>>> 48e78a99
                         cctx.deploymentEnabled());
                 }
             }
@@ -734,11 +695,7 @@
                 needPrimaryRes,
                 skipStore,
                 keepBinary,
-<<<<<<< HEAD
                 recovery,
-                cctx.kernalContext().clientNode(),
-=======
->>>>>>> 48e78a99
                 cctx.deploymentEnabled(),
                 1);
         }
