--- conflicted
+++ resolved
@@ -30,14 +30,9 @@
 import org.apache.ignite.internal.processors.cache.GridCacheAdapter;
 import org.apache.ignite.internal.processors.cache.GridCacheContext;
 import org.apache.ignite.internal.processors.cache.GridCacheEntryEx;
-import org.apache.ignite.internal.processors.cache.GridCacheSwapManager;
 import org.apache.ignite.internal.processors.cache.distributed.dht.GridDhtCacheAdapter;
 import org.apache.ignite.internal.processors.cache.distributed.dht.GridDhtPartitionTopology;
-<<<<<<< HEAD
-import org.apache.ignite.internal.processors.cache.distributed.dht.preloader.GridDhtPartitionMap2;
-=======
 import org.apache.ignite.internal.processors.cache.distributed.dht.preloader.GridDhtPartitionMap;
->>>>>>> 44cf1d21
 import org.apache.ignite.internal.processors.cache.distributed.near.GridNearCacheAdapter;
 import org.apache.ignite.internal.util.typedef.internal.S;
 import org.apache.ignite.lang.IgniteUuid;
@@ -90,34 +85,14 @@
     /** Number of partitions. */
     private int partitions;
 
-<<<<<<< HEAD
-=======
-    /**
-     * Flag indicating that cache has near cache.
-     */
+    /** Flag indicating that cache has near cache. */
     private boolean near;
 
-    /** Number of primary entries in offheap. */
-    private int offHeapPrimaryEntriesCnt;
-
-    /** Number of backup entries in offheap. */
-    private int offHeapBackupEntriesCnt;
-
-    /** Number of primary entries in swap. */
-    private int swapPrimaryEntriesCnt;
-
-    /** Number of backup entries in swap. */
-    private int swapBackupEntriesCnt;
-
->>>>>>> 44cf1d21
     /** Cache metrics. */
     private VisorCacheMetrics metrics;
 
     /** Cache partitions states. */
-    private GridDhtPartitionMap2 partitionsMap;
-
-    /** Flag indicating that cache has near cache. */
-    private boolean near;
+    private GridDhtPartitionMap partitionsMap;
 
     /**
      * @param ignite Grid.
@@ -137,11 +112,8 @@
 
         GridCacheContext cctx = ca.context();
 
-<<<<<<< HEAD
         name = cacheName;
 
-=======
->>>>>>> 44cf1d21
         CacheConfiguration cfg = ca.configuration();
 
         mode = cfg.getCacheMode();
@@ -173,19 +145,7 @@
         onHeapEntriesCnt = 0; // TODO GG-11148 Need to rename on ON-heap entries count, see
         partitions = ca.affinity().partitions();
         metrics = new VisorCacheMetrics().from(ignite, cacheName);
-<<<<<<< HEAD
         near = cctx.isNear();
-=======
-        near = ca.context().isNear();
-
-        GridCacheSwapManager swap = ca.context().swap();
-
-        offHeapPrimaryEntriesCnt = swap.offheapEntriesCount(true, false, AffinityTopologyVersion.NONE);
-        offHeapBackupEntriesCnt = swap.offheapEntriesCount(false, true, AffinityTopologyVersion.NONE);
-
-        swapPrimaryEntriesCnt = swap.swapEntriesCount(true, false, AffinityTopologyVersion.NONE);
-        swapBackupEntriesCnt = swap.swapEntriesCount(false, true, AffinityTopologyVersion.NONE);
->>>>>>> 44cf1d21
 
         estimateMemorySize(ignite, ca, sample);
 
@@ -226,43 +186,8 @@
             memSz = (long)((double)memSz / cnt * size);
 
         memorySize = memSz;
-<<<<<<< HEAD
         */
         memorySize = 0;
-=======
-    }
-
-    /**
-     * Fill values that should be stored in history;
-     *
-     * @param c Source cache.
-     * @return Cache.
-     */
-    protected VisorCache initHistory(VisorCache c) {
-        if (c != null) {
-            c.name = name;
-            c.mode = mode;
-            c.memorySize = memorySize;
-            c.indexesSize = indexesSize;
-            c.size = size;
-            c.nearSize = nearSize;
-            c.dhtSize = dhtSize;
-            c.primarySize = primarySize;
-            c.offHeapAllocatedSize = offHeapAllocatedSize;
-            c.offHeapEntriesCnt = offHeapEntriesCnt;
-            c.swapSize = swapSize;
-            c.swapKeys = swapKeys;
-            c.partitions = partitions;
-            c.metrics = metrics;
-            c.near = near;
-            c.offHeapPrimaryEntriesCnt = offHeapPrimaryEntriesCnt;
-            c.offHeapBackupEntriesCnt = offHeapBackupEntriesCnt;
-            c.swapPrimaryEntriesCnt = swapPrimaryEntriesCnt;
-            c.swapBackupEntriesCnt = swapBackupEntriesCnt;
-        }
-
-        return c;
->>>>>>> 44cf1d21
     }
 
     /**
@@ -374,44 +299,6 @@
     }
 
     /**
-<<<<<<< HEAD
-=======
-     * @return {@code true} if cache has near cache.
-     */
-    public boolean near() {
-        return near;
-    }
-
-    /**
-     * @return Off-heap heap primary entries count.
-     */
-    public int offHeapPrimaryEntriesCount() {
-        return offHeapPrimaryEntriesCnt;
-    }
-
-    /**
-     * @return Off-heap heap backup entries count.
-     */
-    public int offHeapBackupEntriesCount() {
-        return offHeapBackupEntriesCnt;
-    }
-
-    /**
-     * @return Swap primary entries count.
-     */
-    public int swapPrimaryEntriesCount() {
-        return swapPrimaryEntriesCnt;
-    }
-
-    /**
-     * @return Swap backup entries count.
-     */
-    public int swapBackupEntriesCount() {
-        return swapBackupEntriesCnt;
-    }
-
-    /**
->>>>>>> 44cf1d21
      * @return Cache metrics.
      */
     public VisorCacheMetrics metrics() {
@@ -421,7 +308,7 @@
     /**
      * @return Cache partitions states.
      */
-    @Nullable public GridDhtPartitionMap2 partitionMap() {
+    @Nullable public GridDhtPartitionMap partitionMap() {
         return partitionsMap;
     }
 
