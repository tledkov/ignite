/*
 * Licensed to the Apache Software Foundation (ASF) under one or more
 * contributor license agreements.  See the NOTICE file distributed with
 * this work for additional information regarding copyright ownership.
 * The ASF licenses this file to You under the Apache License, Version 2.0
 * (the "License"); you may not use this file except in compliance with
 * the License.  You may obtain a copy of the License at
 *
 *      http://www.apache.org/licenses/LICENSE-2.0
 *
 * Unless required by applicable law or agreed to in writing, software
 * distributed under the License is distributed on an "AS IS" BASIS,
 * WITHOUT WARRANTIES OR CONDITIONS OF ANY KIND, either express or implied.
 * See the License for the specific language governing permissions and
 * limitations under the License.
 */

package org.apache.ignite.internal.processors.cache.query;

import java.io.Externalizable;
import java.io.IOException;
import java.io.ObjectInput;
import java.io.ObjectOutput;
import java.sql.SQLException;
import java.util.ArrayDeque;
import java.util.ArrayList;
import java.util.Collection;
import java.util.Collections;
import java.util.HashMap;
import java.util.HashSet;
import java.util.Iterator;
import java.util.LinkedHashMap;
import java.util.LinkedList;
import java.util.List;
import java.util.Map;
import java.util.NoSuchElementException;
import java.util.Queue;
import java.util.UUID;
import java.util.concurrent.Callable;
import java.util.concurrent.ConcurrentMap;
import javax.cache.expiry.ExpiryPolicy;
import org.apache.ignite.Ignite;
import org.apache.ignite.IgniteCheckedException;
import org.apache.ignite.IgniteException;
import org.apache.ignite.cache.query.QueryMetrics;
import org.apache.ignite.cluster.ClusterNode;
import org.apache.ignite.events.CacheQueryExecutedEvent;
import org.apache.ignite.events.CacheQueryReadEvent;
import org.apache.ignite.events.DiscoveryEvent;
import org.apache.ignite.events.Event;
import org.apache.ignite.internal.GridKernalContext;
import org.apache.ignite.internal.IgniteInternalFuture;
import org.apache.ignite.internal.IgniteKernal;
import org.apache.ignite.internal.managers.eventstorage.GridLocalEventListener;
import org.apache.ignite.internal.processors.affinity.AffinityTopologyVersion;
import org.apache.ignite.internal.processors.cache.CacheMetricsImpl;
import org.apache.ignite.internal.processors.cache.CacheObject;
import org.apache.ignite.internal.processors.cache.GridCacheAdapter;
import org.apache.ignite.internal.processors.cache.GridCacheEntryEx;
import org.apache.ignite.internal.processors.cache.GridCacheEntryRemovedException;
import org.apache.ignite.internal.processors.cache.GridCacheInternal;
import org.apache.ignite.internal.processors.cache.GridCacheManagerAdapter;
import org.apache.ignite.internal.processors.cache.GridCacheOffheapSwapEntry;
import org.apache.ignite.internal.processors.cache.GridCacheSwapEntryImpl;
import org.apache.ignite.internal.processors.cache.IgniteCacheExpiryPolicy;
import org.apache.ignite.internal.processors.cache.IgniteInternalCache;
import org.apache.ignite.internal.processors.cache.KeyCacheObject;
import org.apache.ignite.internal.processors.cache.database.CacheDataRow;
import org.apache.ignite.internal.processors.cache.database.tree.BPlusTree;
import org.apache.ignite.internal.processors.cache.distributed.dht.GridDhtCacheAdapter;
import org.apache.ignite.internal.processors.cache.distributed.dht.GridDhtLocalPartition;
import org.apache.ignite.internal.processors.cache.distributed.dht.GridDhtUnreservedPartitionException;
import org.apache.ignite.internal.processors.cache.version.GridCacheVersion;
import org.apache.ignite.internal.processors.datastructures.GridSetQueryPredicate;
import org.apache.ignite.internal.processors.datastructures.SetItemKey;
import org.apache.ignite.internal.processors.platform.cache.PlatformCacheEntryFilter;
import org.apache.ignite.internal.processors.query.GridQueryFieldMetadata;
import org.apache.ignite.internal.processors.query.GridQueryFieldsResult;
import org.apache.ignite.internal.processors.query.GridQueryIndexDescriptor;
import org.apache.ignite.internal.processors.query.GridQueryIndexType;
import org.apache.ignite.internal.processors.query.GridQueryProcessor;
import org.apache.ignite.internal.processors.query.GridQueryTypeDescriptor;
import org.apache.ignite.internal.processors.task.GridInternal;
import org.apache.ignite.internal.util.GridCloseableIteratorAdapter;
import org.apache.ignite.internal.util.GridEmptyCloseableIterator;
import org.apache.ignite.internal.util.GridEmptyIterator;
import org.apache.ignite.internal.util.GridLeanMap;
import org.apache.ignite.internal.util.GridSpiCloseableIteratorWrapper;
import org.apache.ignite.internal.util.GridSpinBusyLock;
import org.apache.ignite.internal.util.future.GridFutureAdapter;
import org.apache.ignite.internal.util.lang.GridCloseableIterator;
import org.apache.ignite.internal.util.lang.GridIterator;
import org.apache.ignite.internal.util.lang.GridIteratorAdapter;
import org.apache.ignite.internal.util.typedef.C1;
import org.apache.ignite.internal.util.typedef.CIX1;
import org.apache.ignite.internal.util.typedef.CX2;
import org.apache.ignite.internal.util.typedef.F;
import org.apache.ignite.internal.util.typedef.P1;
import org.apache.ignite.internal.util.typedef.T2;
import org.apache.ignite.internal.util.typedef.T3;
import org.apache.ignite.internal.util.typedef.X;
import org.apache.ignite.internal.util.typedef.internal.A;
import org.apache.ignite.internal.util.typedef.internal.CU;
import org.apache.ignite.internal.util.typedef.internal.S;
import org.apache.ignite.internal.util.typedef.internal.U;
import org.apache.ignite.lang.IgniteBiPredicate;
import org.apache.ignite.lang.IgniteBiTuple;
import org.apache.ignite.lang.IgniteCallable;
import org.apache.ignite.lang.IgniteClosure;
import org.apache.ignite.lang.IgniteReducer;
import org.apache.ignite.lang.IgniteUuid;
import org.apache.ignite.resources.IgniteInstanceResource;
import org.apache.ignite.spi.IgniteSpiCloseableIterator;
import org.apache.ignite.spi.indexing.IndexingQueryFilter;
import org.apache.ignite.spi.indexing.IndexingSpi;
import org.jetbrains.annotations.Nullable;
import org.jsr166.ConcurrentHashMap8;

import static org.apache.ignite.cache.CacheMode.LOCAL;
import static org.apache.ignite.events.EventType.EVT_CACHE_QUERY_EXECUTED;
import static org.apache.ignite.events.EventType.EVT_CACHE_QUERY_OBJECT_READ;
import static org.apache.ignite.events.EventType.EVT_NODE_FAILED;
import static org.apache.ignite.events.EventType.EVT_NODE_LEFT;
import static org.apache.ignite.internal.GridClosureCallMode.BROADCAST;
import static org.apache.ignite.internal.processors.affinity.AffinityTopologyVersion.NONE;
import static org.apache.ignite.internal.processors.cache.distributed.dht.GridDhtPartitionState.OWNING;
import static org.apache.ignite.internal.processors.cache.query.GridCacheQueryType.SCAN;
import static org.apache.ignite.internal.processors.cache.query.GridCacheQueryType.SPI;
import static org.apache.ignite.internal.processors.cache.query.GridCacheQueryType.SQL;
import static org.apache.ignite.internal.processors.cache.query.GridCacheQueryType.SQL_FIELDS;
import static org.apache.ignite.internal.processors.cache.query.GridCacheQueryType.TEXT;

/**
 * Query and index manager.
 */
@SuppressWarnings("FieldAccessedSynchronizedAndUnsynchronized")
public abstract class GridCacheQueryManager<K, V> extends GridCacheManagerAdapter<K, V> {
    /** */
    public static int MAX_ITERATORS = 1000;

    /** */
    protected GridQueryProcessor qryProc;

    /** */
    private String space;

    /** */
    private int maxIterCnt;

    /** */
    private volatile GridCacheQueryMetricsAdapter metrics = new GridCacheQueryMetricsAdapter();

    /** */
    private final ConcurrentMap<UUID, Map<Long, GridFutureAdapter<QueryResult<K, V>>>> qryIters =
        new ConcurrentHashMap8<>();

    /** */
    private final ConcurrentMap<UUID, Map<Long, GridFutureAdapter<FieldsResult>>> fieldsQryRes =
        new ConcurrentHashMap8<>();

    /** */
    private volatile ConcurrentMap<Object, CachedResult<?>> qryResCache = new ConcurrentHashMap8<>();

    /** */
    private final GridSpinBusyLock busyLock = new GridSpinBusyLock();

    /** Event listener. */
    private GridLocalEventListener lsnr;

    /** */
    private boolean enabled;

    /** */
    private AffinityTopologyVersion qryTopVer;

    /** {@inheritDoc} */
    @Override public void start0() throws IgniteCheckedException {
        qryProc = cctx.kernalContext().query();
        space = cctx.name();
        maxIterCnt = MAX_ITERATORS;

        lsnr = new GridLocalEventListener() {
            @Override public void onEvent(Event evt) {
                UUID nodeId = ((DiscoveryEvent)evt).eventNode().id();

                Map<Long, GridFutureAdapter<QueryResult<K, V>>> futs = qryIters.remove(nodeId);

                if (futs != null) {
                    for (Map.Entry<Long, GridFutureAdapter<QueryResult<K, V>>> entry : futs.entrySet()) {
                        final Object rcpt = recipient(nodeId, entry.getKey());

                        entry.getValue().listen(new CIX1<IgniteInternalFuture<QueryResult<K, V>>>() {
                            @Override public void applyx(IgniteInternalFuture<QueryResult<K, V>> f)
                                throws IgniteCheckedException {
                                f.get().closeIfNotShared(rcpt);
                            }
                        });
                    }
                }

                Map<Long, GridFutureAdapter<FieldsResult>> fieldsFuts = fieldsQryRes.remove(nodeId);

                if (fieldsFuts != null) {
                    for (Map.Entry<Long, GridFutureAdapter<FieldsResult>> entry : fieldsFuts.entrySet()) {
                        final Object rcpt = recipient(nodeId, entry.getKey());

                        entry.getValue().listen(new CIX1<IgniteInternalFuture<FieldsResult>>() {
                            @Override public void applyx(IgniteInternalFuture<FieldsResult> f)
                                throws IgniteCheckedException {
                                f.get().closeIfNotShared(rcpt);
                            }
                        });
                    }
                }
            }
        };

        cctx.events().addListener(lsnr, EVT_NODE_LEFT, EVT_NODE_FAILED);

        enabled = GridQueryProcessor.isEnabled(cctx.config());

        qryTopVer = cctx.startTopologyVersion();

        if (qryTopVer == null)
            qryTopVer = new AffinityTopologyVersion(cctx.localNode().order(), 0);
    }

    /**
     * @return {@code True} if indexing is enabled for cache.
     */
    public boolean enabled() {
        return enabled;
    }

    /** {@inheritDoc} */
    @Override protected void onKernalStop0(boolean cancel) {
        busyLock.block();

        cctx.events().removeListener(lsnr);

        if (cancel)
            onCancelAtStop();
        else
            onWaitAtStop();
    }

    /**
     * @return {@code True} if entered busy state.
     */
    private boolean enterBusy() {
        return busyLock.enterBusy();
    }

    /**
     * Leaves busy state.
     */
    private void leaveBusy() {
        busyLock.leaveBusy();
    }

    /**
     * Stops query manager.
     *
     * @param cancel Cancel queries.
     */
    @SuppressWarnings({"LockAcquiredButNotSafelyReleased"})
    @Override public final void stop0(boolean cancel) {
        if (log.isDebugEnabled())
            log.debug("Stopped cache query manager.");
    }

    /**
     * Gets number of objects of given type in index.
     *
     * @param valType Value type.
     * @return Number of objects or -1 if type was not indexed at all.
     * @throws IgniteCheckedException If failed.
     */
    public long size(Class<?> valType) throws IgniteCheckedException {
        if (!enterBusy())
            throw new IllegalStateException("Failed to get size (grid is stopping).");

        try {
            return qryProc.size(space, valType);
        }
        finally {
            leaveBusy();
        }
    }

    /**
     * Rebuilds all search indexes of given value type.
     *
     * @param typeName Value type name.
     * @return Future that will be completed when rebuilding of all indexes is finished.
     */
    public IgniteInternalFuture<?> rebuildIndexes(String typeName) {
        if (!enterBusy())
            throw new IllegalStateException("Failed to rebuild indexes (grid is stopping).");

        try {
            return qryProc.rebuildIndexes(space, typeName);
        }
        finally {
            leaveBusy();
        }
    }

    /**
     * Marks this request as canceled.
     *
     * @param reqId Request id.
     */
    void onQueryFutureCanceled(long reqId) {
        // No-op.
    }

    /**
     * Cancel flag handler at stop.
     */
    void onCancelAtStop() {
        // No-op.
    }

    /**
     * Wait flag handler at stop.
     */
    void onWaitAtStop() {
        // No-op.
    }

    /**
     * Processes cache query request.
     *
     * @param sndId Sender node id.
     * @param req Query request.
     */
    void processQueryRequest(UUID sndId, GridCacheQueryRequest req) {
        // No-op.
    }

    /**
     * Entry for given key unswapped.
     *
     * @param key Key.
     * @throws IgniteCheckedException If failed.
     */
    public void onSwap(KeyCacheObject key, int partId) throws IgniteCheckedException {
        if (!enterBusy())
            return; // Ignore index update when node is stopping.

        try {
            qryProc.onSwap(space, key, partId);
        }
        finally {
            leaveBusy();
        }
    }

    /**
     * Entry for given key unswapped.
     *
     * @param key Key.
     * @param val Value
     * @throws IgniteCheckedException If failed.
     */
    public void onUnswap(KeyCacheObject key, int partId, CacheObject val) throws IgniteCheckedException {
        if (!enterBusy())
            return; // Ignore index update when node is stopping.

        try {
            qryProc.onUnswap(space, key, partId, val);
        }
        finally {
            leaveBusy();
        }
    }

    /**
     *
     */
    private void invalidateResultCache() {
        if (!qryResCache.isEmpty())
            qryResCache = new ConcurrentHashMap8<>();
    }

    /**
     * Writes key-value pair to index.
     *
     * @param key Key.
     * @param val Value.
     * @param ver Cache entry version.
     * @param expirationTime Expiration time or 0 if never expires.
     * @throws IgniteCheckedException In case of error.
     */
    public boolean store(KeyCacheObject key, int partId, CacheObject val, GridCacheVersion ver, long expirationTime)
        throws IgniteCheckedException {
        assert key != null;
        assert val != null;
        assert enabled();

        if (key instanceof GridCacheInternal)
            return false; // No-op.

        if (!enterBusy())
            return false; // Ignore index update when node is stopping.

        try {
            return qryProc.store(space, key, partId, val, ver, expirationTime);
        }
        finally {
            invalidateResultCache();

            leaveBusy();
        }
    }

    /**
     * @param key Key to read.
     * @return Value tuple, if available.
     */
    public IgniteBiTuple<CacheObject, GridCacheVersion> read(KeyCacheObject key, int partId) throws IgniteCheckedException {
        if (!enterBusy())
            return null; // Ignore index update when node is stopping.

        try {
            return qryProc.read(space, key, partId);
        }
        finally {
            leaveBusy();
        }
    }

    public List<BPlusTree<?, ? extends CacheDataRow>> pkIndexes() {
        return qryProc.pkIndexes(space);
    }

    /**
     * @param key Key.
     * @param val Value.
     * @throws IgniteCheckedException Thrown in case of any errors.
     */
    @SuppressWarnings("SimplifiableIfStatement")
    public boolean remove(KeyCacheObject key, int partId, CacheObject val, GridCacheVersion ver) throws IgniteCheckedException {
        assert key != null;

        if (!GridQueryProcessor.isEnabled(cctx.config()) && !(key instanceof GridCacheInternal))
            return false; // No-op.

        if (!enterBusy())
            return false; // Ignore index update when node is stopping.

        try {
            return qryProc.remove(space, key, partId, val, ver);
        }
        finally {
            invalidateResultCache();

            leaveBusy();
        }
    }

    /**
     * Undeploys given class loader.
     *
     * @param ldr Class loader to undeploy.
     */
    public void onUndeploy(ClassLoader ldr) {
        if (!enterBusy())
            return; // Ignore index update when node is stopping.

        try {
            qryProc.onUndeploy(space, ldr);
        }
        catch (IgniteCheckedException e) {
            throw new IgniteException(e);
        }
        finally {
            invalidateResultCache();

            leaveBusy();
        }
    }

    /**
     * Executes local query.
     *
     * @param qry Query.
     * @return Query future.
     */
    public abstract CacheQueryFuture<?> queryLocal(GridCacheQueryBean qry);

    /**
     * Executes distributed query.
     *
     * @param qry Query.
     * @param nodes Nodes.
     * @return Query future.
     */
    public abstract CacheQueryFuture<?> queryDistributed(GridCacheQueryBean qry, Collection<ClusterNode> nodes);

    /**
     * Loads page.
     *
     * @param id Query ID.
     * @param qry Query.
     * @param nodes Nodes.
     * @param all Whether to load all pages.
     */
    public abstract void loadPage(long id, GridCacheQueryAdapter<?> qry, Collection<ClusterNode> nodes, boolean all);

    /**
     * Executes distributed fields query.
     *
     * @param qry Query.
     * @return Query future.
     */
    public abstract CacheQueryFuture<?> queryFieldsLocal(GridCacheQueryBean qry);

    /**
     * Executes distributed fields query.
     *
     * @param qry Query.
     * @param nodes Nodes.
     * @return Query future.
     */
    public abstract CacheQueryFuture<?> queryFieldsDistributed(GridCacheQueryBean qry, Collection<ClusterNode> nodes);

    /**
     * Performs query.
     *
     * @param qry Query.
     * @param args Arguments.
     * @param loc Local query or not.
     * @param subjId Security subject ID.
     * @param taskName Task name.
     * @param rcpt ID of the recipient.
     * @return Collection of found keys.
     * @throws IgniteCheckedException In case of error.
     */
    @SuppressWarnings("unchecked")
    private QueryResult<K, V> executeQuery(GridCacheQueryAdapter<?> qry,
        @Nullable Object[] args, boolean loc, @Nullable UUID subjId, @Nullable String taskName, Object rcpt)
        throws IgniteCheckedException {
        if (qry.type() == null) {
            assert !loc;

            throw new IgniteCheckedException("Received next page request after iterator was removed. " +
                "Consider increasing maximum number of stored iterators (see " +
                "GridCacheConfiguration.getMaximumQueryIteratorCount() configuration property).");
        }

        QueryResult<K, V> res;

        T3<String, String, List<Object>> resKey = null;

        if (qry.type() == SQL) {
            resKey = new T3<>(qry.queryClassName(), qry.clause(), F.asList(args));

            res = (QueryResult<K, V>)qryResCache.get(resKey);

            if (res != null && res.addRecipient(rcpt))
                return res;

            res = new QueryResult<>(qry.type(), rcpt);

            if (qryResCache.putIfAbsent(resKey, res) != null)
                resKey = null;
        }
        else
            res = new QueryResult<>(qry.type(), rcpt);

        GridCloseableIterator<IgniteBiTuple<K, V>> iter;

        try {
            switch (qry.type()) {
                case SQL:
                    if (cctx.gridEvents().isRecordable(EVT_CACHE_QUERY_EXECUTED)) {
                        cctx.gridEvents().record(new CacheQueryExecutedEvent<>(
                            cctx.localNode(),
                            "SQL query executed.",
                            EVT_CACHE_QUERY_EXECUTED,
                            CacheQueryType.SQL.name(),
                            cctx.namex(),
                            qry.queryClassName(),
                            qry.clause(),
                            null,
                            null,
                            args,
                            subjId,
                            taskName));
                    }

                    iter = qryProc.query(space, qry.clause(), F.asList(args),
                        qry.queryClassName(), filter(qry));

                    break;

                case SCAN:
                    if (cctx.gridEvents().isRecordable(EVT_CACHE_QUERY_EXECUTED)) {
                        cctx.gridEvents().record(new CacheQueryExecutedEvent<>(
                            cctx.localNode(),
                            "Scan query executed.",
                            EVT_CACHE_QUERY_EXECUTED,
                            CacheQueryType.SCAN.name(),
                            cctx.namex(),
                            null,
                            null,
                            qry.scanFilter(),
                            null,
                            null,
                            subjId,
                            taskName));
                    }

                    iter = scanIterator(qry);

                    break;

                case TEXT:
                    if (cctx.gridEvents().isRecordable(EVT_CACHE_QUERY_EXECUTED)) {
                        cctx.gridEvents().record(new CacheQueryExecutedEvent<>(
                            cctx.localNode(),
                            "Full text query executed.",
                            EVT_CACHE_QUERY_EXECUTED,
                            CacheQueryType.FULL_TEXT.name(),
                            cctx.namex(),
                            qry.queryClassName(),
                            qry.clause(),
                            null,
                            null,
                            null,
                            subjId,
                            taskName));
                    }

                    iter = qryProc.queryText(space, qry.clause(), qry.queryClassName(), filter(qry));

                    break;

                case SET:
                    iter = setIterator(qry);

                    break;

                case SQL_FIELDS:
                    assert false : "SQL fields query is incorrectly processed.";

                default:
                    throw new IgniteCheckedException("Unknown query type: " + qry.type());
            }

            res.onDone(iter);
        }
        catch (Exception e) {
            res.onDone(e);
        }
        finally {
            if (resKey != null)
                qryResCache.remove(resKey, res);
        }

        return res;
    }

    /**
     * Performs fields query.
     *
     * @param qry Query.
     * @param args Arguments.
     * @param loc Local query or not.
     * @param subjId Security subject ID.
     * @param taskName Task name.
     * @param rcpt ID of the recipient.
     * @return Collection of found keys.
     * @throws IgniteCheckedException In case of error.
     */
    private FieldsResult executeFieldsQuery(GridCacheQueryAdapter<?> qry, @Nullable Object[] args,
        boolean loc, @Nullable UUID subjId, @Nullable String taskName, Object rcpt) throws IgniteCheckedException {
        assert qry != null;

        FieldsResult res;

        T2<String, List<Object>> resKey = null;

        if (qry.clause() == null) {
            assert !loc;

            throw new IgniteCheckedException("Received next page request after iterator was removed. " +
                "Consider increasing maximum number of stored iterators (see " +
                "GridCacheConfiguration.getMaximumQueryIteratorCount() configuration property).");
        }

        if (qry.type() == SQL_FIELDS) {
            if (cctx.gridEvents().isRecordable(EVT_CACHE_QUERY_EXECUTED)) {
                cctx.gridEvents().record(new CacheQueryExecutedEvent<>(
                    cctx.localNode(),
                    "SQL fields query executed.",
                    EVT_CACHE_QUERY_EXECUTED,
                    CacheQueryType.SQL_FIELDS.name(),
                    cctx.namex(),
                    null,
                    qry.clause(),
                    null,
                    null,
                    args,
                    subjId,
                    taskName));
            }

            // Attempt to get result from cache.
            resKey = new T2<>(qry.clause(), F.asList(args));

            res = (FieldsResult)qryResCache.get(resKey);

            if (res != null && res.addRecipient(rcpt))
                return res; // Cached result found.

            res = new FieldsResult(rcpt);

            if (qryResCache.putIfAbsent(resKey, res) != null)
                resKey = null; // Failed to cache result.
        }
        else {
            assert qry.type() == SPI : "Unexpected query type: " + qry.type();

            if (cctx.gridEvents().isRecordable(EVT_CACHE_QUERY_EXECUTED)) {
                cctx.gridEvents().record(new CacheQueryExecutedEvent<>(
                    cctx.localNode(),
                    "SPI query executed.",
                    EVT_CACHE_QUERY_EXECUTED,
                    CacheQueryType.SPI.name(),
                    cctx.namex(),
                    null,
                    null,
                    null,
                    null,
                    args,
                    subjId,
                    taskName));
            }

            res = new FieldsResult(rcpt);
        }

        try {
            if (qry.type() == SPI) {
                IgniteSpiCloseableIterator<?> iter = cctx.kernalContext().indexing().query(space, F.asList(args),
                    filter(qry));

                res.onDone(iter);
            }
            else {
                assert qry.type() == SQL_FIELDS;

                GridQueryFieldsResult qryRes = qryProc.queryFields(space, qry.clause(), F.asList(args), filter(qry));

                res.metaData(qryRes.metaData());

                res.onDone(qryRes.iterator());
            }
        }
        catch (Exception e) {
            res.onDone(e);
        }
        finally {
            if (resKey != null)
                qryResCache.remove(resKey, res);
        }

        return res;
    }

    /**
     * @param qry Query.
     * @return Cache set items iterator.
     */
    private GridCloseableIterator<IgniteBiTuple<K, V>> setIterator(GridCacheQueryAdapter<?> qry) {
        final GridSetQueryPredicate filter = (GridSetQueryPredicate)qry.scanFilter();

        filter.init(cctx);

        IgniteUuid id = filter.setId();

        Collection<SetItemKey> data = cctx.dataStructures().setData(id);

        if (data == null)
            data = Collections.emptyList();

        final GridIterator<IgniteBiTuple<K, V>> it = F.iterator(
            data,
            new C1<SetItemKey, IgniteBiTuple<K, V>>() {
                @Override public IgniteBiTuple<K, V> apply(SetItemKey e) {
                    return new IgniteBiTuple<>((K)e.item(), (V)Boolean.TRUE);
                }
            },
            true,
            new P1<SetItemKey>() {
                @Override public boolean apply(SetItemKey e) {
                    return filter.apply(e, null);
                }
            });

        return new GridCloseableIteratorAdapter<IgniteBiTuple<K, V>>() {
            @Override protected boolean onHasNext() {
                return it.hasNext();
            }

            @Override protected IgniteBiTuple<K, V> onNext() {
                return it.next();
            }

            @Override protected void onRemove() {
                it.remove();
            }

            @Override protected void onClose() {
                // No-op.
            }
        };
    }

    /**
     * @param qry Query.
     * @return Full-scan row iterator.
     * @throws IgniteCheckedException If failed to get iterator.
     */
    @SuppressWarnings({"unchecked"})
    private GridCloseableIterator<IgniteBiTuple<K, V>> scanIterator(final GridCacheQueryAdapter<?> qry)
        throws IgniteCheckedException {
        IgniteInternalCache<K, V> prj0 = cctx.cache();

        prj0 = prj0.keepBinary();

        final IgniteInternalCache prj = prj0;

        final IgniteBiPredicate<K, V> keyValFilter = qry.scanFilter();

        try {
            injectResources(keyValFilter);

            final ExpiryPolicy plc = cctx.expiry();

            final AffinityTopologyVersion topVer = cctx.affinity().affinityTopologyVersion();

            final boolean backups = qry.includeBackups() || cctx.isReplicated();

            Iterator<K> keyIter;

            GridDhtLocalPartition locPart = null;

            Integer part = qry.partition();

            if (part == null || cctx.isLocal())
                keyIter = backups ? prj.keySetx().iterator() : prj.primaryKeySet().iterator();
            else if (part < 0 || part >= cctx.affinity().partitions())
                keyIter = new GridEmptyIterator<>();
            else {
                final GridDhtCacheAdapter dht = cctx.isNear() ? cctx.near().dht() : cctx.dht();

                locPart = dht.topology().localPartition(part, topVer, false);

                // double check for owning state
                if (locPart == null || locPart.state() != OWNING || !locPart.reserve() || locPart.state() != OWNING)
                    throw new GridDhtUnreservedPartitionException(part, cctx.affinity().affinityTopologyVersion(),
                        "Partition can not be reserved");

                final GridDhtLocalPartition locPart0 = locPart;

                keyIter = new Iterator<K>() {
                    private Iterator<KeyCacheObject> iter0 = locPart0.keySet().iterator();

                    @Override public boolean hasNext() {
                        return iter0.hasNext();
                    }

                    @Override public K next() {
                        return (K)iter0.next();
                    }

                    @Override public void remove() {
                        iter0.remove();
                    }
                };
            }

            final GridDhtLocalPartition locPart0 = locPart;

            final GridCloseableIteratorAdapter<IgniteBiTuple<K, V>> heapIt =
                new PeekValueExpiryAwareIterator(keyIter, plc, topVer, keyValFilter, qry.keepBinary(), true) {
                    @Override protected void onClose() {
                        super.onClose();

                        if (locPart0 != null)
                            locPart0.release();
                    }
                };

            final GridIterator<IgniteBiTuple<K, V>> it;

            if (cctx.isOffHeapEnabled()) {
                List<GridIterator<IgniteBiTuple<K, V>>> iters = new ArrayList<>(3);

                iters.add(heapIt);

<<<<<<< HEAD
                if (cctx.isOffHeapEnabled())
                    iters.add(offheapIterator(qry, topVer, backups, plc));

                if (cctx.swap().swapEnabled())
                    iters.add(swapIterator(qry, topVer, backups, plc));
=======
                iters.add(offheapIterator(qry, topVer, backups, plc));
>>>>>>> 4a8fb8f3

                it = new CompoundIterator<>(iters);
            }
            else
                it = heapIt;

            return new GridCloseableIteratorAdapter<IgniteBiTuple<K, V>>() {
                @Override protected boolean onHasNext() {
                    return it.hasNext();
                }

                @Override protected IgniteBiTuple<K, V> onNext() {
                    return it.next();
                }

                @Override protected void onRemove() {
                    it.remove();
                }

                @Override protected void onClose() throws IgniteCheckedException {
                    try {
                        heapIt.close();
                    }
                    finally {
                        closeScanFilter(keyValFilter);
                    }
                }
            };
        }
        catch (IgniteCheckedException | RuntimeException e)
        {
            closeScanFilter(keyValFilter);

            throw e;
        }
    }

    /**
     * Closes a filter if it is closeable.
     *
     * @param f Filter.
     */
    private static void closeScanFilter(Object f) {
        if (f instanceof PlatformCacheEntryFilter)
            ((PlatformCacheEntryFilter)f).onClose();
    }

    /**
     * @param qry Query.
     * @param backups Include backups.
     * @return Swap iterator.
     * @throws IgniteCheckedException If failed.
     */
    private GridIterator<IgniteBiTuple<K, V>> swapIterator(
        GridCacheQueryAdapter<?> qry,
        AffinityTopologyVersion topVer,
        boolean backups,
        ExpiryPolicy expPlc
    ) throws IgniteCheckedException {
        IgniteBiPredicate<K, V> filter = qry.scanFilter();

        Integer part = qry.partition();

        Iterator<Map.Entry<byte[], byte[]>> it = part == null ? cctx.swap().rawSwapIterator(true, backups) :
            cctx.swap().rawSwapIterator(part);

        if (expPlc != null)
            return scanExpiryIterator(
                it,
                topVer,
                filter,
                expPlc,
                qry.keepBinary());

        return scanIterator(it, filter, qry.keepBinary());
    }

    /**
     * @param qry Query.
     * @param backups Include backups.
     * @return Offheap iterator.
     */
    private GridIterator<IgniteBiTuple<K, V>> offheapIterator(
        GridCacheQueryAdapter<?> qry,
        AffinityTopologyVersion topVer,
        boolean backups,
        ExpiryPolicy expPlc
    ) {
        IgniteBiPredicate<K, V> filter = qry.scanFilter();

        if (expPlc != null) {
            return scanExpiryIterator(
                cctx.swap().rawOffHeapIterator(qry.partition(), true, backups),
                topVer,
                filter,
                expPlc,
                qry.keepBinary());
        }

<<<<<<< HEAD
        if (cctx.offheapTiered() && filter != null) {
=======
        if (cctx.isOffHeapEnabled() && filter != null) {
>>>>>>> 4a8fb8f3
            OffheapIteratorClosure c = new OffheapIteratorClosure(filter, qry.keepBinary());

            return cctx.swap().rawOffHeapIterator(c, qry.partition(), true, backups);
        }
        else {
            Iterator<Map.Entry<byte[], byte[]>> it = cctx.swap().rawOffHeapIterator(qry.partition(), true, backups);

            return scanIterator(it, filter, qry.keepBinary());
        }
    }

    /**
     * @param it Lazy swap or offheap iterator.
     * @param filter Scan filter.
     * @param keepBinary Keep binary flag.
     * @return Iterator.
     */
    private GridIteratorAdapter<IgniteBiTuple<K, V>> scanIterator(
        @Nullable final Iterator<Map.Entry<byte[], byte[]>> it,
        @Nullable final IgniteBiPredicate<K, V> filter,
        final boolean keepBinary) {
        if (it == null)
            return new GridEmptyCloseableIterator<>();

        return new GridIteratorAdapter<IgniteBiTuple<K, V>>() {
            private IgniteBiTuple<K, V> next;

            {
                advance();
            }

            @Override public boolean hasNextX() {
                return next != null;
            }

            @Override public IgniteBiTuple<K, V> nextX() {
                if (next == null)
                    throw new NoSuchElementException();

                IgniteBiTuple<K, V> next0 = next;

                advance();

                return next0;
            }

            @Override public void removeX() {
                throw new UnsupportedOperationException();
            }

            private void advance() {
                next = null;

                while (it.hasNext()) {
                    final LazySwapEntry e = new LazySwapEntry(it.next());

                    if (filter != null) {
                        K key = (K)cctx.unwrapBinaryIfNeeded(e.key(), keepBinary);
                        V val = (V)cctx.unwrapBinaryIfNeeded(e.value(), keepBinary);

                        if (!filter.apply(key, val))
                            continue;
                    }

                    next = new IgniteBiTuple<>(e.key(), e.value());

                    break;
                }
            }
        };
    }

    /**
     * @param it Raw iterator.
     * @param topVer Topology version.
     * @param filter Filter.
     * @param expPlc Expiry policy.
     * @param keepBinary Keep binary flag.
     * @return Final key-value iterator.
     */
    private GridIterator<IgniteBiTuple<K,V>> scanExpiryIterator(
        final Iterator<Map.Entry<byte[], byte[]>> it,
        AffinityTopologyVersion topVer,
        @Nullable final IgniteBiPredicate<K, V> filter,
        ExpiryPolicy expPlc,
        final boolean keepBinary
    ) {
        Iterator <K> keyIter = new Iterator<K>() {
            /** {@inheritDoc} */
            @Override public boolean hasNext() {
                return it.hasNext();
            }

            /** {@inheritDoc} */
            @Override public K next() {
                try {
                    KeyCacheObject key = cctx.toCacheKeyObject(it.next().getKey());

                    return (K)cctx.unwrapBinaryIfNeeded(key, keepBinary);
                }
                catch (IgniteCheckedException e) {
                    throw new IgniteException(e);
                }
            }

            /** {@inheritDoc} */
            @Override public void remove() {
                it.remove();
            }
        };

        return new PeekValueExpiryAwareIterator(keyIter, expPlc, topVer, filter, keepBinary, false);
    }

    /**
     * @param o Object to inject resources to.
     * @throws IgniteCheckedException If failure occurred while injecting resources.
     */
    private void injectResources(@Nullable Object o) throws IgniteCheckedException {
        if (o != null) {
            GridKernalContext ctx = cctx.kernalContext();

            ClassLoader ldr = o.getClass().getClassLoader();

            if (ctx.deploy().isGlobalLoader(ldr))
                ctx.resource().inject(ctx.deploy().getDeployment(ctx.deploy().getClassLoaderId(ldr)), o.getClass(), o);
            else
                ctx.resource().inject(ctx.deploy().getDeployment(o.getClass().getName()), o.getClass(), o);
        }
    }

    /**
     * Processes fields query request.
     *
     * @param qryInfo Query info.
     */
    protected void runFieldsQuery(GridCacheQueryInfo qryInfo) {
        assert qryInfo != null;

        if (!enterBusy()) {
            if (cctx.localNodeId().equals(qryInfo.senderId()))
                throw new IllegalStateException("Failed to process query request (grid is stopping).");

            return; // Ignore remote requests when when node is stopping.
        }

        try {
            if (log.isDebugEnabled())
                log.debug("Running query: " + qryInfo);

            boolean rmvRes = true;

            FieldsResult res = null;

            final boolean statsEnabled = cctx.config().isStatisticsEnabled();

            final boolean readEvt = cctx.gridEvents().isRecordable(EVT_CACHE_QUERY_OBJECT_READ);

            try {
                // Preparing query closures.
                IgniteClosure<Object, Object> trans = (IgniteClosure<Object, Object>)qryInfo.transformer();
                IgniteReducer<Object, Object> rdc = (IgniteReducer<Object, Object>)qryInfo.reducer();

                injectResources(trans);
                injectResources(rdc);

                GridCacheQueryAdapter<?> qry = qryInfo.query();

                int pageSize = qry.pageSize();

                Collection<Object> data = null;
                Collection<Object> entities = null;

                if (qryInfo.local() || rdc != null || cctx.isLocalNode(qryInfo.senderId()))
                    data = new ArrayList<>(pageSize);
                else
                    entities = new ArrayList<>(pageSize);

                String taskName = cctx.kernalContext().task().resolveTaskName(qry.taskHash());

                res = qryInfo.local() ?
                    executeFieldsQuery(qry, qryInfo.arguments(), qryInfo.local(), qry.subjectId(), taskName,
                    recipient(qryInfo.senderId(), qryInfo.requestId())) :
                    fieldsQueryResult(qryInfo, taskName);

                // If metadata needs to be returned to user and cleaned from internal fields - copy it.
                List<GridQueryFieldMetadata> meta = qryInfo.includeMetaData() ?
                    (res.metaData() != null ? new ArrayList<>(res.metaData()) : null) :
                    res.metaData();

                if (!qryInfo.includeMetaData())
                    meta = null;

                GridCloseableIterator<?> it = new GridSpiCloseableIteratorWrapper<Object>(
                    res.iterator(recipient(qryInfo.senderId(), qryInfo.requestId())));

                if (log.isDebugEnabled())
                    log.debug("Received fields iterator [iterHasNext=" + it.hasNext() + ']');

                if (!it.hasNext()) {
                    if (rdc != null)
                        data = Collections.singletonList(rdc.reduce());

                    onFieldsPageReady(qryInfo.local(), qryInfo, meta, entities, data, true, null);

                    return;
                }

                int cnt = 0;
                boolean metaSent = false;

                while (!Thread.currentThread().isInterrupted() && it.hasNext()) {
                    long start = statsEnabled ? System.nanoTime() : 0L;

                    Object row = it.next();

                    // Query is cancelled.
                    if (row == null) {
                        onPageReady(qryInfo.local(), qryInfo, null, true, null);

                        break;
                    }

                    if (statsEnabled) {
                        CacheMetricsImpl metrics = cctx.cache().metrics0();

                        metrics.onRead(true);

                        metrics.addGetTimeNanos(System.nanoTime() - start);
                    }

                    if (readEvt) {
                        cctx.gridEvents().record(new CacheQueryReadEvent<K, V>(
                            cctx.localNode(),
                            "SQL fields query result set row read.",
                            EVT_CACHE_QUERY_OBJECT_READ,
                            CacheQueryType.SQL_FIELDS.name(),
                            cctx.namex(),
                            null,
                            qry.clause(),
                            null,
                            null,
                            qryInfo.arguments(),
                            qry.subjectId(),
                            taskName,
                            null,
                            null,
                            null,
                            row));
                    }

                    if ((qryInfo.local() || rdc != null || cctx.isLocalNode(qryInfo.senderId()))) {
                        // Reduce.
                        if (rdc != null) {
                            if (!rdc.collect(row))
                                break;
                        }
                        else
                            data.add(row);
                    }
                    else
                        entities.add(row);

                    if (rdc == null && ((!qryInfo.allPages() && ++cnt == pageSize) || !it.hasNext())) {
                        onFieldsPageReady(qryInfo.local(), qryInfo, !metaSent ? meta : null,
                            entities, data, !it.hasNext(), null);

                        if (it.hasNext())
                            rmvRes = false;

                        if (!qryInfo.allPages())
                            return;
                    }
                }

                if (rdc != null) {
                    onFieldsPageReady(qryInfo.local(), qryInfo, meta, null,
                        Collections.singletonList(rdc.reduce()), true, null);
                }
            }
            catch (IgniteCheckedException e) {
                if (log.isDebugEnabled() || !e.hasCause(SQLException.class))
                    U.error(log, "Failed to run fields query [qry=" + qryInfo + ", node=" + cctx.nodeId() + ']', e);
                else {
                    if (e.hasCause(SQLException.class))
                        U.error(log, "Failed to run fields query [node=" + cctx.nodeId() +
                            ", msg=" + e.getCause(SQLException.class).getMessage() + ']');
                    else
                        U.error(log, "Failed to run fields query [node=" + cctx.nodeId() +
                            ", msg=" + e.getMessage() + ']');
                }

                onFieldsPageReady(qryInfo.local(), qryInfo, null, null, null, true, e);
            }
            catch (Throwable e) {
                U.error(log, "Failed to run fields query [qry=" + qryInfo + ", node=" + cctx.nodeId() + "]", e);

                onFieldsPageReady(qryInfo.local(), qryInfo, null, null, null, true, e);

                if (e instanceof Error)
                    throw (Error)e;
            }
            finally {
                if (qryInfo.local()) {
                    // Don't we need to always remove local iterators?
                    if (rmvRes && res != null) {
                        try {
                            res.closeIfNotShared(recipient(qryInfo.senderId(), qryInfo.requestId()));
                        }
                        catch (IgniteCheckedException e) {
                            U.error(log, "Failed to close local iterator [qry=" + qryInfo + ", node=" +
                                cctx.nodeId() + "]", e);
                        }
                    }
                }
                else if (rmvRes)
                    removeFieldsQueryResult(qryInfo.senderId(), qryInfo.requestId());
            }
        }
        finally {
            leaveBusy();
        }
    }

    /**
     * Processes cache query request.
     *
     * @param qryInfo Query info.
     */
    @SuppressWarnings("unchecked")
    protected void runQuery(GridCacheQueryInfo qryInfo) {
        assert qryInfo != null;

        if (!enterBusy()) {
            if (cctx.localNodeId().equals(qryInfo.senderId()))
                throw new IllegalStateException("Failed to process query request (grid is stopping).");

            return; // Ignore remote requests when when node is stopping.
        }

        try {
            boolean loc = qryInfo.local();

            QueryResult<K, V> res = null;

            if (log.isDebugEnabled())
                log.debug("Running query: " + qryInfo);

            boolean rmvIter = true;

            try {
                // Preparing query closures.
                IgniteClosure<Map.Entry<K, V>, Object> trans =
                    (IgniteClosure<Map.Entry<K, V>, Object>)qryInfo.transformer();

                IgniteReducer<Map.Entry<K, V>, Object> rdc = (IgniteReducer<Map.Entry<K, V>, Object>)qryInfo.reducer();

                injectResources(trans);
                injectResources(rdc);

                GridCacheQueryAdapter<?> qry = qryInfo.query();

                int pageSize = qry.pageSize();

                boolean incBackups = qry.includeBackups();

                String taskName = cctx.kernalContext().task().resolveTaskName(qry.taskHash());

                IgniteSpiCloseableIterator<IgniteBiTuple<K, V>> iter;
                GridCacheQueryType type;

                res = loc ?
                    executeQuery(qry, qryInfo.arguments(), loc, qry.subjectId(), taskName,
                    recipient(qryInfo.senderId(), qryInfo.requestId())) :
                    queryResult(qryInfo, taskName);

                iter = res.iterator(recipient(qryInfo.senderId(), qryInfo.requestId()));
                type = res.type();

                GridCacheAdapter<K, V> cache = cctx.cache();

                if (log.isDebugEnabled())
                    log.debug("Received index iterator [iterHasNext=" + iter.hasNext() +
                        ", cacheSize=" + cache.size() + ']');

                int cnt = 0;

                boolean stop = false;
                boolean pageSent = false;

                Collection<Object> data = new ArrayList<>(pageSize);

                AffinityTopologyVersion topVer = cctx.affinity().affinityTopologyVersion();

                final boolean statsEnabled = cctx.config().isStatisticsEnabled();

                final boolean readEvt = cctx.gridEvents().isRecordable(EVT_CACHE_QUERY_OBJECT_READ);

                while (!Thread.currentThread().isInterrupted() && iter.hasNext()) {
                    long start = statsEnabled ? System.nanoTime() : 0L;

                    IgniteBiTuple<K, V> row = iter.next();

                    // Query is cancelled.
                    if (row == null) {
                        onPageReady(loc, qryInfo, null, true, null);

                        break;
                    }

                    K key = row.getKey();

                    // Filter backups for SCAN queries, if it isn't partition scan.
                    // Other types are filtered in indexing manager.
                    if (!cctx.isReplicated() && qry.type() == SCAN && qry.partition() == null &&
                        cctx.config().getCacheMode() != LOCAL && !incBackups &&
                        !cctx.affinity().primary(cctx.localNode(), key, topVer)) {
                        if (log.isDebugEnabled())
                            log.debug("Ignoring backup element [row=" + row +
                                ", cacheMode=" + cctx.config().getCacheMode() + ", incBackups=" + incBackups +
                                ", primary=" + cctx.affinity().primary(cctx.localNode(), key, topVer) + ']');

                        continue;
                    }

                    V val = row.getValue();

                    if (log.isDebugEnabled()) {
                        ClusterNode primaryNode = CU.primaryNode(cctx, key);

                        log.debug("Record [key=" + key +
                            ", val=" + val +
                            ", incBackups=" + incBackups +
                            ", priNode=" + (primaryNode != null ? U.id8(primaryNode.id()) : null) +
                            ", node=" + U.id8(cctx.localNode().id()) + ']');
                    }

                    if (val == null) {
                        if (log.isDebugEnabled())
                            log.debug("Unsuitable record value: " + val);

                        continue;
                    }

                    if (statsEnabled) {
                        CacheMetricsImpl metrics = cctx.cache().metrics0();

                        metrics.onRead(true);

                        metrics.addGetTimeNanos(System.nanoTime() - start);
                    }

                    if (readEvt) {
                        switch (type) {
                            case SQL:
                                cctx.gridEvents().record(new CacheQueryReadEvent<>(
                                    cctx.localNode(),
                                    "SQL query entry read.",
                                    EVT_CACHE_QUERY_OBJECT_READ,
                                    CacheQueryType.SQL.name(),
                                    cctx.namex(),
                                    qry.queryClassName(),
                                    qry.clause(),
                                    null,
                                    null,
                                    qryInfo.arguments(),
                                    qry.subjectId(),
                                    taskName,
                                    key,
                                    val,
                                    null,
                                    null));

                                break;

                            case TEXT:
                                cctx.gridEvents().record(new CacheQueryReadEvent<>(
                                    cctx.localNode(),
                                    "Full text query entry read.",
                                    EVT_CACHE_QUERY_OBJECT_READ,
                                    CacheQueryType.FULL_TEXT.name(),
                                    cctx.namex(),
                                    qry.queryClassName(),
                                    qry.clause(),
                                    null,
                                    null,
                                    null,
                                    qry.subjectId(),
                                    taskName,
                                    key,
                                    val,
                                    null,
                                    null));

                                break;

                            case SCAN:
                                cctx.gridEvents().record(new CacheQueryReadEvent<>(
                                    cctx.localNode(),
                                    "Scan query entry read.",
                                    EVT_CACHE_QUERY_OBJECT_READ,
                                    CacheQueryType.SCAN.name(),
                                    cctx.namex(),
                                    null,
                                    null,
                                    qry.scanFilter(),
                                    null,
                                    null,
                                    qry.subjectId(),
                                    taskName,
                                    key,
                                    val,
                                    null,
                                    null));

                                break;
                        }
                    }

                    Map.Entry<K, V> entry = F.t(key, val);

                    // Unwrap entry for reducer or transformer only.
                    if (rdc != null || trans != null)
                        entry = (Map.Entry<K, V>)cctx.unwrapBinaryIfNeeded(entry, qry.keepBinary());

                    // Reduce.
                    if (rdc != null) {
                        if (!rdc.collect(entry) || !iter.hasNext()) {
                            onPageReady(loc, qryInfo, Collections.singletonList(rdc.reduce()), true, null);

                            pageSent = true;

                            break;
                        }
                        else
                            continue;
                    }

                    data.add(trans != null ? trans.apply(entry) :
                        !loc ? new GridCacheQueryResponseEntry<>(key, val) : F.t(key, val));

                    if (!loc) {
                        if (++cnt == pageSize || !iter.hasNext()) {
                            boolean finished = !iter.hasNext();

                            onPageReady(loc, qryInfo, data, finished, null);

                            pageSent = true;

                            if (!finished)
                                rmvIter = false;

                            if (!qryInfo.allPages())
                                return;

                            data = new ArrayList<>(pageSize);

                            if (stop)
                                break; // while
                        }
                    }
                }

                if (!pageSent) {
                    if (rdc == null)
                        onPageReady(loc, qryInfo, data, true, null);
                    else
                        onPageReady(loc, qryInfo, Collections.singletonList(rdc.reduce()), true, null);
                }
            }
            catch (Throwable e) {
                if (!X.hasCause(e, GridDhtUnreservedPartitionException.class))
                    U.error(log, "Failed to run query [qry=" + qryInfo + ", node=" + cctx.nodeId() + "]", e);

                onPageReady(loc, qryInfo, null, true, e);

                if (e instanceof Error)
                    throw (Error)e;
            }
            finally {
                if (loc) {
                    // Local iterators are always removed.
                    if (res != null) {
                        try {
                            res.closeIfNotShared(recipient(qryInfo.senderId(), qryInfo.requestId()));
                        }
                        catch (IgniteCheckedException e) {
                            if (!X.hasCause(e, GridDhtUnreservedPartitionException.class))
                                U.error(log, "Failed to close local iterator [qry=" + qryInfo + ", node=" +
                                    cctx.nodeId() + "]", e);
                        }
                    }
                }
                else if (rmvIter)
                    removeQueryResult(qryInfo.senderId(), qryInfo.requestId());
            }
        }
        finally {
            leaveBusy();
        }
    }

    /**
     * @param qryInfo Info.
     * @param taskName Task name.
     * @return Iterator.
     * @throws IgniteCheckedException In case of error.
     */
    private QueryResult<K, V> queryResult(GridCacheQueryInfo qryInfo, String taskName) throws IgniteCheckedException {
        final UUID sndId = qryInfo.senderId();

        assert sndId != null;

        Map<Long, GridFutureAdapter<QueryResult<K, V>>> futs = qryIters.get(sndId);

        if (futs == null) {
            futs = new LinkedHashMap<Long, GridFutureAdapter<QueryResult<K, V>>>(
                16, 0.75f, true) {
                @Override protected boolean removeEldestEntry(Map.Entry<Long, GridFutureAdapter<QueryResult<K, V>>> e) {
                    boolean rmv = size() > maxIterCnt;

                    if (rmv) {
                        try {
                            e.getValue().get().closeIfNotShared(recipient(sndId, e.getKey()));
                        }
                        catch (IgniteCheckedException ex) {
                            U.error(log, "Failed to close query iterator.", ex);
                        }
                    }

                    return rmv;
                }
            };

            Map<Long, GridFutureAdapter<QueryResult<K, V>>> old = qryIters.putIfAbsent(sndId, futs);

            if (old != null)
                futs = old;
        }

        return queryResult(futs, qryInfo, taskName);
    }

    /**
     * @param futs Futures map.
     * @param qryInfo Info.
     * @return Iterator.
     * @throws IgniteCheckedException In case of error.
     */
    @SuppressWarnings({
        "SynchronizationOnLocalVariableOrMethodParameter",
        "NonPrivateFieldAccessedInSynchronizedContext"})
    private QueryResult<K, V> queryResult(Map<Long, GridFutureAdapter<QueryResult<K, V>>> futs,
        GridCacheQueryInfo qryInfo, String taskName) throws IgniteCheckedException {
        assert futs != null;
        assert qryInfo != null;

        GridFutureAdapter<QueryResult<K, V>> fut;

        boolean exec = false;

        synchronized (futs) {
            fut = futs.get(qryInfo.requestId());

            if (fut == null) {
                futs.put(qryInfo.requestId(), fut = new GridFutureAdapter<>());

                exec = true;
            }
        }

        if (exec) {
            try {
                fut.onDone(executeQuery(qryInfo.query(), qryInfo.arguments(), false,
                    qryInfo.query().subjectId(), taskName, recipient(qryInfo.senderId(), qryInfo.requestId())));
            }
            catch (Throwable e) {
                fut.onDone(e);

                if (e instanceof Error)
                    throw (Error)e;
            }
        }

        return fut.get();
    }

    /**
     * @param sndId Sender node ID.
     * @param reqId Request ID.
     */
    @SuppressWarnings("SynchronizationOnLocalVariableOrMethodParameter")
    protected void removeQueryResult(@Nullable UUID sndId, long reqId) {
        if (sndId == null)
            return;

        Map<Long, GridFutureAdapter<QueryResult<K, V>>> futs = qryIters.get(sndId);

        if (futs != null) {
            IgniteInternalFuture<QueryResult<K, V>> fut;

            synchronized (futs) {
                fut = futs.remove(reqId);
            }

            if (fut != null) {
                try {
                    fut.get().closeIfNotShared(recipient(sndId, reqId));
                }
                catch (IgniteCheckedException e) {
                    if (!X.hasCause(e, GridDhtUnreservedPartitionException.class))
                        U.error(log, "Failed to close iterator.", e);
                }
            }
        }
    }

    /**
     * @param sndId Sender node ID.
     * @param reqId Request ID.
     * @return Recipient ID.
     */
    private static Object recipient(UUID sndId, long reqId) {
        assert sndId != null;

        return new IgniteBiTuple<>(sndId, reqId);
    }

    /**
     * @param qryInfo Info.
     * @return Iterator.
     * @throws IgniteCheckedException In case of error.
     */
    private FieldsResult fieldsQueryResult(GridCacheQueryInfo qryInfo, String taskName)
        throws IgniteCheckedException {
        final UUID sndId = qryInfo.senderId();

        assert sndId != null;

        Map<Long, GridFutureAdapter<FieldsResult>> iters = fieldsQryRes.get(sndId);

        if (iters == null) {
            iters = new LinkedHashMap<Long, GridFutureAdapter<FieldsResult>>(16, 0.75f, true) {
                @Override protected boolean removeEldestEntry(Map.Entry<Long,
                    GridFutureAdapter<FieldsResult>> e) {
                    boolean rmv = size() > maxIterCnt;

                    if (rmv) {
                        try {
                            e.getValue().get().closeIfNotShared(recipient(sndId, e.getKey()));
                        }
                        catch (IgniteCheckedException ex) {
                            U.error(log, "Failed to close fields query iterator.", ex);
                        }
                    }

                    return rmv;
                }

                @Override public boolean equals(Object o) {
                    return o == this;
                }
            };

            Map<Long, GridFutureAdapter<FieldsResult>> old = fieldsQryRes.putIfAbsent(sndId, iters);

            if (old != null)
                iters = old;
        }

        return fieldsQueryResult(iters, qryInfo, taskName);
    }

    /**
     * @param resMap Results map.
     * @param qryInfo Info.
     * @return Fields query result.
     * @throws IgniteCheckedException In case of error.
     */
    @SuppressWarnings({
        "SynchronizationOnLocalVariableOrMethodParameter",
        "NonPrivateFieldAccessedInSynchronizedContext"})
    private FieldsResult fieldsQueryResult(Map<Long, GridFutureAdapter<FieldsResult>> resMap,
        GridCacheQueryInfo qryInfo, String taskName) throws IgniteCheckedException {
        assert resMap != null;
        assert qryInfo != null;

        GridFutureAdapter<FieldsResult> fut;

        boolean exec = false;

        synchronized (resMap) {
            fut = resMap.get(qryInfo.requestId());

            if (fut == null) {
                resMap.put(qryInfo.requestId(), fut =
                    new GridFutureAdapter<>());

                exec = true;
            }
        }

        if (exec) {
            try {
                fut.onDone(executeFieldsQuery(qryInfo.query(), qryInfo.arguments(), false,
                    qryInfo.query().subjectId(), taskName, recipient(qryInfo.senderId(), qryInfo.requestId())));
            }
            catch (IgniteCheckedException e) {
                fut.onDone(e);
            }
        }

        return fut.get();
    }

    /**
     * @param sndId Sender node ID.
     * @param reqId Request ID.
     */
    @SuppressWarnings("SynchronizationOnLocalVariableOrMethodParameter")
    protected void removeFieldsQueryResult(@Nullable UUID sndId, long reqId) {
        if (sndId == null)
            return;

        Map<Long, GridFutureAdapter<FieldsResult>> futs = fieldsQryRes.get(sndId);

        if (futs != null) {
            IgniteInternalFuture<FieldsResult> fut;

            synchronized (futs) {
                fut = futs.remove(reqId);
            }

            if (fut != null) {
                assert fut.isDone();

                try {
                    fut.get().closeIfNotShared(recipient(sndId, reqId));
                }
                catch (IgniteCheckedException e) {
                    U.error(log, "Failed to close iterator.", e);
                }
            }
        }
    }

    /**
     * Called when data for page is ready.
     *
     * @param loc Local query or not.
     * @param qryInfo Query info.
     * @param data Result data.
     * @param finished Last page or not.
     * @param e Exception in case of error.
     * @return {@code true} if page was processed right.
     */
    protected abstract boolean onPageReady(boolean loc, GridCacheQueryInfo qryInfo,
        @Nullable Collection<?> data, boolean finished, @Nullable Throwable e);

    /**
     * @param loc Local query or not.
     * @param qryInfo Query info.
     * @param metaData Meta data.
     * @param entities Indexing entities.
     * @param data Data.
     * @param finished Last page or not.
     * @param e Exception in case of error.
     * @return {@code true} if page was processed right.
     */
    protected abstract boolean onFieldsPageReady(boolean loc, GridCacheQueryInfo qryInfo,
        @Nullable List<GridQueryFieldMetadata> metaData,
        @Nullable Collection<?> entities,
        @Nullable Collection<?> data,
        boolean finished, @Nullable Throwable e);

    /**
     * Gets cache queries metrics.
     *
     * @return Cache queries metrics.
     */
    public QueryMetrics metrics() {
        return metrics.copy();
    }

    /**
     * Resets metrics.
     */
    public void resetMetrics() {
        metrics = new GridCacheQueryMetricsAdapter();
    }

    /**
     * @param fail {@code true} if execution failed.
     */
    public void onExecuted(boolean fail) {
        metrics.onQueryExecute(fail);
    }

    /**
     * @param duration Execution duration.
     * @param fail {@code true} if execution failed.
     */
    public void onCompleted(long duration, boolean fail) {
        metrics.onQueryCompleted(duration, fail);
    }

    /**
     * Gets SQL metadata.
     *
     * @return SQL metadata.
     * @throws IgniteCheckedException In case of error.
     */
    public Collection<GridCacheSqlMetadata> sqlMetadata() throws IgniteCheckedException {
        if (!enterBusy())
            throw new IllegalStateException("Failed to get metadata (grid is stopping).");

        try {
            Callable<Collection<CacheSqlMetadata>> job = new MetadataJob();

            // Remote nodes that have current cache.
            Collection<ClusterNode> nodes = F.view(cctx.discovery().remoteNodes(), new P1<ClusterNode>() {
                @Override public boolean apply(ClusterNode n) {
                    return cctx.kernalContext().discovery().cacheAffinityNode(n, space);
                }
            });

            Collection<Collection<CacheSqlMetadata>> res = new ArrayList<>(nodes.size() + 1);

            IgniteInternalFuture<Collection<Collection<CacheSqlMetadata>>> rmtFut = null;

            // Get metadata from remote nodes.
            if (!nodes.isEmpty())
                rmtFut = cctx.closures().callAsyncNoFailover(BROADCAST, Collections.singleton(job), nodes, true);

            // Get local metadata.
            IgniteInternalFuture<Collection<CacheSqlMetadata>> locFut = cctx.closures().callLocalSafe(job, true);

            if (rmtFut != null)
                res.addAll(rmtFut.get());

            res.add(locFut.get());

            Map<String, Collection<CacheSqlMetadata>> map = new HashMap<>();

            for (Collection<CacheSqlMetadata> col : res) {
                for (CacheSqlMetadata meta : col) {
                    String name = meta.cacheName();

                    Collection<CacheSqlMetadata> cacheMetas = map.get(name);

                    if (cacheMetas == null)
                        map.put(name, cacheMetas = new LinkedList<>());

                    cacheMetas.add(meta);
                }
            }

            Collection<GridCacheSqlMetadata> col = new ArrayList<>(map.size());

            // Metadata for current cache must be first in list.
            col.add(new CacheSqlMetadata(map.remove(space)));

            for (Collection<CacheSqlMetadata> metas : map.values())
                col.add(new CacheSqlMetadata(metas));

            return col;
        }
        finally {
            leaveBusy();
        }
    }

    /**
     * @param <K> Key type.
     * @param <V> Value type.
     * @param includeBackups Include backups.
     * @return Predicate.
     */
    @SuppressWarnings("unchecked")
    @Nullable public <K, V> IndexingQueryFilter backupsFilter(boolean includeBackups) {
        if (includeBackups)
            return null;

        return new IndexingQueryFilter() {
            @Nullable @Override public IgniteBiPredicate<K, V> forSpace(final String spaceName) {
                final GridKernalContext ctx = cctx.kernalContext();

                final GridCacheAdapter<Object, Object> cache = ctx.cache().internalCache(spaceName);

                if (cache.context().isReplicated() || cache.configuration().getBackups() == 0)
                    return null;

                return new IgniteBiPredicate<K, V>() {
                    @Override public boolean apply(K k, V v) {
                        return cache.context().affinity().primary(ctx.discovery().localNode(), k, NONE);
                    }
                };
            }
        };
    }

    /**
     * @return Topology version for query requests.
     */
    public AffinityTopologyVersion queryTopologyVersion() {
        return qryTopVer;
    }

    /**
     * @param qry Query.
     * @return Filter.
     */
    private IndexingQueryFilter filter(GridCacheQueryAdapter<?> qry) {
        return backupsFilter(qry.includeBackups());
    }

    /**
     * Prints memory statistics for debugging purposes.
     */
    @Override public void printMemoryStats() {
        X.println(">>>");
        X.println(">>> Query manager memory stats [grid=" + cctx.gridName() + ", cache=" + cctx.name() + ']');
    }

    /**
     * FOR TESTING ONLY
     *
     * @return Indexing space for this query manager.
     */
    public String space() {
        return space;
    }

    /**
     * Metadata job.
     */
    @GridInternal
    private static class MetadataJob implements IgniteCallable<Collection<CacheSqlMetadata>> {
        /** */
        private static final long serialVersionUID = 0L;

        /** Grid */
        @IgniteInstanceResource
        private Ignite ignite;

        /** {@inheritDoc} */
        @Override public Collection<CacheSqlMetadata> call() {
            final GridKernalContext ctx = ((IgniteKernal)ignite).context();

            Collection<String> cacheNames = F.viewReadOnly(ctx.cache().caches(),
                new C1<IgniteInternalCache<?, ?>, String>() {
                    @Override public String apply(IgniteInternalCache<?, ?> c) {
                        return c.name();
                    }
                },
                new P1<IgniteInternalCache<?, ?>>() {
                    @Override public boolean apply(IgniteInternalCache<?, ?> c) {
                        return !CU.MARSH_CACHE_NAME.equals(c.name()) && !CU.UTILITY_CACHE_NAME.equals(c.name()) &&
                            !CU.ATOMICS_CACHE_NAME.equals(c.name());
                    }
                }
            );

            return F.transform(cacheNames, new C1<String, CacheSqlMetadata>() {
                @Override public CacheSqlMetadata apply(String cacheName) {
                    Collection<GridQueryTypeDescriptor> types = ctx.query().types(cacheName);

                    Collection<String> names = U.newHashSet(types.size());
                    Map<String, String> keyClasses = U.newHashMap(types.size());
                    Map<String, String> valClasses = U.newHashMap(types.size());
                    Map<String, Map<String, String>> fields = U.newHashMap(types.size());
                    Map<String, Collection<GridCacheSqlIndexMetadata>> indexes = U.newHashMap(types.size());

                    for (GridQueryTypeDescriptor type : types) {
                        // Filter internal types (e.g., data structures).
                        if (type.name().startsWith("GridCache"))
                            continue;

                        names.add(type.name());

                        keyClasses.put(type.name(), type.keyClass().getName());
                        valClasses.put(type.name(), type.valueClass().getName());

                        int size = 2 + type.fields().size();

                        Map<String, String> fieldsMap = U.newLinkedHashMap(size);

                        // _KEY and _VAL are not included in GridIndexingTypeDescriptor.valueFields
                        fieldsMap.put("_KEY", type.keyClass().getName());
                        fieldsMap.put("_VAL", type.valueClass().getName());

                        for (Map.Entry<String, Class<?>> e : type.fields().entrySet())
                            fieldsMap.put(e.getKey().toUpperCase(), e.getValue().getName());

                        fields.put(type.name(), fieldsMap);

                        Collection<GridCacheSqlIndexMetadata> indexesCol =
                            new ArrayList<>(type.indexes().size());

                        for (Map.Entry<String, GridQueryIndexDescriptor> e : type.indexes().entrySet()) {
                            GridQueryIndexDescriptor desc = e.getValue();

                            // Add only SQL indexes.
                            if (desc.type() == GridQueryIndexType.SORTED) {
                                Collection<String> idxFields = e.getValue().fields();
                                Collection<String> descendings = new LinkedList<>();

                                for (String idxField : idxFields)
                                    if (desc.descending(idxField))
                                        descendings.add(idxField);

                                indexesCol.add(new CacheSqlIndexMetadata(e.getKey().toUpperCase(),
                                    idxFields, descendings, false));
                            }
                        }

                        indexes.put(type.name(), indexesCol);
                    }

                    return new CacheSqlMetadata(cacheName, names, keyClasses, valClasses, fields, indexes);
                }
            });
        }
    }

    /**
     * Cache metadata.
     */
    private static class CacheSqlMetadata implements GridCacheSqlMetadata {
        /** */
        private static final long serialVersionUID = 0L;

        /** */
        private String cacheName;

        /** */
        private Collection<String> types;

        /** */
        private Map<String, String> keyClasses;

        /** */
        private Map<String, String> valClasses;

        /** */
        private Map<String, Map<String, String>> fields;

        /** */
        private Map<String, Collection<GridCacheSqlIndexMetadata>> indexes;

        /**
         * Required by {@link Externalizable}.
         */
        public CacheSqlMetadata() {
            // No-op.
        }

        /**
         * @param cacheName Cache name.
         * @param types Types.
         * @param keyClasses Key classes map.
         * @param valClasses Value classes map.
         * @param fields Fields maps.
         * @param indexes Indexes.
         */
        CacheSqlMetadata(@Nullable String cacheName, Collection<String> types, Map<String, String> keyClasses,
            Map<String, String> valClasses, Map<String, Map<String, String>> fields,
            Map<String, Collection<GridCacheSqlIndexMetadata>> indexes) {
            assert types != null;
            assert keyClasses != null;
            assert valClasses != null;
            assert fields != null;
            assert indexes != null;

            this.cacheName = cacheName;
            this.types = types;
            this.keyClasses = keyClasses;
            this.valClasses = valClasses;
            this.fields = fields;
            this.indexes = indexes;
        }

        /**
         * @param metas Meta data instances from different nodes.
         */
        CacheSqlMetadata(Iterable<CacheSqlMetadata> metas) {
            types = new HashSet<>();
            keyClasses = new HashMap<>();
            valClasses = new HashMap<>();
            fields = new HashMap<>();
            indexes = new HashMap<>();

            for (CacheSqlMetadata meta : metas) {
                if (cacheName == null)
                    cacheName = meta.cacheName;
                else
                    assert F.eq(cacheName, meta.cacheName);

                types.addAll(meta.types);
                keyClasses.putAll(meta.keyClasses);
                valClasses.putAll(meta.valClasses);
                fields.putAll(meta.fields);
                indexes.putAll(meta.indexes);
            }
        }

        /** {@inheritDoc} */
        @Override public String cacheName() {
            return cacheName;
        }

        /** {@inheritDoc} */
        @Override public Collection<String> types() {
            return types;
        }

        /** {@inheritDoc} */
        @Override public String keyClass(String type) {
            return keyClasses.get(type);
        }

        /** {@inheritDoc} */
        @Override public String valueClass(String type) {
            return valClasses.get(type);
        }

        /** {@inheritDoc} */
        @Override public Map<String, String> fields(String type) {
            return fields.get(type);
        }

        /** {@inheritDoc} */
        @Override public Map<String, String> keyClasses() {
            return keyClasses;
        }

        /** {@inheritDoc} */
        @Override public Map<String, String> valClasses() {
            return valClasses;
        }

        /** {@inheritDoc} */
        @Override public Map<String, Map<String, String>> fields() {
            return fields;
        }

        /** {@inheritDoc} */
        @Override public Map<String, Collection<GridCacheSqlIndexMetadata>> indexes() {
            return indexes;
        }

        /** {@inheritDoc} */
        @Override public Collection<GridCacheSqlIndexMetadata> indexes(String type) {
            return indexes.get(type);
        }

        /** {@inheritDoc} */
        @Override public void writeExternal(ObjectOutput out) throws IOException {
            U.writeString(out, cacheName);
            U.writeCollection(out, types);
            U.writeMap(out, keyClasses);
            U.writeMap(out, valClasses);
            U.writeMap(out, fields);
            U.writeMap(out, indexes);
        }

        /** {@inheritDoc} */
        @Override public void readExternal(ObjectInput in) throws IOException, ClassNotFoundException {
            cacheName = U.readString(in);
            types = U.readCollection(in);
            keyClasses = U.readMap(in);
            valClasses = U.readMap(in);
            fields = U.readMap(in);
            indexes = U.readMap(in);
        }

        /** {@inheritDoc} */
        @Override public String toString() {
            return S.toString(CacheSqlMetadata.class, this);
        }
    }

    /**
     * Cache metadata index.
     */
    private static class CacheSqlIndexMetadata implements GridCacheSqlIndexMetadata {
        /** */
        private static final long serialVersionUID = 0L;

        /** */
        private String name;

        /** */
        private Collection<String> fields;

        /** */
        private Collection<String> descendings;

        /** */
        private boolean unique;

        /**
         * Required by {@link Externalizable}.
         */
        public CacheSqlIndexMetadata() {
            // No-op.
        }

        /**
         * @param name Index name.
         * @param fields Fields.
         * @param descendings Descendings.
         * @param unique Unique flag.
         */
        CacheSqlIndexMetadata(String name, Collection<String> fields, Collection<String> descendings,
            boolean unique) {
            assert name != null;
            assert fields != null;
            assert descendings != null;

            this.name = name;
            this.fields = fields;
            this.descendings = descendings;
            this.unique = unique;
        }

        /** {@inheritDoc} */
        @Override public String name() {
            return name;
        }

        /** {@inheritDoc} */
        @Override public Collection<String> fields() {
            return fields;
        }

        /** {@inheritDoc} */
        @Override public boolean descending(String field) {
            return descendings.contains(field);
        }

        /** {@inheritDoc} */
        @Override public Collection<String> descendings() {
            return descendings;
        }

        /** {@inheritDoc} */
        @Override public boolean unique() {
            return unique;
        }

        /** {@inheritDoc} */
        @Override public void writeExternal(ObjectOutput out) throws IOException {
            U.writeString(out, name);
            U.writeCollection(out, fields);
            U.writeCollection(out, descendings);
            out.writeBoolean(unique);
        }

        /** {@inheritDoc} */
        @Override public void readExternal(ObjectInput in) throws IOException, ClassNotFoundException {
            name = U.readString(in);
            fields = U.readCollection(in);
            descendings = U.readCollection(in);
            unique = in.readBoolean();
        }

        /** {@inheritDoc} */
        @Override public String toString() {
            return S.toString(CacheSqlIndexMetadata.class, this);
        }
    }

    /**
     *
     */
    private static class QueryResult<K, V> extends CachedResult<IgniteBiTuple<K, V>> {
        /** */
        private static final long serialVersionUID = 0L;

        /** */
        private final GridCacheQueryType type;

        /**
         * @param type Query type.
         * @param rcpt ID of the recipient.
         */
        private QueryResult(GridCacheQueryType type, Object rcpt) {
            super(rcpt);

            this.type = type;
        }

        /**
         * @return Type.
         */
        public GridCacheQueryType type() {
            return type;
        }
    }

    /**
     *
     */
    private static class FieldsResult<Q> extends CachedResult<Q> {
        /** */
        private static final long serialVersionUID = 0L;

        /** */
        private List<GridQueryFieldMetadata> meta;

        /**
         * @param rcpt ID of the recipient.
         */
        FieldsResult(Object rcpt) {
            super(rcpt);
        }

        /**
         * @return Metadata.
         */
        public List<GridQueryFieldMetadata> metaData() throws IgniteCheckedException {
            get(); // Ensure that result is ready.

            return meta;
        }

        /**
         * @param meta Metadata.
         */
        public void metaData(List<GridQueryFieldMetadata> meta) {
            this.meta = meta;
        }
    }

    /**
     *
     */
    private abstract class AbstractLazySwapEntry {
        /** */
        private K key;

        /** */
        private V val;

        /**
         * @return Key bytes.
         */
        protected abstract byte[] keyBytes();

        /**
         * @return Value.
         * @throws IgniteCheckedException If failed.
         */
        protected abstract V unmarshalValue() throws IgniteCheckedException;

        /**
         * @return Key.
         */
        K key() {
            try {
                if (key != null)
                    return key;

                key = cctx.toCacheKeyObject(keyBytes()).value(cctx.cacheObjectContext(), false);

                return key;
            }
            catch (IgniteCheckedException e) {
                throw new IgniteException(e);
            }
        }

        /**
         * @return Value.
         */
        V value() {
            try {
                if (val != null)
                    return val;

                val = unmarshalValue();

                return val;
            }
            catch (IgniteCheckedException e) {
                throw new IgniteException(e);
            }
        }

        /**
         * @return TTL.
         */
        abstract long timeToLive();

        /**
         * @return Expire time.
         */
        abstract long expireTime();
    }

    /**
     *
     */
    private class LazySwapEntry extends AbstractLazySwapEntry {
        /** */
        private final Map.Entry<byte[], byte[]> e;

        /**
         * @param e Entry with
         */
        LazySwapEntry(Map.Entry<byte[], byte[]> e) {
            this.e = e;
        }

        /** {@inheritDoc} */
        @Override protected byte[] keyBytes() {
            return e.getKey();
        }

        /** {@inheritDoc} */
        @SuppressWarnings("IfMayBeConditional")
        @Override protected V unmarshalValue() throws IgniteCheckedException {
            IgniteBiTuple<byte[], Byte> t = GridCacheSwapEntryImpl.getValue(e.getValue());

            return (V)cctx.cacheObjects().toCacheObject(cctx.cacheObjectContext(), t.get2(), t.get1());
        }

        /** {@inheritDoc} */
        @Override long timeToLive() {
            return GridCacheSwapEntryImpl.timeToLive(e.getValue());
        }

        /** {@inheritDoc} */
        @Override long expireTime() {
            return GridCacheSwapEntryImpl.expireTime(e.getValue());
        }
    }

    /**
     *
     */
    private class LazyOffheapEntry extends AbstractLazySwapEntry {
        /** */
        private final T2<Long, Integer> keyPtr;

        /** */
        private final T2<Long, Integer> valPtr;

        /**
         * @param keyPtr Key address.
         * @param valPtr Value address.
         */
        private LazyOffheapEntry(T2<Long, Integer> keyPtr, T2<Long, Integer> valPtr) {
            assert keyPtr != null;
            assert valPtr != null;

            this.keyPtr = keyPtr;
            this.valPtr = valPtr;
        }

        /** {@inheritDoc} */
        @Override protected byte[] keyBytes() {
            return U.copyMemory(keyPtr.get1(), keyPtr.get2());
        }

        /** {@inheritDoc} */
        @Override protected V unmarshalValue() throws IgniteCheckedException {
            long ptr = GridCacheOffheapSwapEntry.valueAddress(valPtr.get1(), valPtr.get2());

<<<<<<< HEAD
            return (V)cctx.fromOffheap(ptr, false);
=======
            return null;//(V)cctx.fromOffheap(ptr, false);
>>>>>>> 4a8fb8f3
        }

        /** {@inheritDoc} */
        @Override long timeToLive() {
            return GridCacheOffheapSwapEntry.timeToLive(valPtr.get1());
        }

        /** {@inheritDoc} */
        @Override long expireTime() {
            return GridCacheOffheapSwapEntry.expireTime(valPtr.get1());
        }
    }

    /**
     *
     */
    private class OffheapIteratorClosure
        extends CX2<T2<Long, Integer>, T2<Long, Integer>, IgniteBiTuple<K, V>> {
        /** */
        private static final long serialVersionUID = 7410163202728985912L;

        /** */
        private IgniteBiPredicate<K, V> filter;

        /** */
        private boolean keepBinary;

        /**
         * @param filter Filter.
         * @param keepBinary Keep binary flag.
         */
        private OffheapIteratorClosure(
            @Nullable IgniteBiPredicate<K, V> filter,
            boolean keepBinary) {
            assert filter != null;

            this.filter = filter;
            this.keepBinary = keepBinary;
        }

        /** {@inheritDoc} */
        @Nullable @Override public IgniteBiTuple<K, V> applyx(T2<Long, Integer> keyPtr,
            T2<Long, Integer> valPtr)
            throws IgniteCheckedException {
            LazyOffheapEntry e = new LazyOffheapEntry(keyPtr, valPtr);

            K key = (K)cctx.unwrapBinaryIfNeeded(e.key(), keepBinary);
            V val = (V)cctx.unwrapBinaryIfNeeded(e.value(), keepBinary);

            if (!filter.apply(key, val))
                return null;

            if (key instanceof CacheObject)
                ((CacheObject)key).prepareMarshal(cctx.cacheObjectContext());

            val = (V)cctx.unwrapTemporary(e.value());

            if (val instanceof CacheObject)
                ((CacheObject)val).prepareMarshal(cctx.cacheObjectContext());

            return new IgniteBiTuple<>(e.key(), val);
        }
    }

    /**
     *
     */
    private static class CompoundIterator<T> extends GridIteratorAdapter<T> {
        /** */
        private static final long serialVersionUID = 4585888051556166304L;

        /** */
        private final List<GridIterator<T>> iters;

        /** */
        private int idx;

        /** */
        private GridIterator<T> iter;

        /**
         * @param iters Iterators.
         */
        private CompoundIterator(List<GridIterator<T>> iters) {
            if (iters.isEmpty())
                throw new IllegalArgumentException();

            this.iters = iters;

            iter = F.first(iters);
        }

        /** {@inheritDoc} */
        @Override public boolean hasNextX() throws IgniteCheckedException {
            if (iter.hasNextX())
                return true;

            idx++;

            while (idx < iters.size()) {
                iter = iters.get(idx);

                if (iter.hasNextX())
                    return true;

                idx++;
            }

            return false;
        }

        /** {@inheritDoc} */
        @Override public T nextX() throws IgniteCheckedException {
            if (!hasNextX())
                throw new NoSuchElementException();

            return iter.nextX();
        }

        /** {@inheritDoc} */
        @Override public void removeX() throws IgniteCheckedException {
            throw new UnsupportedOperationException();
        }
    }

    /**
     * Cached result.
     */
    private abstract static class CachedResult<R> extends GridFutureAdapter<IgniteSpiCloseableIterator<R>> {
        /** Absolute position of each recipient. */
        private final Map<Object, QueueIterator> recipients = new GridLeanMap<>(1);
        /** */
        private CircularQueue<R> queue;
        /** */
        private int pruned;

        /**
         * @param rcpt ID of the recipient.
         */
        protected CachedResult(Object rcpt) {
            boolean res = addRecipient(rcpt);

            assert res;
        }

        /**
         * Close if this result does not have any other recipients.
         *
         * @param rcpt ID of the recipient.
         * @throws IgniteCheckedException If failed.
         */
        public void closeIfNotShared(Object rcpt) throws IgniteCheckedException {
            assert isDone();

            synchronized (recipients) {
                if (recipients.isEmpty())
                    return;

                recipients.remove(rcpt);

                if (recipients.isEmpty())
                    get().close();
            }
        }

        /**
         * @param rcpt ID of the recipient.
         * @return {@code true} If the recipient successfully added.
         */
        public boolean addRecipient(Object rcpt) {
            synchronized (recipients) {
                if (isDone())
                    return false;

                assert !recipients.containsKey(rcpt) : rcpt + " -> " + recipients;

                recipients.put(rcpt, new QueueIterator(rcpt));
            }

            return true;
        }

        /** {@inheritDoc} */
        @Override public boolean onDone(@Nullable IgniteSpiCloseableIterator<R> res, @Nullable Throwable err) {
            assert !isDone();

            synchronized (recipients) {
                if (recipients.size() > 1) {
                    queue = new CircularQueue<>(128);

                    for (QueueIterator it : recipients.values())
                        it.init();
                }

                return super.onDone(res, err);
            }
        }

        /**
         *
         */
        private void pruneQueue() {
            assert !recipients.isEmpty();
            assert Thread.holdsLock(recipients);

            int minPos = Collections.min(recipients.values()).pos;

            if (minPos > pruned) {
                queue.remove(minPos - pruned);

                pruned = minPos;
            }
        }

        /**
         * @param rcpt ID of the recipient.
         * @throws IgniteCheckedException If failed.
         */
        public IgniteSpiCloseableIterator<R> iterator(Object rcpt) throws IgniteCheckedException {
            assert rcpt != null;

            IgniteSpiCloseableIterator<R> it = get();

            assert it != null;

            synchronized (recipients) {
                return queue == null ? it : recipients.get(rcpt);
            }
        }

        /**
         *
         */
        @SuppressWarnings("ComparableImplementedButEqualsNotOverridden")
        private class QueueIterator implements IgniteSpiCloseableIterator<R>, Comparable<QueueIterator> {
            /** */
            private static final long serialVersionUID = 0L;

            /** */
            private static final int NEXT_SIZE = 64;

            /** */
            private final Object rcpt;

            /** */
            private int pos;

            /** */
            private Queue<R> next;

            /**
             * @param rcpt ID of the recipient.
             */
            private QueueIterator(Object rcpt) {
                this.rcpt = rcpt;
            }

            /**
             */
            public void init() {
                assert next == null;

                next = new ArrayDeque<>(NEXT_SIZE);
            }

            /** {@inheritDoc} */
            @Override public void close() throws IgniteCheckedException {
                closeIfNotShared(rcpt);
            }

            /** {@inheritDoc} */
            @Override public boolean hasNext() {
                return !next.isEmpty() || fillNext();
            }

            /** {@inheritDoc} */
            @SuppressWarnings("IteratorNextCanNotThrowNoSuchElementException") // It can actually.
            @Override public R next() {
                return next.remove();
            }

            /**
             * @return {@code true} If elements were fetched into local queue of the iterator.
             */
            private boolean fillNext() {
                assert next.isEmpty();

                IgniteSpiCloseableIterator<R> it;

                try {
                    it = get();
                }
                catch (IgniteCheckedException e) {
                    throw new IgniteException(e);
                }

                synchronized (recipients) {
                    for (int i = 0; i < NEXT_SIZE; i++) {
                        R res;

                        int off = pos - pruned; // Offset of current iterator relative to queue begin.

                        if (off == queue.size()) { // We are leading the race.
                            if (!it.hasNext())
                                break; // Happy end.

                            res = it.next();

                            queue.add(res);
                        }
                        else // Someone fetched result into queue before us.
                            res = queue.get(off);

                        assert res != null;

                        pos++;
                        next.add(res);
                    }

                    pruneQueue();
                }

                return !next.isEmpty();
            }

            /** {@inheritDoc} */
            @Override public void remove() {
                throw new UnsupportedOperationException();
            }

            /** {@inheritDoc} */
            @Override public int compareTo(QueueIterator o) {
                return Integer.compare(pos, o.pos);
            }
        }
    }

    /**
     * Queue.
     */
    @SuppressWarnings("PackageVisibleInnerClass")
    static class CircularQueue<R> {
        /** */
        private int off;

        /** */
        private int size;

        /** */
        private R[] arr;

        /**
         * @param cap Initial capacity.
         */
        CircularQueue(int cap) {
            assert U.isPow2(cap);

            arr = (R[])new Object[cap];
        }

        /**
         * @param o Object to add.
         */
        public void add(R o) {
            if (size == arr.length) { // Resize.
                Object[] newArr = new Object[arr.length << 1];

                int tailSize = arr.length - off;

                System.arraycopy(arr, off, newArr, 0, tailSize);

                if (off != 0) {
                    System.arraycopy(arr, 0, newArr, tailSize, off);

                    off = 0;
                }

                arr = (R[])newArr;
            }

            int idx = (off + size) & (arr.length - 1);

            assert arr[idx] == null;

            arr[idx] = o;

            size++;
        }

        /**
         * @param n Number of elements to remove.
         */
        public void remove(int n) {
            assert n > 0 : n;
            assert n <= size : n + " " + size;

            int mask = arr.length - 1;

            for (int i = 0; i < n; i++) {
                int idx = (off + i) & mask;

                assert arr[idx] != null;

                arr[idx] = null;
            }

            size -= n;
            off += n;

            if (off >= arr.length)
                off -= arr.length;
        }

        /**
         * @param idx Index in queue.
         * @return Element at the given index.
         */
        public R get(int idx) {
            assert idx >= 0 : idx;
            assert idx < size : idx + " " + size;

            R res = arr[(idx + off) & (arr.length - 1)];

            assert res != null;

            return res;
        }

        /**
         * @return Size.
         */
        public int size() {
            return size;
        }
    }

    /**
     * Query for {@link IndexingSpi}.
     *
     * @param keepBinary Keep binary flag.
     * @return Query.
     */
    public <R> CacheQuery<R> createSpiQuery(boolean keepBinary) {
        return new GridCacheQueryAdapter<>(cctx,
            SPI,
            null,
            null,
            null,
            null,
            false,
            keepBinary);
    }

    /**
     * Creates user's predicate based scan query.
     *
     * @param filter Scan filter.
     * @param part Partition.
     * @param keepBinary Keep binary flag.
     * @return Created query.
     */
    public CacheQuery<Map.Entry<K, V>> createScanQuery(@Nullable IgniteBiPredicate<K, V> filter,
        @Nullable Integer part, boolean keepBinary) {

        return new GridCacheQueryAdapter<>(cctx,
            SCAN,
            null,
            null,
            (IgniteBiPredicate<Object, Object>)filter,
            part,
            false,
            keepBinary);
    }

    /**
     * Creates user's full text query, queried class, and query clause. For more information refer to {@link CacheQuery}
     * documentation.
     *
     * @param clsName Query class name.
     * @param search Search clause.
     * @param keepBinary Keep binary flag.
     * @return Created query.
     */
    public CacheQuery<Map.Entry<K, V>> createFullTextQuery(String clsName,
        String search, boolean keepBinary) {
        A.notNull("clsName", clsName);
        A.notNull("search", search);

        return new GridCacheQueryAdapter<>(cctx,
            TEXT,
            clsName,
            search,
            null,
            null,
            false,
            keepBinary);
    }

    /**
     * Creates user's SQL fields query for given clause. For more information refer to {@link CacheQuery}
     * documentation.
     *
     * @param qry Query.
     * @param keepBinary Keep binary flag.
     * @return Created query.
     */
    public CacheQuery<List<?>> createSqlFieldsQuery(String qry, boolean keepBinary) {
        A.notNull(qry, "qry");

        return new GridCacheQueryAdapter<>(cctx,
            SQL_FIELDS,
            null,
            qry,
            null,
            null,
            false,
            keepBinary);
    }

    /**
     *
     */
    private class PeekValueExpiryAwareIterator extends GridCloseableIteratorAdapter<IgniteBiTuple<K, V>> {
        /** */
        private static final long serialVersionUID = 0L;

        /** */
        private final ExpiryPolicy plc;

        /** */
        private final GridCacheAdapter cache;

        /** */
        private final AffinityTopologyVersion topVer;

        /** */
        private final GridDhtCacheAdapter dht;

        /** */
        private final IgniteBiPredicate<K, V> keyValFilter;

        /** Heap only flag. */
        private boolean heapOnly;

        /** */
        private final boolean keepBinary;

        /** */
        private IgniteBiTuple<K, V> next;

        /** */
        private IgniteCacheExpiryPolicy expiryPlc;

        /** */
        private Iterator<K> keyIt;

        /**
         * @param keyIt Key iterator.
         * @param plc Expiry policy.
         * @param topVer Topology version.
         * @param keyValFilter Key-value filter.
         * @param keepBinary Keep binary flag from the query.
         */
        private PeekValueExpiryAwareIterator(
            Iterator<K> keyIt,
            ExpiryPolicy plc,
            AffinityTopologyVersion topVer,
            IgniteBiPredicate<K, V> keyValFilter,
            boolean keepBinary,
            boolean heapOnly
        ) {
            this.keyIt = keyIt;
            this.plc = plc;
            this.topVer = topVer;
            this.keyValFilter = keyValFilter;
            this.heapOnly = heapOnly;

            dht = cctx.isLocal() ? null : (cctx.isNear() ? cctx.near().dht() : cctx.dht());
            cache = dht != null ? dht : cctx.cache();

            this.keepBinary = keepBinary;
            expiryPlc = cctx.cache().expiryPolicy(plc);

            advance();
        }

        /** {@inheritDoc} */
        @Override public boolean onHasNext() {
            return next != null;
        }

        /** {@inheritDoc} */
        @Override public IgniteBiTuple<K, V> onNext() {
            if (next == null)
                throw new NoSuchElementException();

            IgniteBiTuple<K, V> next0 = next;

            advance();

            return next0;
        }

        /** {@inheritDoc} */
        @Override protected void onClose() {
            sendTtlUpdate();
        }

        /**
         * Moves the iterator to the next cache entry.
         */
        private void advance() {
            IgniteBiTuple<K, V> next0 = null;

            while (keyIt.hasNext()) {
                next0 = null;

                K key = keyIt.next();

                CacheObject val;

                try {
                    val = value(key);
                }
                catch (IgniteCheckedException e) {
                    if (log.isDebugEnabled())
                        log.debug("Failed to peek value: " + e);

                    val = null;
                }

                if (dht != null && expiryPlc != null && expiryPlc.readyToFlush(100)) {
                    dht.sendTtlUpdateRequest(expiryPlc);

                    expiryPlc = cctx.cache().expiryPolicy(plc);
                }

                if (val != null) {
                    next0 = F.t(
                        (K)cctx.unwrapBinaryIfNeeded(key, true),
                        (V)cctx.unwrapBinaryIfNeeded(val, true));

                    if (checkPredicate(next0))
                        break;
                    else
                        next0 = null;
                }
            }

            next = next0 != null ?
                new IgniteBiTuple<>(next0.getKey(), next0.getValue()) :
                null;

            if (next == null)
                sendTtlUpdate();
        }

        /**
         * Sends TTL update.
         */
        private void sendTtlUpdate() {
            if (dht != null && expiryPlc != null) {
                dht.sendTtlUpdateRequest(expiryPlc);

                expiryPlc = null;
            }
        }

        /**
         * @param key Key.
         * @return Value.
         * @throws IgniteCheckedException If failed to peek value.
         */
        private CacheObject value(K key) throws IgniteCheckedException {
            while (true) {
                try {
                    GridCacheEntryEx entry = heapOnly ? cache.peekEx(key) : cache.entryEx(key);

                    if (expiryPlc != null && !heapOnly)
                        entry.unswap();

                    return entry != null ? entry.peek(true, !heapOnly, !heapOnly, topVer, expiryPlc) : null;
                }
                catch (GridCacheEntryRemovedException ignore) {
                    if (heapOnly)
                        return null;
                }
            }
        }

        /**
         * Check key-value predicate.
         *
         * @param e Entry to check.
         * @return Filter evaluation result.
         */
        private boolean checkPredicate(Map.Entry<K, V> e) {
            if (keyValFilter != null) {
                Map.Entry<K, V> e0 = (Map.Entry<K, V>)cctx.unwrapBinaryIfNeeded(e, keepBinary);

                return keyValFilter.apply(e0.getKey(), e0.getValue());
            }

            return true;
        }
    }
}<|MERGE_RESOLUTION|>--- conflicted
+++ resolved
@@ -903,15 +903,7 @@
 
                 iters.add(heapIt);
 
-<<<<<<< HEAD
-                if (cctx.isOffHeapEnabled())
-                    iters.add(offheapIterator(qry, topVer, backups, plc));
-
-                if (cctx.swap().swapEnabled())
-                    iters.add(swapIterator(qry, topVer, backups, plc));
-=======
                 iters.add(offheapIterator(qry, topVer, backups, plc));
->>>>>>> 4a8fb8f3
 
                 it = new CompoundIterator<>(iters);
             }
@@ -1011,11 +1003,7 @@
                 qry.keepBinary());
         }
 
-<<<<<<< HEAD
-        if (cctx.offheapTiered() && filter != null) {
-=======
         if (cctx.isOffHeapEnabled() && filter != null) {
->>>>>>> 4a8fb8f3
             OffheapIteratorClosure c = new OffheapIteratorClosure(filter, qry.keepBinary());
 
             return cctx.swap().rawOffHeapIterator(c, qry.partition(), true, backups);
@@ -2586,11 +2574,7 @@
         @Override protected V unmarshalValue() throws IgniteCheckedException {
             long ptr = GridCacheOffheapSwapEntry.valueAddress(valPtr.get1(), valPtr.get2());
 
-<<<<<<< HEAD
-            return (V)cctx.fromOffheap(ptr, false);
-=======
             return null;//(V)cctx.fromOffheap(ptr, false);
->>>>>>> 4a8fb8f3
         }
 
         /** {@inheritDoc} */
