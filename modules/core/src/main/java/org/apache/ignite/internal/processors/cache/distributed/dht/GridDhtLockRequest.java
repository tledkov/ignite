/*
 * Licensed to the Apache Software Foundation (ASF) under one or more
 * contributor license agreements.  See the NOTICE file distributed with
 * this work for additional information regarding copyright ownership.
 * The ASF licenses this file to You under the Apache License, Version 2.0
 * (the "License"); you may not use this file except in compliance with
 * the License.  You may obtain a copy of the License at
 *
 *      http://www.apache.org/licenses/LICENSE-2.0
 *
 * Unless required by applicable law or agreed to in writing, software
 * distributed under the License is distributed on an "AS IS" BASIS,
 * WITHOUT WARRANTIES OR CONDITIONS OF ANY KIND, either express or implied.
 * See the License for the specific language governing permissions and
 * limitations under the License.
 */

package org.apache.ignite.internal.processors.cache.distributed.dht;

import org.apache.ignite.*;
import org.apache.ignite.internal.*;
import org.apache.ignite.internal.processors.cache.*;
import org.apache.ignite.internal.processors.cache.distributed.*;
import org.apache.ignite.internal.processors.cache.transactions.*;
import org.apache.ignite.internal.processors.cache.version.*;
import org.apache.ignite.internal.util.*;
import org.apache.ignite.internal.util.tostring.*;
import org.apache.ignite.internal.util.typedef.*;
import org.apache.ignite.internal.util.typedef.internal.*;
import org.apache.ignite.lang.*;
import org.apache.ignite.plugin.extensions.communication.*;
import org.apache.ignite.transactions.*;
import org.jetbrains.annotations.*;

import java.io.*;
import java.nio.*;
import java.util.*;

/**
 * DHT lock request.
 */
public class GridDhtLockRequest<K, V> extends GridDistributedLockRequest<K, V> {
    /** */
    private static final long serialVersionUID = 0L;

    /** Near keys. */
    @GridToStringInclude
    @GridDirectTransient
    private List<K> nearKeys;

    /** Near keys to lock. */
    @GridToStringExclude
    @GridDirectCollection(byte[].class)
    private List<byte[]> nearKeyBytes;

    /** Invalidate reader flags. */
    private BitSet invalidateEntries;

    /** Mini future ID. */
    private IgniteUuid miniId;

    /** Owner mapped version, if any. */
    @GridToStringInclude
    @GridDirectTransient
    private Map<K, GridCacheVersion> owned;

    /** Owner mapped version bytes. */
    private byte[] ownedBytes;

    /** Topology version. */
    private long topVer;

    /** Subject ID. */
    private UUID subjId;

    /** Task name hash. */
    private int taskNameHash;

    /** Indexes of keys needed to be preloaded. */
    private BitSet preloadKeys;

    /** TTL for read operation. */
    private long accessTtl;

    /**
     * Empty constructor required for {@link Externalizable}.
     */
    public GridDhtLockRequest() {
        // No-op.
    }

    /**
     * @param cacheId Cache ID.
     * @param nodeId Node ID.
     * @param nearXidVer Near transaction ID.
     * @param threadId Thread ID.
     * @param futId Future ID.
     * @param miniId Mini future ID.
     * @param lockVer Cache version.
     * @param topVer Topology version.
     * @param isInTx {@code True} if implicit transaction lock.
     * @param isRead Indicates whether implicit lock is for read or write operation.
     * @param isolation Transaction isolation.
     * @param isInvalidate Invalidation flag.
     * @param timeout Lock timeout.
     * @param dhtCnt DHT count.
     * @param nearCnt Near count.
     * @param txSize Expected transaction size.
     * @param grpLockKey Group lock key.
     * @param partLock {@code True} if partition lock.
     * @param subjId Subject ID.
     * @param taskNameHash Task name hash code.
     * @param accessTtl TTL for read operation.
     */
    public GridDhtLockRequest(
        int cacheId,
        UUID nodeId,
        GridCacheVersion nearXidVer,
        long threadId,
        IgniteUuid futId,
        IgniteUuid miniId,
        GridCacheVersion lockVer,
        long topVer,
        boolean isInTx,
        boolean isRead,
        IgniteTxIsolation isolation,
        boolean isInvalidate,
        long timeout,
        int dhtCnt,
        int nearCnt,
        int txSize,
        @Nullable IgniteTxKey grpLockKey,
        boolean partLock,
        @Nullable UUID subjId,
        int taskNameHash,
        long accessTtl
    ) {
        super(cacheId,
            nodeId,
            nearXidVer,
            threadId,
            futId,
            lockVer,
            isInTx,
            isRead,
            isolation,
            isInvalidate,
            timeout,
            dhtCnt == 0 ? nearCnt : dhtCnt,
            txSize,
            grpLockKey,
            partLock);

        this.topVer = topVer;

        nearKeyBytes = nearCnt == 0 ? Collections.<byte[]>emptyList() : new ArrayList<byte[]>(nearCnt);
        nearKeys = nearCnt == 0 ? Collections.<K>emptyList() : new ArrayList<K>(nearCnt);
        invalidateEntries = new BitSet(dhtCnt == 0 ? nearCnt : dhtCnt);

        assert miniId != null;

        this.miniId = miniId;
        this.subjId = subjId;
        this.taskNameHash = taskNameHash;
        this.accessTtl = accessTtl;
    }

    /** {@inheritDoc} */
    @Override public boolean allowForStartup() {
        return true;
    }

    /**
     * @return Near node ID.
     */
    public UUID nearNodeId() {
        return nodeId();
    }

    /**
     * @return Subject ID.
     */
    public UUID subjectId() {
        return subjId;
    }

    /**
     * @return Task name hash.
     */
    public int taskNameHash() {
        return taskNameHash;
    }

    /**
     * @return Topology version.
     */
    @Override public long topologyVersion() {
        return topVer;
    }

    /**
     * @return Near keys.
     */
    public List<byte[]> nearKeyBytes() {
        return nearKeyBytes == null ? Collections.<byte[]>emptyList() : nearKeyBytes;
    }

    /**
     * Adds a Near key.
     *
     * @param key Key.
     * @param keyBytes Key bytes.
     * @param ctx Context.
     * @throws IgniteCheckedException If failed.
     */
    public void addNearKey(K key, byte[] keyBytes, GridCacheSharedContext<K, V> ctx) throws IgniteCheckedException {
        if (ctx.deploymentEnabled())
            prepareObject(key, ctx);

        nearKeys.add(key);

        if (keyBytes != null)
            nearKeyBytes.add(keyBytes);
    }

    /**
     * @return Near keys.
     */
    public List<K> nearKeys() {
        return nearKeys == null ? Collections.<K>emptyList() : nearKeys;
    }

    /**
     * Adds a DHT key.
     *
     * @param key Key.
     * @param keyBytes Key bytes.
     * @param invalidateEntry Flag indicating whether node should attempt to invalidate reader.
     * @param ctx Context.
     * @throws IgniteCheckedException If failed.
     */
    public void addDhtKey(
        K key,
        byte[] keyBytes,
        boolean invalidateEntry,
        GridCacheContext<K, V> ctx
    ) throws IgniteCheckedException {
        invalidateEntries.set(idx, invalidateEntry);

        addKeyBytes(key, keyBytes, false, null, ctx);
    }

    /**
     * Marks last added key for preloading.
     */
    public void markLastKeyForPreload() {
        assert idx > 0;

        if (preloadKeys == null)
            preloadKeys = new BitSet();

        preloadKeys.set(idx - 1, true);
    }

    /**
     * @param idx Key index.
     * @return {@code True} if need to preload key with given index.
     */
    public boolean needPreloadKey(int idx) {
        return preloadKeys != null && preloadKeys.get(idx);
    }

    /**
     * Sets owner and its mapped version.
     *
     * @param key Key.
     * @param keyBytes Key bytes.
     * @param ownerMapped Owner mapped version.
     */
    public void owned(K key, byte[] keyBytes, GridCacheVersion ownerMapped) {
        if (owned == null)
            owned = new GridLeanMap<>(3);

        owned.put(key, ownerMapped);
    }

    /**
     * @param key Key.
     * @return Owner and its mapped versions.
     */
    @Nullable public GridCacheVersion owned(K key) {
        return owned == null ? null : owned.get(key);
    }

    /**
     * @param idx Entry index to check.
     * @return {@code True} if near entry should be invalidated.
     */
    public boolean invalidateNearEntry(int idx) {
        return invalidateEntries.get(idx);
    }

    /**
     * @return Mini ID.
     */
    public IgniteUuid miniId() {
        return miniId;
    }

    /**
     * @return TTL for read operation.
     */
    public long accessTtl() {
        return accessTtl;
    }

    /** {@inheritDoc}
     * @param ctx*/
    @Override public void prepareMarshal(GridCacheSharedContext<K, V> ctx) throws IgniteCheckedException {
        super.prepareMarshal(ctx);

        assert F.isEmpty(nearKeys) || !F.isEmpty(nearKeyBytes);

        if (owned != null)
            ownedBytes = CU.marshal(ctx, owned);
    }

    /** {@inheritDoc} */
    @Override public void finishUnmarshal(GridCacheSharedContext<K, V> ctx, ClassLoader ldr) throws IgniteCheckedException {
        super.finishUnmarshal(ctx, ldr);

        if (nearKeys == null && nearKeyBytes != null)
            nearKeys = unmarshalCollection(nearKeyBytes, ctx, ldr);

        if (ownedBytes != null)
            owned = ctx.marshaller().unmarshal(ownedBytes, ldr);
    }

    /** {@inheritDoc} */
    @SuppressWarnings({"CloneDoesntCallSuperClone", "CloneCallsConstructors"})
    @Override public MessageAdapter clone() {
        GridDhtLockRequest _clone = new GridDhtLockRequest();

        clone0(_clone);

        return _clone;
    }

    /** {@inheritDoc} */
    @Override protected void clone0(MessageAdapter _msg) {
        super.clone0(_msg);

        GridDhtLockRequest _clone = (GridDhtLockRequest)_msg;

        _clone.nearKeys = nearKeys;
        _clone.nearKeyBytes = nearKeyBytes;
        _clone.invalidateEntries = invalidateEntries;
        _clone.miniId = miniId;
        _clone.owned = owned;
        _clone.ownedBytes = ownedBytes;
        _clone.topVer = topVer;
        _clone.subjId = subjId;
        _clone.taskNameHash = taskNameHash;
        _clone.preloadKeys = preloadKeys;
        _clone.accessTtl = accessTtl;
    }

    /** {@inheritDoc} */
    @SuppressWarnings("all")
    @Override public boolean writeTo(ByteBuffer buf) {
        writer.setBuffer(buf);

        if (!super.writeTo(buf))
            return false;

        if (!typeWritten) {
            if (!writer.writeByte(null, directType()))
                return false;

            typeWritten = true;
        }

<<<<<<< HEAD
        switch (commState.idx) {
            case 22:
                if (!commState.putLong(accessTtl))
                    return false;

                commState.idx++;

            case 23:
                if (!commState.putBitSet(invalidateEntries))
=======
        switch (state) {
            case 24:
                if (!writer.writeLong("accessTtl", accessTtl))
>>>>>>> 420c74f8
                    return false;

                state++;

<<<<<<< HEAD
            case 24:
                if (!commState.putGridUuid(miniId))
=======
            case 25:
                if (!writer.writeBitSet("invalidateEntries", invalidateEntries))
>>>>>>> 420c74f8
                    return false;

                state++;

<<<<<<< HEAD
            case 25:
                if (nearKeyBytes != null) {
                    if (commState.it == null) {
                        if (!commState.putInt(nearKeyBytes.size()))
                            return false;

                        commState.it = nearKeyBytes.iterator();
                    }

                    while (commState.it.hasNext() || commState.cur != NULL) {
                        if (commState.cur == NULL)
                            commState.cur = commState.it.next();

                        if (!commState.putByteArray((byte[])commState.cur))
                            return false;

                        commState.cur = NULL;
                    }

                    commState.it = null;
                } else {
                    if (!commState.putInt(-1))
                        return false;
                }
=======
            case 26:
                if (!writer.writeIgniteUuid("miniId", miniId))
                    return false;
>>>>>>> 420c74f8

                state++;

<<<<<<< HEAD
            case 26:
                if (!commState.putByteArray(ownedBytes))
=======
            case 27:
                if (!writer.writeCollection("nearKeyBytes", nearKeyBytes, byte[].class))
>>>>>>> 420c74f8
                    return false;

                state++;

<<<<<<< HEAD
            case 27:
                if (!commState.putLong(topVer))
=======
            case 28:
                if (!writer.writeByteArray("ownedBytes", ownedBytes))
>>>>>>> 420c74f8
                    return false;

                state++;

<<<<<<< HEAD
            case 28:
                if (!commState.putUuid(subjId))
=======
            case 29:
                if (!writer.writeBitSet("preloadKeys", preloadKeys))
>>>>>>> 420c74f8
                    return false;

                state++;

<<<<<<< HEAD
            case 29:
                if (!commState.putInt(taskNameHash))
=======
            case 30:
                if (!writer.writeUuid("subjId", subjId))
>>>>>>> 420c74f8
                    return false;

                state++;

<<<<<<< HEAD
            case 30:
                if (!commState.putBitSet(preloadKeys))
=======
            case 31:
                if (!writer.writeInt("taskNameHash", taskNameHash))
>>>>>>> 420c74f8
                    return false;

                state++;

<<<<<<< HEAD
=======
            case 32:
                if (!writer.writeLong("topVer", topVer))
                    return false;

                state++;

>>>>>>> 420c74f8
        }

        return true;
    }

    /** {@inheritDoc} */
    @SuppressWarnings("all")
    @Override public boolean readFrom(ByteBuffer buf) {
        reader.setBuffer(buf);

        if (!super.readFrom(buf))
            return false;

<<<<<<< HEAD
        switch (commState.idx) {
            case 22:
                if (buf.remaining() < 8)
                    return false;

                accessTtl = commState.getLong();

                commState.idx++;

            case 23:
                BitSet invalidateEntries0 = commState.getBitSet();
=======
        switch (state) {
            case 24:
                accessTtl = reader.readLong("accessTtl");
>>>>>>> 420c74f8

                if (!reader.isLastRead())
                    return false;

                state++;

<<<<<<< HEAD
            case 24:
                IgniteUuid miniId0 = commState.getGridUuid();
=======
            case 25:
                invalidateEntries = reader.readBitSet("invalidateEntries");
>>>>>>> 420c74f8

                if (!reader.isLastRead())
                    return false;

                state++;

<<<<<<< HEAD
            case 25:
                if (commState.readSize == -1) {
                    if (buf.remaining() < 4)
                        return false;

                    commState.readSize = commState.getInt();
                }
=======
            case 26:
                miniId = reader.readIgniteUuid("miniId");
>>>>>>> 420c74f8

                if (!reader.isLastRead())
                    return false;

                state++;

<<<<<<< HEAD
            case 26:
                byte[] ownedBytes0 = commState.getByteArray();
=======
            case 27:
                nearKeyBytes = reader.readCollection("nearKeyBytes", byte[].class);
>>>>>>> 420c74f8

                if (!reader.isLastRead())
                    return false;

                state++;

<<<<<<< HEAD
            case 27:
                if (buf.remaining() < 8)
                    return false;
=======
            case 28:
                ownedBytes = reader.readByteArray("ownedBytes");
>>>>>>> 420c74f8

                if (!reader.isLastRead())
                    return false;

                state++;

<<<<<<< HEAD
            case 28:
                UUID subjId0 = commState.getUuid();
=======
            case 29:
                preloadKeys = reader.readBitSet("preloadKeys");
>>>>>>> 420c74f8

                if (!reader.isLastRead())
                    return false;

                state++;

<<<<<<< HEAD
            case 29:
                if (buf.remaining() < 4)
                    return false;
=======
            case 30:
                subjId = reader.readUuid("subjId");
>>>>>>> 420c74f8

                if (!reader.isLastRead())
                    return false;

                state++;

<<<<<<< HEAD
            case 30:
                BitSet preloadKeys0 = commState.getBitSet();
=======
            case 31:
                taskNameHash = reader.readInt("taskNameHash");
>>>>>>> 420c74f8

                if (!reader.isLastRead())
                    return false;

                state++;

<<<<<<< HEAD
=======
            case 32:
                topVer = reader.readLong("topVer");

                if (!reader.isLastRead())
                    return false;

                state++;

>>>>>>> 420c74f8
        }

        return true;
    }

    /** {@inheritDoc} */
    @Override public byte directType() {
        return 30;
    }

    /** {@inheritDoc} */
    @Override public String toString() {
        return S.toString(GridDhtLockRequest.class, this, "nearKeyBytesSize", nearKeyBytes.size(),
            "super", super.toString());
    }
}<|MERGE_RESOLUTION|>--- conflicted
+++ resolved
@@ -380,133 +380,61 @@
             typeWritten = true;
         }
 
-<<<<<<< HEAD
-        switch (commState.idx) {
-            case 22:
-                if (!commState.putLong(accessTtl))
-                    return false;
-
-                commState.idx++;
-
-            case 23:
-                if (!commState.putBitSet(invalidateEntries))
-=======
         switch (state) {
             case 24:
                 if (!writer.writeLong("accessTtl", accessTtl))
->>>>>>> 420c74f8
-                    return false;
-
-                state++;
-
-<<<<<<< HEAD
-            case 24:
-                if (!commState.putGridUuid(miniId))
-=======
+                    return false;
+
+                state++;
+
             case 25:
                 if (!writer.writeBitSet("invalidateEntries", invalidateEntries))
->>>>>>> 420c74f8
-                    return false;
-
-                state++;
-
-<<<<<<< HEAD
-            case 25:
-                if (nearKeyBytes != null) {
-                    if (commState.it == null) {
-                        if (!commState.putInt(nearKeyBytes.size()))
-                            return false;
-
-                        commState.it = nearKeyBytes.iterator();
-                    }
-
-                    while (commState.it.hasNext() || commState.cur != NULL) {
-                        if (commState.cur == NULL)
-                            commState.cur = commState.it.next();
-
-                        if (!commState.putByteArray((byte[])commState.cur))
-                            return false;
-
-                        commState.cur = NULL;
-                    }
-
-                    commState.it = null;
-                } else {
-                    if (!commState.putInt(-1))
-                        return false;
-                }
-=======
+                    return false;
+
+                state++;
+
             case 26:
                 if (!writer.writeIgniteUuid("miniId", miniId))
                     return false;
->>>>>>> 420c74f8
-
-                state++;
-
-<<<<<<< HEAD
-            case 26:
-                if (!commState.putByteArray(ownedBytes))
-=======
+
+                state++;
+
             case 27:
                 if (!writer.writeCollection("nearKeyBytes", nearKeyBytes, byte[].class))
->>>>>>> 420c74f8
-                    return false;
-
-                state++;
-
-<<<<<<< HEAD
-            case 27:
-                if (!commState.putLong(topVer))
-=======
+                    return false;
+
+                state++;
+
             case 28:
                 if (!writer.writeByteArray("ownedBytes", ownedBytes))
->>>>>>> 420c74f8
-                    return false;
-
-                state++;
-
-<<<<<<< HEAD
-            case 28:
-                if (!commState.putUuid(subjId))
-=======
+                    return false;
+
+                state++;
+
             case 29:
                 if (!writer.writeBitSet("preloadKeys", preloadKeys))
->>>>>>> 420c74f8
-                    return false;
-
-                state++;
-
-<<<<<<< HEAD
-            case 29:
-                if (!commState.putInt(taskNameHash))
-=======
+                    return false;
+
+                state++;
+
             case 30:
                 if (!writer.writeUuid("subjId", subjId))
->>>>>>> 420c74f8
-                    return false;
-
-                state++;
-
-<<<<<<< HEAD
-            case 30:
-                if (!commState.putBitSet(preloadKeys))
-=======
+                    return false;
+
+                state++;
+
             case 31:
                 if (!writer.writeInt("taskNameHash", taskNameHash))
->>>>>>> 420c74f8
-                    return false;
-
-                state++;
-
-<<<<<<< HEAD
-=======
+                    return false;
+
+                state++;
+
             case 32:
                 if (!writer.writeLong("topVer", topVer))
                     return false;
 
                 state++;
 
->>>>>>> 420c74f8
         }
 
         return true;
@@ -520,129 +448,71 @@
         if (!super.readFrom(buf))
             return false;
 
-<<<<<<< HEAD
-        switch (commState.idx) {
-            case 22:
-                if (buf.remaining() < 8)
-                    return false;
-
-                accessTtl = commState.getLong();
-
-                commState.idx++;
-
-            case 23:
-                BitSet invalidateEntries0 = commState.getBitSet();
-=======
         switch (state) {
             case 24:
                 accessTtl = reader.readLong("accessTtl");
->>>>>>> 420c74f8
-
-                if (!reader.isLastRead())
-                    return false;
-
-                state++;
-
-<<<<<<< HEAD
-            case 24:
-                IgniteUuid miniId0 = commState.getGridUuid();
-=======
+
+                if (!reader.isLastRead())
+                    return false;
+
+                state++;
+
             case 25:
                 invalidateEntries = reader.readBitSet("invalidateEntries");
->>>>>>> 420c74f8
-
-                if (!reader.isLastRead())
-                    return false;
-
-                state++;
-
-<<<<<<< HEAD
-            case 25:
-                if (commState.readSize == -1) {
-                    if (buf.remaining() < 4)
-                        return false;
-
-                    commState.readSize = commState.getInt();
-                }
-=======
+
+                if (!reader.isLastRead())
+                    return false;
+
+                state++;
+
             case 26:
                 miniId = reader.readIgniteUuid("miniId");
->>>>>>> 420c74f8
-
-                if (!reader.isLastRead())
-                    return false;
-
-                state++;
-
-<<<<<<< HEAD
-            case 26:
-                byte[] ownedBytes0 = commState.getByteArray();
-=======
+
+                if (!reader.isLastRead())
+                    return false;
+
+                state++;
+
             case 27:
                 nearKeyBytes = reader.readCollection("nearKeyBytes", byte[].class);
->>>>>>> 420c74f8
-
-                if (!reader.isLastRead())
-                    return false;
-
-                state++;
-
-<<<<<<< HEAD
-            case 27:
-                if (buf.remaining() < 8)
-                    return false;
-=======
+
+                if (!reader.isLastRead())
+                    return false;
+
+                state++;
+
             case 28:
                 ownedBytes = reader.readByteArray("ownedBytes");
->>>>>>> 420c74f8
-
-                if (!reader.isLastRead())
-                    return false;
-
-                state++;
-
-<<<<<<< HEAD
-            case 28:
-                UUID subjId0 = commState.getUuid();
-=======
+
+                if (!reader.isLastRead())
+                    return false;
+
+                state++;
+
             case 29:
                 preloadKeys = reader.readBitSet("preloadKeys");
->>>>>>> 420c74f8
-
-                if (!reader.isLastRead())
-                    return false;
-
-                state++;
-
-<<<<<<< HEAD
-            case 29:
-                if (buf.remaining() < 4)
-                    return false;
-=======
+
+                if (!reader.isLastRead())
+                    return false;
+
+                state++;
+
             case 30:
                 subjId = reader.readUuid("subjId");
->>>>>>> 420c74f8
-
-                if (!reader.isLastRead())
-                    return false;
-
-                state++;
-
-<<<<<<< HEAD
-            case 30:
-                BitSet preloadKeys0 = commState.getBitSet();
-=======
+
+                if (!reader.isLastRead())
+                    return false;
+
+                state++;
+
             case 31:
                 taskNameHash = reader.readInt("taskNameHash");
->>>>>>> 420c74f8
-
-                if (!reader.isLastRead())
-                    return false;
-
-                state++;
-
-<<<<<<< HEAD
-=======
+
+                if (!reader.isLastRead())
+                    return false;
+
+                state++;
+
             case 32:
                 topVer = reader.readLong("topVer");
 
@@ -651,7 +521,6 @@
 
                 state++;
 
->>>>>>> 420c74f8
         }
 
         return true;
