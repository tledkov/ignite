/*
 * Licensed to the Apache Software Foundation (ASF) under one or more
 * contributor license agreements.  See the NOTICE file distributed with
 * this work for additional information regarding copyright ownership.
 * The ASF licenses this file to You under the Apache License, Version 2.0
 * (the "License"); you may not use this file except in compliance with
 * the License.  You may obtain a copy of the License at
 *
 *      http://www.apache.org/licenses/LICENSE-2.0
 *
 * Unless required by applicable law or agreed to in writing, software
 * distributed under the License is distributed on an "AS IS" BASIS,
 * WITHOUT WARRANTIES OR CONDITIONS OF ANY KIND, either express or implied.
 * See the License for the specific language governing permissions and
 * limitations under the License.
 */

package org.apache.ignite.configuration;

import java.io.Serializable;
import java.lang.reflect.AccessibleObject;
import java.lang.reflect.Field;
import java.lang.reflect.Member;
import java.lang.reflect.Method;
import java.util.ArrayList;
import java.util.Arrays;
import java.util.Collection;
import java.util.Collections;
import java.util.Comparator;
import java.util.HashMap;
import java.util.HashSet;
import java.util.LinkedHashMap;
import java.util.Map;
import java.util.TreeSet;
import javax.cache.Cache;
import javax.cache.CacheException;
import javax.cache.configuration.CacheEntryListenerConfiguration;
import javax.cache.configuration.CompleteConfiguration;
import javax.cache.configuration.Factory;
import javax.cache.configuration.MutableConfiguration;
import javax.cache.expiry.ExpiryPolicy;
import org.apache.ignite.Ignite;
import org.apache.ignite.IgniteCache;
import org.apache.ignite.cache.CacheAtomicWriteOrderMode;
import org.apache.ignite.cache.CacheAtomicityMode;
import org.apache.ignite.cache.CacheEntryProcessor;
import org.apache.ignite.cache.CacheInterceptor;
import org.apache.ignite.cache.CacheMemoryMode;
import org.apache.ignite.cache.CacheMode;
import org.apache.ignite.cache.CacheRebalanceMode;
import org.apache.ignite.cache.CacheTypeMetadata;
import org.apache.ignite.cache.CacheWriteSynchronizationMode;
import org.apache.ignite.cache.QueryEntity;
import org.apache.ignite.cache.QueryIndex;
import org.apache.ignite.cache.QueryIndexType;
import org.apache.ignite.cache.affinity.AffinityFunction;
import org.apache.ignite.cache.affinity.AffinityKeyMapper;
import org.apache.ignite.cache.eviction.EvictionFilter;
import org.apache.ignite.cache.eviction.EvictionPolicy;
import org.apache.ignite.cache.query.annotations.QueryGroupIndex;
import org.apache.ignite.cache.query.annotations.QuerySqlField;
import org.apache.ignite.cache.query.annotations.QuerySqlFunction;
import org.apache.ignite.cache.query.annotations.QueryTextField;
import org.apache.ignite.cache.store.CacheStore;
import org.apache.ignite.cache.store.CacheStoreSessionListener;
import org.apache.ignite.cluster.ClusterNode;
import org.apache.ignite.internal.processors.query.GridQueryIndexDescriptor;
import org.apache.ignite.internal.processors.query.GridQueryIndexType;
import org.apache.ignite.internal.util.tostring.GridToStringExclude;
import org.apache.ignite.internal.util.tostring.GridToStringInclude;
import org.apache.ignite.internal.util.typedef.F;
import org.apache.ignite.internal.util.typedef.T2;
import org.apache.ignite.internal.util.typedef.internal.A;
import org.apache.ignite.internal.util.typedef.internal.S;
import org.apache.ignite.internal.util.typedef.internal.U;
import org.apache.ignite.lang.IgnitePredicate;
import org.apache.ignite.plugin.CachePluginConfiguration;
import org.jetbrains.annotations.Nullable;

import static org.apache.ignite.internal.processors.query.GridQueryIndexType.FULLTEXT;
import static org.apache.ignite.internal.processors.query.GridQueryIndexType.GEO_SPATIAL;
import static org.apache.ignite.internal.processors.query.GridQueryIndexType.SORTED;
import static org.apache.ignite.internal.processors.query.GridQueryProcessor._VAL;
import static org.apache.ignite.internal.processors.query.GridQueryProcessor.isGeometryClass;
import static org.apache.ignite.internal.processors.query.GridQueryProcessor.isSqlType;

/**
 * This class defines grid cache configuration. This configuration is passed to
 * grid via {@link IgniteConfiguration#getCacheConfiguration()} method. It defines all configuration
 * parameters required to start a cache within grid instance. You can have multiple caches
 * configured with different names within one grid.
 * <p>
 * Cache configuration is set on {@link
 * IgniteConfiguration#setCacheConfiguration(CacheConfiguration...)} method. This adapter is a simple bean and
 * can be configured from Spring XML files (or other DI frameworks). <p> Note that absolutely all configuration
 * properties are optional, so users should only change what they need.
 */
@SuppressWarnings("RedundantFieldInitialization")
public class CacheConfiguration<K, V> extends MutableConfiguration<K, V> {
    /** */
    private static final long serialVersionUID = 0L;

    /** Default size of rebalance thread pool. */
    @Deprecated
    public static final int DFLT_REBALANCE_THREAD_POOL_SIZE = 2;

    /** Default rebalance timeout (ms).*/
    public static final long DFLT_REBALANCE_TIMEOUT = 10000;

    /** Default rebalance batches prefetch count. */
    public static final long DFLT_REBALANCE_BATCHES_PREFETCH_COUNT = 2;

    /** Time in milliseconds to wait between rebalance messages to avoid overloading CPU. */
    public static final long DFLT_REBALANCE_THROTTLE = 0;

    /** Default number of backups. */
    public static final int DFLT_BACKUPS = 0;

    /** Default caching mode. */
    public static final CacheMode DFLT_CACHE_MODE = CacheMode.PARTITIONED;

    /** Default atomicity mode. */
    public static final CacheAtomicityMode DFLT_CACHE_ATOMICITY_MODE = CacheAtomicityMode.ATOMIC;

    /** Default lock timeout. */
    public static final long DFLT_LOCK_TIMEOUT = 0;

    /** Initial default cache size. */
    public static final int DFLT_START_SIZE = 1500000;

    /** Default cache size to use with eviction policy. */
    public static final int DFLT_CACHE_SIZE = 100000;

    /** Initial default near cache size. */
    public static final int DFLT_NEAR_START_SIZE = DFLT_START_SIZE / 4;

    /** Default value for 'invalidate' flag that indicates if this is invalidation-based cache. */
    public static final boolean DFLT_INVALIDATE = false;

    /** Default rebalance mode for distributed cache. */
    public static final CacheRebalanceMode DFLT_REBALANCE_MODE = CacheRebalanceMode.ASYNC;

    /** Default rebalance batch size in bytes. */
    public static final int DFLT_REBALANCE_BATCH_SIZE = 512 * 1024; // 512K

    /** Default maximum eviction queue ratio. */
    public static final float DFLT_MAX_EVICTION_OVERFLOW_RATIO = 10;

    /** Default eviction synchronized flag. */
    public static final boolean DFLT_EVICT_SYNCHRONIZED = false;

    /** Default eviction key buffer size for batching synchronized evicts. */
    public static final int DFLT_EVICT_KEY_BUFFER_SIZE = 1024;

    /** Default synchronous eviction timeout in milliseconds. */
    public static final long DFLT_EVICT_SYNCHRONIZED_TIMEOUT = 10000;

    /** Default synchronous eviction concurrency level. */
    public static final int DFLT_EVICT_SYNCHRONIZED_CONCURRENCY_LEVEL = 4;

    /** Default value for eager ttl flag. */
    public static final boolean DFLT_EAGER_TTL = true;

    /** Default off-heap storage size is {@code -1} which means that off-heap storage is disabled. */
    public static final long DFLT_OFFHEAP_MEMORY = -1;

    /** Default value for 'swapEnabled' flag. */
    public static final boolean DFLT_SWAP_ENABLED = false;

    /** Default value for 'maxConcurrentAsyncOps'. */
    public static final int DFLT_MAX_CONCURRENT_ASYNC_OPS = 500;

    /** Default value for 'writeBehindEnabled' flag. */
    public static final boolean DFLT_WRITE_BEHIND_ENABLED = false;

    /** Default flush size for write-behind cache store. */
    public static final int DFLT_WRITE_BEHIND_FLUSH_SIZE = 10240; // 10K

    /** Default critical size used when flush size is not specified. */
    public static final int DFLT_WRITE_BEHIND_CRITICAL_SIZE = 16384; // 16K

    /** Default flush frequency for write-behind cache store in milliseconds. */
    public static final long DFLT_WRITE_BEHIND_FLUSH_FREQUENCY = 5000;

    /** Default count of flush threads for write-behind cache store. */
    public static final int DFLT_WRITE_FROM_BEHIND_FLUSH_THREAD_CNT = 1;

    /** Default batch size for write-behind cache store. */
    public static final int DFLT_WRITE_BEHIND_BATCH_SIZE = 512;

    /** Default value for load previous value flag. */
    public static final boolean DFLT_LOAD_PREV_VAL = false;

    /** Default memory mode. */
    public static final CacheMemoryMode DFLT_MEMORY_MODE = CacheMemoryMode.ONHEAP_TIERED;

    /** Default value for 'readFromBackup' flag. */
    public static final boolean DFLT_READ_FROM_BACKUP = true;

    /** Filter that accepts all nodes. */
    public static final IgnitePredicate<ClusterNode> ALL_NODES = new IgniteAllNodesPredicate();

    /** Default timeout after which long query warning will be printed. */
    public static final long DFLT_LONG_QRY_WARN_TIMEOUT = 3000;

    /** Default size for onheap SQL row cache size. */
    public static final int DFLT_SQL_ONHEAP_ROW_CACHE_SIZE = 10 * 1024;

<<<<<<< HEAD
    /** Default value for keep portable in store behavior .*/
    @SuppressWarnings({"UnnecessaryBoxing", "BooleanConstructorCall"})
    public static final Boolean DFLT_KEEP_PORTABLE_IN_STORE  = new Boolean(true);
=======
    /** Default threshold for concurrent loading of keys from {@link CacheStore}. */
    public static final int DFLT_CONCURRENT_LOAD_ALL_THRESHOLD = 5;
>>>>>>> d54fcbed

    /** Cache name. */
    private String name;

    /** Threshold for concurrent loading of keys from {@link CacheStore}. */
    private int storeConcurrentLoadAllThreshold = DFLT_CONCURRENT_LOAD_ALL_THRESHOLD;

    /** Rebalance thread pool size. */
    @Deprecated
    private int rebalancePoolSize = DFLT_REBALANCE_THREAD_POOL_SIZE;

    /** Rebalance timeout. */
    private long rebalanceTimeout = DFLT_REBALANCE_TIMEOUT;

    /** Cache expiration policy. */
    private EvictionPolicy evictPlc;

    /** Flag indicating whether eviction is synchronized. */
    private boolean evictSync = DFLT_EVICT_SYNCHRONIZED;

    /** Eviction key buffer size. */
    private int evictKeyBufSize = DFLT_EVICT_KEY_BUFFER_SIZE;

    /** Synchronous eviction concurrency level. */
    private int evictSyncConcurrencyLvl = DFLT_EVICT_SYNCHRONIZED_CONCURRENCY_LEVEL;

    /** Synchronous eviction timeout. */
    private long evictSyncTimeout = DFLT_EVICT_SYNCHRONIZED_TIMEOUT;

    /** Eviction filter. */
    private EvictionFilter<?, ?> evictFilter;

    /** Maximum eviction overflow ratio. */
    private float evictMaxOverflowRatio = DFLT_MAX_EVICTION_OVERFLOW_RATIO;

    /** Eager ttl flag. */
    private boolean eagerTtl = DFLT_EAGER_TTL;

    /** Default lock timeout. */
    private long dfltLockTimeout = DFLT_LOCK_TIMEOUT;

    /** Default cache start size. */
    private int startSize = DFLT_START_SIZE;

    /** Near cache configuration. */
    private NearCacheConfiguration<K, V> nearCfg;

    /** Default value for 'copyOnRead' flag. */
    public static final boolean DFLT_COPY_ON_READ = true;

    /** Write synchronization mode. */
    private CacheWriteSynchronizationMode writeSync;

    /** */
    private Factory storeFactory;

    /** */
    private Boolean keepPortableInStore = DFLT_KEEP_PORTABLE_IN_STORE;

    /** */
    private boolean loadPrevVal = DFLT_LOAD_PREV_VAL;

    /** Node group resolver. */
    private AffinityFunction aff;

    /** Cache mode. */
    private CacheMode cacheMode = DFLT_CACHE_MODE;

    /** Cache atomicity mode. */
    private CacheAtomicityMode atomicityMode;

    /** Write ordering mode. */
    private CacheAtomicWriteOrderMode atomicWriteOrderMode;

    /** Number of backups for cache. */
    private int backups = DFLT_BACKUPS;

    /** Flag indicating whether this is invalidation-based cache. */
    private boolean invalidate = DFLT_INVALIDATE;

    /** Name of class implementing GridCacheTmLookup. */
    private String tmLookupClsName;

    /** Distributed cache rebalance mode. */
    private CacheRebalanceMode rebalanceMode = DFLT_REBALANCE_MODE;

    /** Cache rebalance order. */
    private int rebalanceOrder;

    /** Rebalance batch size. */
    private int rebalanceBatchSize = DFLT_REBALANCE_BATCH_SIZE;

    /** Rebalance batches prefetch count. */
    private long rebalanceBatchesPrefetchCount = DFLT_REBALANCE_BATCHES_PREFETCH_COUNT;

    /** Off-heap memory size. */
    private long offHeapMaxMem = DFLT_OFFHEAP_MEMORY;

    /** */
    private boolean swapEnabled = DFLT_SWAP_ENABLED;

    /** Maximum number of concurrent asynchronous operations. */
    private int maxConcurrentAsyncOps = DFLT_MAX_CONCURRENT_ASYNC_OPS;

    /** Write-behind feature. */
    private boolean writeBehindEnabled = DFLT_WRITE_BEHIND_ENABLED;

    /** Maximum size of write-behind cache. */
    private int writeBehindFlushSize = DFLT_WRITE_BEHIND_FLUSH_SIZE;

    /** Write-behind flush frequency in milliseconds. */
    private long writeBehindFlushFreq = DFLT_WRITE_BEHIND_FLUSH_FREQUENCY;

    /** Flush thread count for write-behind cache store. */
    private int writeBehindFlushThreadCnt = DFLT_WRITE_FROM_BEHIND_FLUSH_THREAD_CNT;

    /** Maximum batch size for write-behind cache store. */
    private int writeBehindBatchSize = DFLT_WRITE_BEHIND_BATCH_SIZE;

    /** Memory mode. */
    private CacheMemoryMode memMode = DFLT_MEMORY_MODE;

    /** */
    private AffinityKeyMapper affMapper;

    /** */
    private long rebalanceDelay;

    /** */
    private long rebalanceThrottle = DFLT_REBALANCE_THROTTLE;

    /** */
    private CacheInterceptor<?, ?> interceptor;

    /** */
    private Class<?>[] sqlFuncCls;

    /** */
    private long longQryWarnTimeout = DFLT_LONG_QRY_WARN_TIMEOUT;

    /**
     * Flag indicating whether data can be read from backup.
     * If {@code false} always get data from primary node (never from backup).
     */
    private boolean readFromBackup = DFLT_READ_FROM_BACKUP;

    /** Collection of type metadata. */
    private Collection<CacheTypeMetadata> typeMeta;

    /** Node filter specifying nodes on which this cache should be deployed. */
    private IgnitePredicate<ClusterNode> nodeFilter;

    /** */
    private boolean sqlEscapeAll;

    /** */
    private transient Class<?>[] indexedTypes;

    /** */
    private int sqlOnheapRowCacheSize = DFLT_SQL_ONHEAP_ROW_CACHE_SIZE;

    /** Copy on read flag. */
    private boolean cpOnRead = DFLT_COPY_ON_READ;

    /** Cache plugin configurations. */
    private CachePluginConfiguration[] pluginCfgs;

    /** Cache topology validator. */
    private TopologyValidator topValidator;

    /** Cache store session listeners. */
    private Factory<? extends CacheStoreSessionListener>[] storeSesLsnrs;

    /** Query entities. */
    private Collection<QueryEntity> qryEntities;

    /** Empty constructor (all values are initialized to their defaults). */
    public CacheConfiguration() {
        /* No-op. */
    }

    /**
     * @param name Cache name.
     */
    public CacheConfiguration(String name) {
        this.name = name;
    }

    /**
     * Copy constructor.
     *
     * @param cfg Configuration to copy.
     */
    public CacheConfiguration(CompleteConfiguration<K, V> cfg) {
        super(cfg);

        if (!(cfg instanceof CacheConfiguration))
            return;

        CacheConfiguration<K, V> cc = (CacheConfiguration<K, V>)cfg;

        /*
         * NOTE: MAKE SURE TO PRESERVE ALPHABETIC ORDER!
         * ==============================================
         */
        aff = cc.getAffinity();
        affMapper = cc.getAffinityMapper();
        atomicityMode = cc.getAtomicityMode();
        atomicWriteOrderMode = cc.getAtomicWriteOrderMode();
        backups = cc.getBackups();
        cacheLoaderFactory = cc.getCacheLoaderFactory();
        cacheMode = cc.getCacheMode();
        cacheWriterFactory = cc.getCacheWriterFactory();
        cpOnRead = cc.isCopyOnRead();
        dfltLockTimeout = cc.getDefaultLockTimeout();
        eagerTtl = cc.isEagerTtl();
        evictFilter = cc.getEvictionFilter();
        evictKeyBufSize = cc.getEvictSynchronizedKeyBufferSize();
        evictMaxOverflowRatio = cc.getEvictMaxOverflowRatio();
        evictPlc = cc.getEvictionPolicy();
        evictSync = cc.isEvictSynchronized();
        evictSyncConcurrencyLvl = cc.getEvictSynchronizedConcurrencyLevel();
        evictSyncTimeout = cc.getEvictSynchronizedTimeout();
        expiryPolicyFactory = cc.getExpiryPolicyFactory();
        indexedTypes = cc.getIndexedTypes();
        interceptor = cc.getInterceptor();
        invalidate = cc.isInvalidate();
        isReadThrough = cc.isReadThrough();
        isWriteThrough = cc.isWriteThrough();
        keepPortableInStore = cc.isKeepPortableInStore() != null ? cc.isKeepPortableInStore() :
            DFLT_KEEP_PORTABLE_IN_STORE;
        listenerConfigurations = cc.listenerConfigurations;
        loadPrevVal = cc.isLoadPreviousValue();
        longQryWarnTimeout = cc.getLongQueryWarningTimeout();
        offHeapMaxMem = cc.getOffHeapMaxMemory();
        maxConcurrentAsyncOps = cc.getMaxConcurrentAsyncOperations();
        memMode = cc.getMemoryMode();
        name = cc.getName();
        nearCfg = cc.getNearConfiguration();
        nodeFilter = cc.getNodeFilter();
<<<<<<< HEAD
        pluginCfgs = cc.getPluginConfigurations();
        qryEntities = cc.getQueryEntities();
        rebalanceMode = cc.getRebalanceMode();
=======
        rebalanceBatchesPrefetchCount = cc.getRebalanceBatchesPrefetchCount();
>>>>>>> d54fcbed
        rebalanceBatchSize = cc.getRebalanceBatchSize();
        rebalanceDelay = cc.getRebalanceDelay();
        rebalanceMode = cc.getRebalanceMode();
        rebalanceOrder = cc.getRebalanceOrder();
        rebalancePoolSize = cc.getRebalanceThreadPoolSize();
        rebalanceTimeout = cc.getRebalanceTimeout();
        rebalanceThrottle = cc.getRebalanceThrottle();
        readFromBackup = cc.isReadFromBackup();
        sqlEscapeAll = cc.isSqlEscapeAll();
        sqlFuncCls = cc.getSqlFunctionClasses();
        sqlOnheapRowCacheSize = cc.getSqlOnheapRowCacheSize();
        startSize = cc.getStartSize();
        storeFactory = cc.getCacheStoreFactory();
        storeSesLsnrs = cc.getCacheStoreSessionListenerFactories();
        swapEnabled = cc.isSwapEnabled();
        tmLookupClsName = cc.getTransactionManagerLookupClassName();
        topValidator = cc.getTopologyValidator();
        typeMeta = cc.getTypeMetadata();
        writeBehindBatchSize = cc.getWriteBehindBatchSize();
        writeBehindEnabled = cc.isWriteBehindEnabled();
        writeBehindFlushFreq = cc.getWriteBehindFlushFrequency();
        writeBehindFlushSize = cc.getWriteBehindFlushSize();
        writeBehindFlushThreadCnt = cc.getWriteBehindFlushThreadCount();
        writeSync = cc.getWriteSynchronizationMode();
    }

    /**
     * Cache name or {@code null} if not provided, then this will be considered a default
     * cache which can be accessed via {@link Ignite#cache(String)} method. Otherwise, if name
     * is provided, the cache will be accessed via {@link Ignite#cache(String)} method.
     *
     * @return Cache name.
     */
    public String getName() {
        return name;
    }

    /**
     * Sets cache name.
     *
     * @param name Cache name. May be <tt>null</tt>, but may not be empty string.
     * @return {@code this} for chaining.
     */
    public CacheConfiguration<K, V> setName(String name) {
        A.ensure(name == null || !name.isEmpty(), "Name cannot be empty.");

        this.name = name;

        return this;
    }

    /**
     * Gets cache eviction policy. By default, returns {@code null}
     * which means that evictions are disabled for cache.
     *
     * @return Cache eviction policy or {@code null} if evictions should be disabled.
     */
    @SuppressWarnings({"unchecked"})
    @Nullable public EvictionPolicy<K, V> getEvictionPolicy() {
        return evictPlc;
    }

    /**
     * Sets cache eviction policy.
     *
     * @param evictPlc Cache expiration policy.
     * @return {@code this} for chaining.
     */
    public CacheConfiguration<K, V> setEvictionPolicy(@Nullable EvictionPolicy evictPlc) {
        this.evictPlc = evictPlc;

        return this;
    }

    /**
     * @return Near enabled flag.
     */
    public NearCacheConfiguration<K, V> getNearConfiguration() {
        return nearCfg;
    }

    /**
     * @param nearCfg Near cache configuration.
     * @return {@code this} for chaining.
     */
    public CacheConfiguration<K, V> setNearConfiguration(NearCacheConfiguration<K, V> nearCfg) {
        this.nearCfg = nearCfg;

        return this;
    }

    /**
     * Gets write synchronization mode. This mode controls whether the main
     * caller should wait for update on other nodes to complete or not.
     *
     * @return Write synchronization mode.
     */
    public CacheWriteSynchronizationMode getWriteSynchronizationMode() {
        return writeSync;
    }

    /**
     * Sets write synchronization mode.
     *
     * @param writeSync Write synchronization mode.
     * @return {@code this} for chaining.
     */
    public CacheConfiguration<K, V> setWriteSynchronizationMode(CacheWriteSynchronizationMode writeSync) {
        this.writeSync = writeSync;

        return this;
    }

    /**
     * Gets filter which determines on what nodes the cache should be started.
     *
     * @return Predicate specifying on which nodes the cache should be started.
     */
    public IgnitePredicate<ClusterNode> getNodeFilter() {
        return nodeFilter;
    }

    /**
     * Sets filter which determines on what nodes the cache should be started.
     *
     * @param nodeFilter Predicate specifying on which nodes the cache should be started.
     * @return {@code this} for chaining.
     */
    public CacheConfiguration<K, V> setNodeFilter(IgnitePredicate<ClusterNode> nodeFilter) {
        this.nodeFilter = nodeFilter;

        return this;
    }

    /**
     * Gets flag indicating whether eviction is synchronized between primary, backup and near nodes.
     * If this parameter is {@code true} and swap is disabled then {@link IgniteCache#localEvict(Collection)}
     * will involve all nodes where an entry is kept.  If this property is set to {@code false} then
     * eviction is done independently on different cache nodes.
     * <p>
     * Default value is defined by {@link #DFLT_EVICT_SYNCHRONIZED}.
     * <p>
     * Note that it's not recommended to set this value to {@code true} if cache
     * store is configured since it will allow to significantly improve cache
     * performance.
     *
     * @return {@code true} If eviction is synchronized with backup nodes (or the
     *      rest of the nodes in case of replicated cache), {@code false} if not.
     */
    public boolean isEvictSynchronized() {
        return evictSync;
    }

    /**
     * Sets flag indicating whether eviction is synchronized with backup nodes or near caches
     * (or the rest of the nodes for replicated cache).
     *
     * @param evictSync {@code true} if synchronized, {@code false} if not.
     * @return {@code this} for chaining.
     */
    public CacheConfiguration<K, V> setEvictSynchronized(boolean evictSync) {
        this.evictSync = evictSync;

        return this;
    }

    /**
     * Gets size of the key buffer for synchronized evictions.
     * <p>
     * Default value is defined by {@link #DFLT_EVICT_KEY_BUFFER_SIZE}.
     *
     * @return Eviction key buffer size.
     */
    public int getEvictSynchronizedKeyBufferSize() {
        return evictKeyBufSize;
    }

    /**
     * Sets eviction key buffer size.
     *
     * @param evictKeyBufSize Eviction key buffer size.
     * @return {@code this} for chaining.
     */
    public CacheConfiguration<K, V> setEvictSynchronizedKeyBufferSize(int evictKeyBufSize) {
        this.evictKeyBufSize = evictKeyBufSize;

        return this;
    }

    /**
     * Gets concurrency level for synchronized evictions. This flag only makes sense
     * with {@link #isEvictSynchronized()} set
     * to {@code true}. When synchronized evictions are enabled, it is possible that
     * local eviction policy will try to evict entries faster than evictions can be
     * synchronized with backup or near nodes. This value specifies how many concurrent
     * synchronous eviction sessions should be allowed before the system is forced to
     * wait and let synchronous evictions catch up with the eviction policy.
     * <p>
     * Note that if synchronous evictions start lagging, it is possible that you have either
     * too big or too small eviction key buffer size or small eviction timeout. In that case
     * you will need to adjust {@link #getEvictSynchronizedKeyBufferSize} or
     * {@link #getEvictSynchronizedTimeout()} values as well.
     * <p>
     * Default value is defined by {@link #DFLT_EVICT_SYNCHRONIZED_CONCURRENCY_LEVEL}.
     *
     * @return Synchronous eviction concurrency level.
     */
    public int getEvictSynchronizedConcurrencyLevel() {
        return evictSyncConcurrencyLvl;
    }

    /**
     * Sets concurrency level for synchronized evictions.
     *
     * @param evictSyncConcurrencyLvl Concurrency level for synchronized evictions.
     * @return {@code this} for chaining.
     */
    public CacheConfiguration<K, V> setEvictSynchronizedConcurrencyLevel(int evictSyncConcurrencyLvl) {
        this.evictSyncConcurrencyLvl = evictSyncConcurrencyLvl;

        return this;
    }

    /**
     * Gets timeout for synchronized evictions.
     * <p>
     * Node that initiates eviction waits for responses
     * from remote nodes within this timeout.
     * <p>
     * Default value is defined by {@link #DFLT_EVICT_SYNCHRONIZED_TIMEOUT}.
     *
     * @return Synchronous eviction timeout.
     */
    public long getEvictSynchronizedTimeout() {
        return evictSyncTimeout;
    }

    /**
     * Sets timeout for synchronized evictions.
     *
     * @param evictSyncTimeout Timeout for synchronized evictions.
     * @return {@code this} for chaining.
     */
    public CacheConfiguration<K, V> setEvictSynchronizedTimeout(long evictSyncTimeout) {
        this.evictSyncTimeout = evictSyncTimeout;

        return this;
    }

    /**
     * This value denotes the maximum size of eviction queue in percents of cache
     * size in case of distributed cache (replicated and partitioned) and using
     * synchronized eviction (that is if {@link #isEvictSynchronized()} returns
     * {@code true}).
     * <p>
     * That queue is used internally as a buffer to decrease network costs for
     * synchronized eviction. Once queue size reaches specified value all required
     * requests for all entries in the queue are sent to remote nodes and the queue
     * is cleared.
     * <p>
     * Default value is defined by {@link #DFLT_MAX_EVICTION_OVERFLOW_RATIO} and
     * equals to {@code 10%}.
     *
     * @return Maximum size of eviction queue in percents of cache size.
     */
    public float getEvictMaxOverflowRatio() {
        return evictMaxOverflowRatio;
    }

    /**
     * Sets maximum eviction overflow ratio.
     *
     * @param evictMaxOverflowRatio Maximum eviction overflow ratio.
     * @return {@code this} for chaining.
     */
    public CacheConfiguration<K, V> setEvictMaxOverflowRatio(float evictMaxOverflowRatio) {
        this.evictMaxOverflowRatio = evictMaxOverflowRatio;

        return this;
    }

    /**
     * Gets eviction filter to specify which entries should not be evicted
     * (except explicit evict by calling {@link IgniteCache#localEvict(Collection)}).
     * If {@link EvictionFilter#evictAllowed(Cache.Entry)} method
     * returns {@code false} then eviction policy will not be notified and entry will
     * never be evicted.
     * <p>
     * If not provided, any entry may be evicted depending on
     * {@link #getEvictionPolicy() eviction policy} configuration.
     *
     * @return Eviction filter or {@code null}.
     */
    @SuppressWarnings("unchecked")
    public EvictionFilter<K, V> getEvictionFilter() {
        return (EvictionFilter<K, V>)evictFilter;
    }

    /**
     * Sets eviction filter.
     *
     * @param evictFilter Eviction filter.
     * @return {@code this} for chaining.
     */
    public CacheConfiguration<K, V> setEvictionFilter(EvictionFilter<K, V> evictFilter) {
        this.evictFilter = evictFilter;

        return this;
    }

    /**
     * Gets flag indicating whether expired cache entries will be eagerly removed from cache. When
     * set to {@code false}, expired entries will be removed on next entry access.
     * <p>
     * When not set, default value is {@link #DFLT_EAGER_TTL}.
     * <p>
     * <b>Note</b> that this flag only matters for entries expiring based on
     * {@link ExpiryPolicy} and should not be confused with entry
     * evictions based on configured {@link EvictionPolicy}.
     *
     * @return Flag indicating whether Ignite will eagerly remove expired entries.
     */
    public boolean isEagerTtl() {
        return eagerTtl;
    }

    /**
     * Sets eager ttl flag.
     *
     * @param eagerTtl {@code True} if Ignite should eagerly remove expired cache entries.
     * @see #isEagerTtl()
     * @return {@code this} for chaining.
     */
    public CacheConfiguration<K, V> setEagerTtl(boolean eagerTtl) {
        this.eagerTtl = eagerTtl;

        return this;
    }

    /**
     * Gets initial cache size which will be used to pre-create internal
     * hash table after start. Default value is defined by {@link #DFLT_START_SIZE}.
     *
     * @return Initial cache size.
     */
    public int getStartSize() {
        return startSize;
    }

    /**
     * Initial size for internal hash map.
     *
     * @param startSize Cache start size.
     * @return {@code this} for chaining.
     */
    public CacheConfiguration<K, V> setStartSize(int startSize) {
        this.startSize = startSize;

        return this;
    }

    /**
     * Gets flag indicating whether value should be loaded from store if it is not in the cache
     * for following cache operations:
     * <ul>
     *     <li>{@link IgniteCache#putIfAbsent(Object, Object)}</li>
     *     <li>{@link IgniteCache#replace(Object, Object)}</li>
     *     <li>{@link IgniteCache#replace(Object, Object, Object)}</li>
     *     <li>{@link IgniteCache#remove(Object, Object)}</li>
     *     <li>{@link IgniteCache#getAndPut(Object, Object)}</li>
     *     <li>{@link IgniteCache#getAndRemove(Object)}</li>
     *     <li>{@link IgniteCache#getAndReplace(Object, Object)}</li>
     *     <li>{@link IgniteCache#getAndPutIfAbsent(Object, Object)}</li>
     *</ul>
     *
     * @return Load previous value flag.
     */
    public boolean isLoadPreviousValue() {
        return loadPrevVal;
    }

    /**
     * Sets flag indicating whether value should be loaded from store if it is not in the cache
     * for following cache operations:
     * <ul>
     *     <li>{@link IgniteCache#putIfAbsent(Object, Object)}</li>
     *     <li>{@link IgniteCache#replace(Object, Object)}</li>
     *     <li>{@link IgniteCache#replace(Object, Object, Object)}</li>
     *     <li>{@link IgniteCache#remove(Object, Object)}</li>
     *     <li>{@link IgniteCache#getAndPut(Object, Object)}</li>
     *     <li>{@link IgniteCache#getAndRemove(Object)}</li>
     *     <li>{@link IgniteCache#getAndReplace(Object, Object)}</li>
     *     <li>{@link IgniteCache#getAndPutIfAbsent(Object, Object)}</li>
     *</ul>
     * When not set, default value is {@link #DFLT_LOAD_PREV_VAL}.
     *
     * @param loadPrevVal Load previous value flag.
     * @return {@code this} for chaining.
     */
    public CacheConfiguration<K, V> setLoadPreviousValue(boolean loadPrevVal) {
        this.loadPrevVal = loadPrevVal;

        return this;
    }

    /**
     * Gets factory for underlying persistent storage for read-through and write-through operations.
     *
     * @return Cache store factory.
     */
    @SuppressWarnings("unchecked")
    public Factory<CacheStore<? super K, ? super V>> getCacheStoreFactory() {
        return (Factory<CacheStore<? super K, ? super V>>)storeFactory;
    }

    /**
     * Sets factory for persistent storage for cache data.

     * @param storeFactory Cache store factory.
     * @return {@code this} for chaining.
     */
    @SuppressWarnings("unchecked")
    public CacheConfiguration<K, V> setCacheStoreFactory(
        Factory<? extends CacheStore<? super K, ? super V>> storeFactory) {
        this.storeFactory = storeFactory;

        return this;
    }

    /**
<<<<<<< HEAD
     * Flag indicating that {@link CacheStore} implementation
     * is working with portable objects instead of Java objects.
     * Default value of this flag is {@link #DFLT_KEEP_PORTABLE_IN_STORE},
     * because this is recommended behavior from performance standpoint.
     * <p>
     * If set to {@code false}, Ignite will deserialize keys and
     * values stored in portable format before they are passed
     * to cache store.
     * <p>
     * Note that setting this flag to {@code false} can simplify
     * store implementation in some cases, but it can cause performance
     * degradation due to additional serializations and deserializations
     * of portable objects. You will also need to have key and value
     * classes on all nodes since binary will be deserialized when
     * store is called.
     *
     * @return Keep binary in store flag.
     */
    public Boolean isKeepPortableInStore() {
        return keepPortableInStore;
    }

    /**
     * Sets keep binary in store flag.
     *
     * @param keepPortableInStore Keep binary in store flag.
     */
    public void setKeepPortableInStore(boolean keepPortableInStore) {
        this.keepPortableInStore = keepPortableInStore;
=======
     * Gets the threshold used in cases when values for multiple keys are being loaded from an underlying
     * {@link CacheStore} in parallel. In the situation when several threads load the same or intersecting set of keys
     * and the total number of keys to load is less or equal to this threshold then there will be no a second call to
     * the storage in order to load a key from thread A if the same key is already being loaded by thread B.
     *
     * The threshold should be controlled wisely. On the one hand if it's set to a big value then the interaction with
     * a storage during the load of missing keys will be minimal. On the other hand the big value may result in
     * significant performance degradation because it is needed to check for every key whether it's being loaded or not.
     *
     * When not set, default value is {@link #DFLT_CONCURRENT_LOAD_ALL_THRESHOLD}.
     *
     * @return The concurrent load-all threshold.
     */
    public int getStoreConcurrentLoadAllThreshold() {
        return storeConcurrentLoadAllThreshold;
    }

    /**
     * Sets the concurrent load-all threshold used for cases when keys' values are being loaded from {@link CacheStore}
     * in parallel.
     *
     * @param storeConcurrentLoadAllThreshold The concurrent load-all threshold.
     * @return {@code this} for chaining.
     */
    public CacheConfiguration<K, V> setStoreConcurrentLoadAllThreshold(int storeConcurrentLoadAllThreshold) {
        this.storeConcurrentLoadAllThreshold = storeConcurrentLoadAllThreshold;

        return this;
>>>>>>> d54fcbed
    }

    /**
     * Gets key topology resolver to provide mapping from keys to nodes.
     *
     * @return Key topology resolver to provide mapping from keys to nodes.
     */
    public AffinityFunction getAffinity() {
        return aff;
    }

    /**
     * Sets affinity for cache keys.
     *
     * @param aff Cache key affinity.
     * @return {@code this} for chaining.
     */
    public CacheConfiguration<K, V> setAffinity(AffinityFunction aff) {
        this.aff = aff;

        return this;
    }

    /**
     * Gets caching mode to use. You can configure cache either to be local-only,
     * fully replicated, partitioned, or near. If not provided, {@link CacheMode#PARTITIONED}
     * mode will be used by default (defined by {@link #DFLT_CACHE_MODE} constant).
     *
     * @return {@code True} if cache is local.
     */
    public CacheMode getCacheMode() {
        return cacheMode;
    }

    /**
     * Sets caching mode.
     *
     * @param cacheMode Caching mode.
     * @return {@code this} for chaining.
     */
    public CacheConfiguration<K, V> setCacheMode(CacheMode cacheMode) {
        this.cacheMode = cacheMode;

        return this;
    }

    /**
     * Gets cache atomicity mode.
     * <p>
     * Default value is defined by {@link #DFLT_CACHE_ATOMICITY_MODE}.
     *
     * @return Cache atomicity mode.
     */
    public CacheAtomicityMode getAtomicityMode() {
        return atomicityMode;
    }

    /**
     * Sets cache atomicity mode.
     *
     * @param atomicityMode Cache atomicity mode.
     * @return {@code this} for chaining.
     */
    public CacheConfiguration<K, V> setAtomicityMode(CacheAtomicityMode atomicityMode) {
        this.atomicityMode = atomicityMode;

        return this;
    }

    /**
     * Gets cache write ordering mode. This property can be enabled only for {@link CacheAtomicityMode#ATOMIC}
     * cache (for other atomicity modes it will be ignored).
     *
     * @return Cache write ordering mode.
     */
    public CacheAtomicWriteOrderMode getAtomicWriteOrderMode() {
        return atomicWriteOrderMode;
    }

    /**
     * Sets cache write ordering mode. This property can be enabled only for {@link CacheAtomicityMode#ATOMIC}
     * cache (for other atomicity modes it will be ignored).
     *
     * @param atomicWriteOrderMode Cache write ordering mode.
     * @return {@code this} for chaining.
     */
    public CacheConfiguration<K, V> setAtomicWriteOrderMode(CacheAtomicWriteOrderMode atomicWriteOrderMode) {
        this.atomicWriteOrderMode = atomicWriteOrderMode;

        return this;
    }

    /**
     * Gets number of nodes used to back up single partition for {@link CacheMode#PARTITIONED} cache.
     * <p>
     * If not set, default value is {@link #DFLT_BACKUPS}.
     *
     * @return Number of backup nodes for one partition.
     */
    public int getBackups() {
        return backups;
    }

    /**
     * Sets number of nodes used to back up single partition for {@link CacheMode#PARTITIONED} cache.
     * <p>
     * If not set, default value is {@link #DFLT_BACKUPS}.
     *
     * @param backups Number of backup nodes for one partition.
     * @return {@code this} for chaining.
     */
    public CacheConfiguration<K, V> setBackups(int backups) {
        this.backups = backups;

        return this;
    }

    /**
     * Gets default lock acquisition timeout. Default value is defined by {@link #DFLT_LOCK_TIMEOUT}
     * which is {@code 0} and means that lock acquisition will never timeout.
     *
     * @return Default lock timeout.
     */
    public long getDefaultLockTimeout() {
        return dfltLockTimeout;
    }

    /**
     * Sets default lock timeout in milliseconds. By default this value is defined by {@link #DFLT_LOCK_TIMEOUT}.
     *
     * @param dfltLockTimeout Default lock timeout.
     * @return {@code this} for chaining.
     */
    public CacheConfiguration<K, V> setDefaultLockTimeout(long dfltLockTimeout) {
        this.dfltLockTimeout = dfltLockTimeout;

        return this;
    }

    /**
     * Invalidation flag. If {@code true}, values will be invalidated (nullified) upon commit in near cache.
     *
     * @return Invalidation flag.
     */
    public boolean isInvalidate() {
        return invalidate;
    }

    /**
     * Sets invalidation flag for near cache entries in this transaction. Default is {@code false}.
     *
     * @param invalidate Flag to set this cache into invalidation-based mode. Default value is {@code false}.
     * @return {@code this} for chaining.
     */
    public CacheConfiguration<K, V> setInvalidate(boolean invalidate) {
        this.invalidate = invalidate;

        return this;
    }

    /**
     * Gets class name of transaction manager finder for integration for JEE app servers.
     *
     * @return Transaction manager finder.
     * @deprecated Use {@link TransactionConfiguration#getTxManagerLookupClassName()} instead.
     */
    @Deprecated
    public String getTransactionManagerLookupClassName() {
        return tmLookupClsName;
    }

    /**
     * Sets look up mechanism for available {@code TransactionManager} implementation, if any.
     *
     * @param tmLookupClsName Name of class implementing GridCacheTmLookup interface that is used to
     *      receive JTA transaction manager.
     * @return {@code this} for chaining.
     * @deprecated Use {@link TransactionConfiguration#setTxManagerLookupClassName(String)} instead.
     */
    @Deprecated
    public CacheConfiguration<K, V> setTransactionManagerLookupClassName(String tmLookupClsName) {
        this.tmLookupClsName = tmLookupClsName;

        return this;
    }

    /**
     * Sets cache rebalance mode.
     *
     * @param rebalanceMode Rebalance mode.
     * @return {@code this} for chaining.
     */
    public CacheConfiguration<K, V> setRebalanceMode(CacheRebalanceMode rebalanceMode) {
        this.rebalanceMode = rebalanceMode;

        return this;
    }

    /**
     * Gets rebalance mode for distributed cache.
     * <p>
     * Default is defined by {@link #DFLT_REBALANCE_MODE}.
     *
     * @return Rebalance mode.
     */
    public CacheRebalanceMode getRebalanceMode() {
        return rebalanceMode;
    }

    /**
     * Gets cache rebalance order. Rebalance order can be set to non-zero value for caches with
     * {@link CacheRebalanceMode#SYNC SYNC} or {@link CacheRebalanceMode#ASYNC ASYNC} rebalance modes only.
     * <p/>
     * If cache rebalance order is positive, rebalancing for this cache will be started only when rebalancing for
     * all caches with smaller rebalance order will be completed.
     * <p/>
     * Note that cache with order {@code 0} does not participate in ordering. This means that cache with
     * rebalance order {@code 0} will never wait for any other caches. All caches with order {@code 0} will
     * be rebalanced right away concurrently with each other and ordered rebalance processes.
     * <p/>
     * If not set, cache order is 0, i.e. rebalancing is not ordered.
     *
     * @return Cache rebalance order.
     */
    public int getRebalanceOrder() {
        return rebalanceOrder;
    }

    /**
     * Sets cache rebalance order.
     *
     * @param rebalanceOrder Cache rebalance order.
     * @see #getRebalanceOrder()
     * @return {@code this} for chaining.
     */
    public CacheConfiguration<K, V> setRebalanceOrder(int rebalanceOrder) {
        this.rebalanceOrder = rebalanceOrder;

        return this;
    }

    /**
     * Gets size (in number bytes) to be loaded within a single rebalance message.
     * Rebalancing algorithm will split total data set on every node into multiple
     * batches prior to sending data. Default value is defined by
     * {@link #DFLT_REBALANCE_BATCH_SIZE}.
     *
     * @return Size in bytes of a single rebalance message.
     */
    public int getRebalanceBatchSize() {
        return rebalanceBatchSize;
    }

    /**
     * Sets rebalance batch size.
     *
     * @param rebalanceBatchSize Rebalance batch size.
     * @return {@code this} for chaining.
     */
    public CacheConfiguration<K, V> setRebalanceBatchSize(int rebalanceBatchSize) {
        this.rebalanceBatchSize = rebalanceBatchSize;

        return this;
    }

    /**
     * To gain better rebalancing performance supplier node can provide more than one batch at rebalancing start and
     * provide one new to each next demand request.
     *
     * Gets number of batches generated by supply node at rebalancing start.
     * Minimum is 1.
     *
     * @return batches count
     */
    public long getRebalanceBatchesPrefetchCount() {
        return rebalanceBatchesPrefetchCount;
    }

    /**
     * To gain better rebalancing performance supplier node can provide more than one batch at rebalancing start and
     * provide one new to each next demand request.
     *
     * Sets number of batches generated by supply node at rebalancing start.
     * Minimum is 1.
     *
     * @param rebalanceBatchesCnt batches count.
     * @return {@code this} for chaining.
     */
    public CacheConfiguration<K, V> setRebalanceBatchesPrefetchCount(long rebalanceBatchesCnt) {
        this.rebalanceBatchesPrefetchCount = rebalanceBatchesCnt;

        return this;
    }

    /**
     * Flag indicating whether Ignite should use swap storage by default. By default
     * swap is disabled which is defined via {@link #DFLT_SWAP_ENABLED} constant.
     *
     * @return {@code True} if swap storage is enabled.
     */
    public boolean isSwapEnabled() {
        return swapEnabled;
    }

    /**
     * Flag indicating whether swap storage is enabled or not.
     *
     * @param swapEnabled {@code True} if swap storage is enabled.
     * @return {@code this} for chaining.
     */
    public CacheConfiguration<K, V> setSwapEnabled(boolean swapEnabled) {
        this.swapEnabled = swapEnabled;

        return this;
    }

    /**
     * Gets maximum number of allowed concurrent asynchronous operations. If 0 returned then number
     * of concurrent asynchronous operations is unlimited.
     * <p>
     * If not set, default value is {@link #DFLT_MAX_CONCURRENT_ASYNC_OPS}.
     * <p>
     * If user threads do not wait for asynchronous operations to complete, it is possible to overload
     * a system. This property enables back-pressure control by limiting number of scheduled asynchronous
     * cache operations.
     *
     * @return Maximum number of concurrent asynchronous operations or {@code 0} if unlimited.
     */
    public int getMaxConcurrentAsyncOperations() {
        return maxConcurrentAsyncOps;
    }

    /**
     * Sets maximum number of concurrent asynchronous operations.
     *
     * @param maxConcurrentAsyncOps Maximum number of concurrent asynchronous operations.
     * @see #getMaxConcurrentAsyncOperations()
     * @return {@code this} for chaining.
     */
    public CacheConfiguration<K, V> setMaxConcurrentAsyncOperations(int maxConcurrentAsyncOps) {
        this.maxConcurrentAsyncOps = maxConcurrentAsyncOps;

        return this;
    }

    /**
     * Flag indicating whether Ignite should use write-behind behaviour for the cache store.
     * By default write-behind is disabled which is defined via {@link #DFLT_WRITE_BEHIND_ENABLED}
     * constant.
     *
     * @return {@code True} if write-behind is enabled.
     */
    public boolean isWriteBehindEnabled() {
        return writeBehindEnabled;
    }

    /**
     * Sets flag indicating whether write-behind is enabled.
     *
     * @param writeBehindEnabled {@code true} if write-behind is enabled.
     * @return {@code this} for chaining.
     */
    public CacheConfiguration<K, V> setWriteBehindEnabled(boolean writeBehindEnabled) {
        this.writeBehindEnabled = writeBehindEnabled;

        return this;
    }

    /**
     * Maximum size of the write-behind cache. If cache size exceeds this value,
     * all cached items are flushed to the cache store and write cache is cleared.
     * <p/>
     * If not provided, default value is {@link #DFLT_WRITE_BEHIND_FLUSH_SIZE}.
     * If this value is {@code 0}, then flush is performed according to the flush frequency interval.
     * <p/>
     * Note that you cannot set both, {@code flush} size and {@code flush frequency}, to {@code 0}.
     *
     * @return Maximum object count in write-behind cache.
     */
    public int getWriteBehindFlushSize() {
        return writeBehindFlushSize;
    }

    /**
     * Sets write-behind flush size.
     *
     * @param writeBehindFlushSize Write-behind cache flush size.
     * @see #getWriteBehindFlushSize()
     * @return {@code this} for chaining.
     */
    public CacheConfiguration<K, V> setWriteBehindFlushSize(int writeBehindFlushSize) {
        this.writeBehindFlushSize = writeBehindFlushSize;

        return this;
    }

    /**
     * Frequency with which write-behind cache is flushed to the cache store in milliseconds.
     * This value defines the maximum time interval between object insertion/deletion from the cache
     * ant the moment when corresponding operation is applied to the cache store.
     * <p>
     * If not provided, default value is {@link #DFLT_WRITE_BEHIND_FLUSH_FREQUENCY}.
     * If this value is {@code 0}, then flush is performed according to the flush size.
     * <p>
     * Note that you cannot set both, {@code flush} size and {@code flush frequency}, to {@code 0}.
     *
     * @return Write-behind flush frequency in milliseconds.
     */
    public long getWriteBehindFlushFrequency() {
        return writeBehindFlushFreq;
    }

    /**
     * Sets write-behind flush frequency.
     *
     * @param writeBehindFlushFreq Write-behind flush frequency in milliseconds.
     * @see #getWriteBehindFlushFrequency()
     * @return {@code this} for chaining.
     */
    public CacheConfiguration<K, V> setWriteBehindFlushFrequency(long writeBehindFlushFreq) {
        this.writeBehindFlushFreq = writeBehindFlushFreq;

        return this;
    }

    /**
     * Number of threads that will perform cache flushing. Cache flushing is performed
     * when cache size exceeds value defined by
     * {@link #getWriteBehindFlushSize}, or flush interval defined by
     * {@link #getWriteBehindFlushFrequency} is elapsed.
     * <p/>
     * If not provided, default value is {@link #DFLT_WRITE_FROM_BEHIND_FLUSH_THREAD_CNT}.
     *
     * @return Count of flush threads.
     */
    public int getWriteBehindFlushThreadCount() {
        return writeBehindFlushThreadCnt;
    }

    /**
     * Sets flush thread count for write-behind cache.
     *
     * @param writeBehindFlushThreadCnt Count of flush threads.
     * @see #getWriteBehindFlushThreadCount()
     * @return {@code this} for chaining.
     */
    public CacheConfiguration<K, V> setWriteBehindFlushThreadCount(int writeBehindFlushThreadCnt) {
        this.writeBehindFlushThreadCnt = writeBehindFlushThreadCnt;

        return this;
    }

    /**
     * Maximum batch size for write-behind cache store operations. Store operations (get or remove)
     * are combined in a batch of this size to be passed to
     * {@link CacheStore#writeAll(Collection)} or
     * {@link CacheStore#deleteAll(Collection)} methods.
     * <p/>
     * If not provided, default value is {@link #DFLT_WRITE_BEHIND_BATCH_SIZE}.
     *
     * @return Maximum batch size for store operations.
     */
    public int getWriteBehindBatchSize() {
        return writeBehindBatchSize;
    }

    /**
     * Sets maximum batch size for write-behind cache.
     *
     * @param writeBehindBatchSize Maximum batch size.
     * @see #getWriteBehindBatchSize()
     * @return {@code this} for chaining.
     */
    public CacheConfiguration<K, V> setWriteBehindBatchSize(int writeBehindBatchSize) {
        this.writeBehindBatchSize = writeBehindBatchSize;

        return this;
    }

    /**
     * Use {@link IgniteConfiguration#getRebalanceThreadPoolSize()} instead.
     *
     * @return Size of rebalancing thread pool.
     */
    @Deprecated
    public int getRebalanceThreadPoolSize() {
        return rebalancePoolSize;
    }

    /**
     * Use {@link IgniteConfiguration#getRebalanceThreadPoolSize()} instead.
     *
     * @param rebalancePoolSize Size of rebalancing thread pool.
     * @return {@code this} for chaining.
     */
    @Deprecated
    public CacheConfiguration<K, V> setRebalanceThreadPoolSize(int rebalancePoolSize) {
        this.rebalancePoolSize = rebalancePoolSize;

        return this;
    }

    /**
     * Gets rebalance timeout (ms).
     * <p>
     * Default value is {@link #DFLT_REBALANCE_TIMEOUT}.
     *
     * @return Rebalance timeout (ms).
     */
    public long getRebalanceTimeout() {
        return rebalanceTimeout;
    }

    /**
     * Sets rebalance timeout (ms).
     *
     * @param rebalanceTimeout Rebalance timeout (ms).
     * @return {@code this} for chaining.
     */
    public CacheConfiguration<K, V> setRebalanceTimeout(long rebalanceTimeout) {
        this.rebalanceTimeout = rebalanceTimeout;

        return this;
    }

    /**
     * Gets delay in milliseconds upon a node joining or leaving topology (or crash) after which rebalancing
     * should be started automatically. Rebalancing should be delayed if you plan to restart nodes
     * after they leave topology, or if you plan to start multiple nodes at once or one after another
     * and don't want to repartition and rebalance until all nodes are started.
     * <p>
     * For better efficiency user should usually make sure that new nodes get placed on
     * the same place of consistent hash ring as the left nodes, and that nodes are
     * restarted before this delay expires. To place nodes on the same place in consistent hash ring,
     * use {@link IgniteConfiguration#setConsistentId(Serializable)}
     * to make sure that a node maps to the same hash ID event if restarted. As an example,
     * node IP address and port combination may be used in this case.
     * <p>
     * Default value is {@code 0} which means that repartitioning and rebalancing will start
     * immediately upon node leaving topology. If {@code -1} is returned, then rebalancing
     * will only be started manually by calling {@link IgniteCache#rebalance()} method or
     * from management console.
     *
     * @return Rebalancing delay, {@code 0} to start rebalancing immediately, {@code -1} to
     *      start rebalancing manually, or positive value to specify delay in milliseconds
     *      after which rebalancing should start automatically.
     */
    public long getRebalanceDelay() {
        return rebalanceDelay;
    }

    /**
     * Sets rebalance delay (see {@link #getRebalanceDelay()} for more information).
     *
     * @param rebalanceDelay Rebalance delay to set.
     * @return {@code this} for chaining.
     */
    public CacheConfiguration<K, V> setRebalanceDelay(long rebalanceDelay) {
        this.rebalanceDelay = rebalanceDelay;

        return this;
    }

    /**
     * Time in milliseconds to wait between rebalance messages to avoid overloading of CPU or network.
     * When rebalancing large data sets, the CPU or network can get over-consumed with rebalancing messages,
     * which consecutively may slow down the application performance. This parameter helps tune
     * the amount of time to wait between rebalance messages to make sure that rebalancing process
     * does not have any negative performance impact. Note that application will continue to work
     * properly while rebalancing is still in progress.
     * <p>
     * Value of {@code 0} means that throttling is disabled. By default throttling is disabled -
     * the default is defined by {@link #DFLT_REBALANCE_THROTTLE} constant.
     *
     * @return Time in milliseconds to wait between rebalance messages to avoid overloading of CPU,
     *      {@code 0} to disable throttling.
     */
    public long getRebalanceThrottle() {
        return rebalanceThrottle;
    }

    /**
     * Time in milliseconds to wait between rebalance messages to avoid overloading of CPU or network. When rebalancing
     * large data sets, the CPU or network can get over-consumed with rebalancing messages, which consecutively may slow
     * down the application performance. This parameter helps tune the amount of time to wait between rebalance messages
     * to make sure that rebalancing process does not have any negative performance impact. Note that application will
     * continue to work properly while rebalancing is still in progress. <p> Value of {@code 0} means that throttling is
     * disabled. By default throttling is disabled - the default is defined by {@link #DFLT_REBALANCE_THROTTLE} constant.
     *
     * @param rebalanceThrottle Time in milliseconds to wait between rebalance messages to avoid overloading of CPU,
     * {@code 0} to disable throttling.
     * @return {@code this} for chaining.
     */
    public CacheConfiguration<K, V> setRebalanceThrottle(long rebalanceThrottle) {
        this.rebalanceThrottle = rebalanceThrottle;

        return this;
    }

    /**
     * Affinity key mapper used to provide custom affinity key for any given key.
     * Affinity mapper is particularly useful when several objects need to be collocated
     * on the same node (they will also be backed up on the same nodes as well).
     * <p>
     * If not provided, then default implementation will be used. The default behavior
     * is described in {@link AffinityKeyMapper} documentation.
     *
     * @return Mapper to use for affinity key mapping.
     */
    public AffinityKeyMapper getAffinityMapper() {
        return affMapper;
    }

    /**
     * Sets custom affinity mapper. If not provided, then default implementation will be used. The default behavior is
     * described in {@link AffinityKeyMapper} documentation.
     *
     * @param affMapper Affinity mapper.
     * @return {@code this} for chaining.
     */
    public CacheConfiguration<K, V> setAffinityMapper(AffinityKeyMapper affMapper) {
        this.affMapper = affMapper;

        return this;
    }

    /**
     * Gets maximum amount of memory available to off-heap storage. Possible values are
     * <ul>
     * <li>{@code -1} - Means that off-heap storage is disabled.</li>
     * <li>
     *     {@code 0} - Ignite will not limit off-heap storage (it's up to user to properly
     *     add and remove entries from cache to ensure that off-heap storage does not grow
     *     indefinitely.
     * </li>
     * <li>Any positive value specifies the limit of off-heap storage in bytes.</li>
     * </ul>
     * Default value is {@code -1}, specified by {@link #DFLT_OFFHEAP_MEMORY} constant
     * which means that off-heap storage is disabled by default.
     * <p>
     * Use off-heap storage to load gigabytes of data in memory without slowing down
     * Garbage Collection. Essentially in this case you should allocate very small amount
     * of memory to JVM and Ignite will cache most of the data in off-heap space
     * without affecting JVM performance at all.
     * <p>
     * Note that Ignite will throw an exception if max memory is set to {@code -1} and
     * {@code offHeapValuesOnly} flag is set to {@code true}.
     *
     * @return Maximum memory in bytes available to off-heap memory space.
     */
    public long getOffHeapMaxMemory() {
        return offHeapMaxMem;
    }

    /**
     * Sets maximum amount of memory available to off-heap storage. Possible values are <ul> <li>{@code -1} - Means that
     * off-heap storage is disabled.</li> <li> {@code 0} - Ignite will not limit off-heap storage (it's up to user to
     * properly add and remove entries from cache to ensure that off-heap storage does not grow infinitely. </li>
     * <li>Any positive value specifies the limit of off-heap storage in bytes.</li> </ul> Default value is {@code -1},
     * specified by {@link #DFLT_OFFHEAP_MEMORY} constant which means that off-heap storage is disabled by default. <p>
     * Use off-heap storage to load gigabytes of data in memory without slowing down Garbage Collection. Essentially in
     * this case you should allocate very small amount of memory to JVM and Ignite will cache most of the data in
     * off-heap space without affecting JVM performance at all.
     *
     * @param offHeapMaxMem Maximum memory in bytes available to off-heap memory space.
     * @return {@code this} for chaining.
     */
    public CacheConfiguration<K, V> setOffHeapMaxMemory(long offHeapMaxMem) {
        this.offHeapMaxMem = offHeapMaxMem;

        return this;
    }

    /**
     * Gets memory mode for cache. Memory mode helps control whether value is stored in on-heap memory,
     * off-heap memory, or swap space. Refer to {@link CacheMemoryMode} for more info.
     * <p>
     * Default value is {@link #DFLT_MEMORY_MODE}.
     *
     * @return Memory mode.
     */
    public CacheMemoryMode getMemoryMode() {
        return memMode;
    }

    /**
     * Sets memory mode for cache.
     *
     * @param memMode Memory mode.
     * @return {@code this} for chaining.
     */
    public CacheConfiguration<K, V> setMemoryMode(CacheMemoryMode memMode) {
        this.memMode = memMode;

        return this;
    }

    /**
     * Gets cache interceptor.
     *
     * @return Cache interceptor.
     */
    @SuppressWarnings({"unchecked"})
    @Nullable public CacheInterceptor<K, V> getInterceptor() {
        return (CacheInterceptor<K, V>)interceptor;
    }

    /**
     * Sets cache interceptor.
     *
     * @param interceptor Cache interceptor.
     * @return {@code this} for chaining.
     */
    public CacheConfiguration<K, V> setInterceptor(CacheInterceptor<K, V> interceptor) {
        this.interceptor = interceptor;

        return this;
    }

    /**
     * Gets collection of type metadata objects.
     *
     * @return Collection of type metadata.
     */
    public Collection<CacheTypeMetadata> getTypeMetadata() {
        return typeMeta;
    }

    /**
     * Sets collection of type metadata objects.
     *
     * @param typeMeta Collection of type metadata.
     * @return {@code this} for chaining.
     * @deprecated Use {@link #setQueryEntities(java.util.Collection)} instead.
     */
    public CacheConfiguration<K, V> setTypeMetadata(Collection<CacheTypeMetadata> typeMeta) {
        this.typeMeta = new ArrayList<>(typeMeta);

        return this;
    }

    /**
     * Gets flag indicating whether data can be read from backup.
     * If {@code false} always get data from primary node (never from backup).
     * <p>
     * Default value is defined by {@link #DFLT_READ_FROM_BACKUP}.
     *
     * @return {@code true} if data can be read from backup node or {@code false} if data always
     *      should be read from primary node and never from backup.
     */
    public boolean isReadFromBackup() {
        return readFromBackup;
    }

    /**
     * Sets read from backup flag.
     *
     * @param readFromBackup {@code true} to allow reads from backups.
     * @return {@code this} for chaining.
     */
    public CacheConfiguration<K, V> setReadFromBackup(boolean readFromBackup) {
        this.readFromBackup = readFromBackup;

        return this;
    }

    /**
     * Gets flag indicating whether copy of of the value stored in cache should be created
     * for cache operation implying return value. Also if this flag is set copies are created for values
     * passed to {@link CacheInterceptor} and to {@link CacheEntryProcessor}.
     *
     * @return Copy on read flag.
     */
    public boolean isCopyOnRead() {
        return cpOnRead;
    }

    /**
     * Sets copy on read flag.
     *
     * @param cpOnRead Copy on get flag.
     * @see #isCopyOnRead
     * @return {@code this} for chaining.
     */
    public CacheConfiguration<K, V> setCopyOnRead(boolean cpOnRead) {
        this.cpOnRead = cpOnRead;

        return this;
    }

    /**
     * Sets classes with methods annotated by {@link QuerySqlFunction}
     * to be used as user-defined functions from SQL queries.
     *
     * @param cls One or more classes with SQL functions.
     * @return {@code this} for chaining.
     */
    public CacheConfiguration<K, V> setSqlFunctionClasses(Class<?>... cls) {
        this.sqlFuncCls = cls;

        return this;
    }

    /**
     * Gets classes with methods annotated by {@link QuerySqlFunction}
     * to be used as user-defined functions from SQL queries.
     *
     * @return Classes with SQL functions.
     */
    @Nullable public Class<?>[] getSqlFunctionClasses() {
        return sqlFuncCls;
    }

    /**
     * Gets timeout in milliseconds after which long query warning will be printed.
     *
     * @return Timeout in milliseconds.
     */
    public long getLongQueryWarningTimeout() {
        return longQryWarnTimeout;
    }

    /**
     * Gets timeout in milliseconds after which long query warning will be printed.
     *
     * @param longQryWarnTimeout Timeout in milliseconds.
     * @return {@code this} for chaining.
     */
    public CacheConfiguration<K, V> setLongQueryWarningTimeout(long longQryWarnTimeout) {
        this.longQryWarnTimeout = longQryWarnTimeout;

        return this;
    }

    /**
     * If {@code true} all the SQL table and field names will be escaped with double quotes like
     * ({@code "tableName"."fieldsName"}). This enforces case sensitivity for field names and
     * also allows having special characters in table and field names.
     *
     * @return Flag value.
     */
    public boolean isSqlEscapeAll() {
        return sqlEscapeAll;
    }

    /**
     * If {@code true} all the SQL table and field names will be escaped with double quotes like
     * ({@code "tableName"."fieldsName"}). This enforces case sensitivity for field names and
     * also allows having special characters in table and field names.
     *
     * @param sqlEscapeAll Flag value.
     * @return {@code this} for chaining.
     */
    public CacheConfiguration<K, V> setSqlEscapeAll(boolean sqlEscapeAll) {
        this.sqlEscapeAll = sqlEscapeAll;

        return this;
    }

    /**
     * Array of key and value type pairs to be indexed (thus array length must be always even).
     * It means each even (0,2,4...) class in the array will be considered as key type for cache entry,
     * each odd (1,3,5...) class will be considered as value type for cache entry.
     * <p>
     * The same key class can occur multiple times for different value classes, but each value class must be unique
     * because SQL table will be named as value class simple name.
     * <p>
     * To expose fields of these types onto SQL level and to index them you have to use annotations
     * from package {@link org.apache.ignite.cache.query.annotations}.
     *
     * @return Key and value type pairs.
     */
    public Class<?>[] getIndexedTypes() {
        return indexedTypes;
    }

    /**
     * Array of key and value type pairs to be indexed (thus array length must be always even).
     * It means each even (0,2,4...) class in the array will be considered as key type for cache entry,
     * each odd (1,3,5...) class will be considered as value type for cache entry.
     * <p>
     * The same key class can occur multiple times for different value classes, but each value class must be unique
     * because SQL table will be named as value class simple name.
     * <p>
     * To expose fields of these types onto SQL level and to index them you have to use annotations
     * from package {@link org.apache.ignite.cache.query.annotations}.
     *
     * @param indexedTypes Key and value type pairs.
     * @return {@code this} for chaining.
     */
    public CacheConfiguration<K, V> setIndexedTypes(Class<?>... indexedTypes) {
        A.notNull(indexedTypes, "indexedTypes");

        int len = indexedTypes.length;

        if (len == 0)
            return this;

        A.ensure((len & 1) == 0,
            "Number of indexed types is expected to be even. Refer to method javadoc for details.");

        if (this.indexedTypes != null)
            throw new CacheException("Indexed types can be set only once.");

        Class<?>[] newIndexedTypes = new Class<?>[len];

        for (int i = 0; i < len; i++) {
            if (indexedTypes[i] == null)
                throw new NullPointerException("Indexed types array contains null at index: " + i);

            newIndexedTypes[i] = U.box(indexedTypes[i]);
        }

        if (qryEntities == null)
            qryEntities = new ArrayList<>();

        for (int i = 0; i < len; i += 2) {
            Class<?> keyCls = newIndexedTypes[i];
            Class<?> valCls = newIndexedTypes[i + 1];

            TypeDescriptor desc = processKeyAndValueClasses(keyCls, valCls);

            qryEntities.add(convert(desc));
        }

        return this;
    }

    /**
     * Number of SQL rows which will be cached onheap to avoid deserialization on each SQL index access.
     * This setting only makes sense when offheap is enabled for this cache.
     *
     * @return Cache size.
     * @see #setOffHeapMaxMemory(long)
     */
    public int getSqlOnheapRowCacheSize() {
        return sqlOnheapRowCacheSize;
    }

    /**
     * Number of SQL rows which will be cached onheap to avoid deserialization on each SQL index access.
     * This setting only makes sense when offheap is enabled for this cache.
     *
     * @param size Cache size.
     * @see #setOffHeapMaxMemory(long)
     * @return {@code this} for chaining.
     */
    public CacheConfiguration<K, V> setSqlOnheapRowCacheSize(int size) {
        this.sqlOnheapRowCacheSize = size;

        return this;
    }

    /**
     * Gets array of cache plugin configurations.
     *
     * @return Cache plugin configurations.
     */
    public CachePluginConfiguration[] getPluginConfigurations() {
        return pluginCfgs != null ? pluginCfgs : new CachePluginConfiguration[0];
    }

    /**
     * Sets cache plugin configurations.
     *
     * @param pluginCfgs Cache plugin configurations.
     * @return {@code this} for chaining.
     */
    public CacheConfiguration<K, V> setPluginConfigurations(CachePluginConfiguration... pluginCfgs) {
        this.pluginCfgs = pluginCfgs;

        return this;
    }

    /**
     * Gets a collection of configured  query entities.
     *
     * @return Query entities configurations.
     */
    public Collection<QueryEntity> getQueryEntities() {
        return qryEntities != null ? qryEntities : Collections.<QueryEntity>emptyList();
    }

    /**
     * Sets query entities configuration.
     *
     * @param qryEntities Query entities.
     * @return {@code this} for chaining.
     */
    public CacheConfiguration<K, V> setQueryEntities(Collection<QueryEntity> qryEntities) {
        if (this.qryEntities == null)
            this.qryEntities = new ArrayList<>(qryEntities);
        else if (indexedTypes != null)
            this.qryEntities.addAll(qryEntities);
        else
            throw new CacheException("Query entities can be set only once.");

        return this;
    }

    /**
     * Gets topology validator.
     * <p>
     * See {@link TopologyValidator} for details.
     *
     * @return validator.
     */
    public TopologyValidator getTopologyValidator() {
        return topValidator;
    }

    /**
     * Sets topology validator.
     * <p>
     * See {@link TopologyValidator} for details.
     *
     * @param topValidator validator.
     * @return {@code this} for chaining.
     */
    public CacheConfiguration<K, V> setTopologyValidator(TopologyValidator topValidator) {
        this.topValidator = topValidator;

        return this;
    }

    /**
     * Gets cache store session listener factories.
     *
     * @return Cache store session listener factories.
     * @see CacheStoreSessionListener
     */
    public Factory<? extends CacheStoreSessionListener>[] getCacheStoreSessionListenerFactories() {
        return storeSesLsnrs;
    }

    /**
     * Cache store session listener factories.
     * <p>
     * These listeners override global listeners provided in
     * {@link IgniteConfiguration#setCacheStoreSessionListenerFactories(Factory[])}
     * configuration property.
     *
     * @param storeSesLsnrs Cache store session listener factories.
     * @return {@code this} for chaining.
     * @see CacheStoreSessionListener
     */
    public CacheConfiguration<K, V> setCacheStoreSessionListenerFactories(
        Factory<? extends CacheStoreSessionListener>... storeSesLsnrs) {
        this.storeSesLsnrs = storeSesLsnrs;

        return this;
    }

    /** {@inheritDoc} */
    @Override public Iterable<CacheEntryListenerConfiguration<K, V>> getCacheEntryListenerConfigurations() {
        synchronized (this) {
            return new HashSet<>(listenerConfigurations);
        }
    }

    /** {@inheritDoc} */
    @Override public MutableConfiguration<K, V> addCacheEntryListenerConfiguration(
        CacheEntryListenerConfiguration<K, V> cacheEntryLsnrCfg) {
        synchronized (this) {
            return super.addCacheEntryListenerConfiguration(cacheEntryLsnrCfg);
        }
    }

    /** {@inheritDoc} */
    @Override public MutableConfiguration<K, V> removeCacheEntryListenerConfiguration(
        CacheEntryListenerConfiguration<K, V> cacheEntryLsnrCfg) {
        synchronized (this) {
            return super.removeCacheEntryListenerConfiguration(cacheEntryLsnrCfg);
        }
    }

    /**
     * Creates a copy of current configuration and removes all cache entry listeners.
     * They are executed only locally and should never be sent to remote nodes.
     *
     * @return Configuration object that will be serialized.
     */
    protected Object writeReplace() {
        CacheConfiguration<K, V> cfg = new CacheConfiguration<>(this);

        cfg.listenerConfigurations = new HashSet<>();

        return cfg;
    }

    /**
     * @param desc Type descriptor.
     * @return Type metadata.
     */
    static QueryEntity convert(TypeDescriptor desc) {
        QueryEntity entity = new QueryEntity();

        // Key and val types.
        entity.setKeyType(desc.keyClass().getName());
        entity.setValueType(desc.valueClass().getName());

        for (ClassProperty prop : desc.props.values())
            entity.addQueryField(prop.fullName(), U.box(prop.type()).getName(), prop.alias());

        QueryIndex txtIdx = null;

        Collection<QueryIndex> idxs = new ArrayList<>();

        for (Map.Entry<String, GridQueryIndexDescriptor> idxEntry : desc.indexes().entrySet()) {
            GridQueryIndexDescriptor idx = idxEntry.getValue();

            if (idx.type() == FULLTEXT) {
                assert txtIdx == null;

                txtIdx = new QueryIndex();

                txtIdx.setIndexType(QueryIndexType.FULLTEXT);

                txtIdx.setFieldNames(idx.fields(), true);
                txtIdx.setName(idxEntry.getKey());
            }
            else {
                Collection<String> grp = new ArrayList<>();

                for (String fieldName : idx.fields())
                    grp.add(idx.descending(fieldName) ? fieldName + " desc" : fieldName);

                QueryIndex sortedIdx = new QueryIndex();

                sortedIdx.setIndexType(idx.type() == SORTED ? QueryIndexType.SORTED : QueryIndexType.GEOSPATIAL);

                LinkedHashMap<String, Boolean> fields = new LinkedHashMap<>();

                for (String f : idx.fields())
                    fields.put(f, !idx.descending(f));

                sortedIdx.setFields(fields);

                sortedIdx.setName(idxEntry.getKey());

                idxs.add(sortedIdx);
            }
        }

        if (desc.valueTextIndex()) {
            if (txtIdx == null) {
                txtIdx = new QueryIndex();

                txtIdx.setIndexType(QueryIndexType.FULLTEXT);

                txtIdx.setFieldNames(Arrays.asList(_VAL), true);
            }
            else
                txtIdx.getFields().put(_VAL, true);
        }

        if (txtIdx != null)
            idxs.add(txtIdx);

        if (!F.isEmpty(idxs))
            entity.setIndexes(idxs);

        return entity;
    }

    /**
     * @param cls Class.
     * @return Masked class.
     */
    private static Class<?> mask(Class<?> cls) {
        assert cls != null;

        return isSqlType(cls) ? cls : Object.class;
    }

    /**
     * @param keyCls Key class.
     * @param valCls Value class.
     * @return Type descriptor.
     */
    static TypeDescriptor processKeyAndValueClasses(
        Class<?> keyCls,
        Class<?> valCls
    ) {
        TypeDescriptor d = new TypeDescriptor();

        d.keyClass(keyCls);
        d.valueClass(valCls);

        processAnnotationsInClass(true, d.keyCls, d, null);
        processAnnotationsInClass(false, d.valCls, d, null);

        return d;
    }

    /**
     * Process annotations for class.
     *
     * @param key If given class relates to key.
     * @param cls Class.
     * @param type Type descriptor.
     * @param parent Parent in case of embeddable.
     */
    private static void processAnnotationsInClass(boolean key, Class<?> cls, TypeDescriptor type,
        @Nullable ClassProperty parent) {
        if (U.isJdk(cls) || isGeometryClass(cls)) {
            if (parent == null && !key && isSqlType(cls)) { // We have to index primitive _val.
                String idxName = _VAL + "_idx";

                type.addIndex(idxName, isGeometryClass(cls) ? GEO_SPATIAL : SORTED);

                type.addFieldToIndex(idxName, _VAL, 0, false);
            }

            return;
        }

        if (parent != null && parent.knowsClass(cls))
            throw new CacheException("Recursive reference found in type: " + cls.getName());

        if (parent == null) { // Check class annotation at top level only.
            QueryTextField txtAnnCls = cls.getAnnotation(QueryTextField.class);

            if (txtAnnCls != null)
                type.valueTextIndex(true);

            QueryGroupIndex grpIdx = cls.getAnnotation(QueryGroupIndex.class);

            if (grpIdx != null)
                type.addIndex(grpIdx.name(), SORTED);

            QueryGroupIndex.List grpIdxList = cls.getAnnotation(QueryGroupIndex.List.class);

            if (grpIdxList != null && !F.isEmpty(grpIdxList.value())) {
                for (QueryGroupIndex idx : grpIdxList.value())
                    type.addIndex(idx.name(), SORTED);
            }
        }

        for (Class<?> c = cls; c != null && !c.equals(Object.class); c = c.getSuperclass()) {
            for (Field field : c.getDeclaredFields()) {
                QuerySqlField sqlAnn = field.getAnnotation(QuerySqlField.class);
                QueryTextField txtAnn = field.getAnnotation(QueryTextField.class);

                if (sqlAnn != null || txtAnn != null) {
                    ClassProperty prop = new ClassProperty(field);

                    prop.parent(parent);

                    processAnnotation(key, sqlAnn, txtAnn, field.getType(), prop, type);

                    type.addProperty(prop, true);
                }
            }

            for (Method mtd : c.getDeclaredMethods()) {
                QuerySqlField sqlAnn = mtd.getAnnotation(QuerySqlField.class);
                QueryTextField txtAnn = mtd.getAnnotation(QueryTextField.class);

                if (sqlAnn != null || txtAnn != null) {
                    if (mtd.getParameterTypes().length != 0)
                        throw new CacheException("Getter with QuerySqlField " +
                            "annotation cannot have parameters: " + mtd);

                    ClassProperty prop = new ClassProperty(mtd);

                    prop.parent(parent);

                    processAnnotation(key, sqlAnn, txtAnn, mtd.getReturnType(), prop, type);

                    type.addProperty(prop, true);
                }
            }
        }
    }

    /**
     * Processes annotation at field or method.
     *
     * @param key If given class relates to key.
     * @param sqlAnn SQL annotation, can be {@code null}.
     * @param txtAnn H2 text annotation, can be {@code null}.
     * @param cls Class of field or return type for method.
     * @param prop Current property.
     * @param desc Class description.
     */
    private static void processAnnotation(boolean key, QuerySqlField sqlAnn, QueryTextField txtAnn,
        Class<?> cls, ClassProperty prop, TypeDescriptor desc) {
        if (sqlAnn != null) {
            processAnnotationsInClass(key, cls, desc, prop);

            if (!sqlAnn.name().isEmpty())
                prop.alias(sqlAnn.name());

            if (sqlAnn.index()) {
                String idxName = prop.alias() + "_idx";

                desc.addIndex(idxName, isGeometryClass(prop.type()) ? GEO_SPATIAL : SORTED);

                desc.addFieldToIndex(idxName, prop.fullName(), 0, sqlAnn.descending());
            }

            if (!F.isEmpty(sqlAnn.groups())) {
                for (String group : sqlAnn.groups())
                    desc.addFieldToIndex(group, prop.fullName(), 0, false);
            }

            if (!F.isEmpty(sqlAnn.orderedGroups())) {
                for (QuerySqlField.Group idx : sqlAnn.orderedGroups())
                    desc.addFieldToIndex(idx.name(), prop.fullName(), idx.order(), idx.descending());
            }
        }

        if (txtAnn != null)
            desc.addFieldToTextIndex(prop.fullName());
    }

    /** {@inheritDoc} */
    @Override public String toString() {
        return S.toString(CacheConfiguration.class, this);
    }

    /**
     *  Filter that accepts all nodes.
     */
    public static class IgniteAllNodesPredicate  implements IgnitePredicate<ClusterNode> {
        /** */
        private static final long serialVersionUID = 0L;

        /** {@inheritDoc} */
        @Override public boolean apply(ClusterNode clusterNode) {
            return true;
        }

        /** {@inheritDoc} */
        @Override public boolean equals(Object obj) {
            return obj != null && obj.getClass().equals(this.getClass());
        }
    }

    /**
     * Descriptor of type.
     */
    private static class TypeDescriptor {
        /** Value field names and types with preserved order. */
        @GridToStringInclude
        private final Map<String, Class<?>> fields = new LinkedHashMap<>();

        /** */
        @GridToStringExclude
        private final Map<String, ClassProperty> props = new LinkedHashMap<>();

        /** */
        @GridToStringInclude
        private final Map<String, IndexDescriptor> indexes = new HashMap<>();

        /** */
        private IndexDescriptor fullTextIdx;

        /** */
        private Class<?> keyCls;

        /** */
        private Class<?> valCls;

        /** */
        private boolean valTextIdx;

        /**
         * @return Indexes.
         */
        public Map<String, GridQueryIndexDescriptor> indexes() {
            return Collections.<String, GridQueryIndexDescriptor>unmodifiableMap(indexes);
        }

        /**
         * Adds index.
         *
         * @param idxName Index name.
         * @param type Index type.
         * @return Index descriptor.
         */
        public IndexDescriptor addIndex(String idxName, GridQueryIndexType type) {
            IndexDescriptor idx = new IndexDescriptor(type);

            if (indexes.put(idxName, idx) != null)
                throw new CacheException("Index with name '" + idxName + "' already exists.");

            return idx;
        }

        /**
         * Adds field to index.
         *
         * @param idxName Index name.
         * @param field Field name.
         * @param orderNum Fields order number in index.
         * @param descending Sorting order.
         */
        public void addFieldToIndex(String idxName, String field, int orderNum,
            boolean descending) {
            IndexDescriptor desc = indexes.get(idxName);

            if (desc == null)
                desc = addIndex(idxName, SORTED);

            desc.addField(field, orderNum, descending);
        }

        /**
         * Adds field to text index.
         *
         * @param field Field name.
         */
        public void addFieldToTextIndex(String field) {
            if (fullTextIdx == null) {
                fullTextIdx = new IndexDescriptor(FULLTEXT);

                indexes.put(null, fullTextIdx);
            }

            fullTextIdx.addField(field, 0, false);
        }

        /**
         * @return Value class.
         */
        public Class<?> valueClass() {
            return valCls;
        }

        /**
         * Sets value class.
         *
         * @param valCls Value class.
         */
        void valueClass(Class<?> valCls) {
            this.valCls = valCls;
        }

        /**
         * @return Key class.
         */
        public Class<?> keyClass() {
            return keyCls;
        }

        /**
         * Set key class.
         *
         * @param keyCls Key class.
         */
        void keyClass(Class<?> keyCls) {
            this.keyCls = keyCls;
        }

        /**
         * Adds property to the type descriptor.
         *
         * @param prop Property.
         * @param failOnDuplicate Fail on duplicate flag.
         */
        public void addProperty(ClassProperty prop, boolean failOnDuplicate) {
            String name = prop.fullName();

            if (props.put(name, prop) != null && failOnDuplicate)
                throw new CacheException("Property with name '" + name + "' already exists.");

            fields.put(name, prop.type());
        }

        /**
         * @return {@code true} If we need to have a fulltext index on value.
         */
        public boolean valueTextIndex() {
            return valTextIdx;
        }

        /**
         * Sets if this value should be text indexed.
         *
         * @param valTextIdx Flag value.
         */
        public void valueTextIndex(boolean valTextIdx) {
            this.valTextIdx = valTextIdx;
        }

        /** {@inheritDoc} */
        @Override public String toString() {
            return S.toString(TypeDescriptor.class, this);
        }
    }

    /**
     * Index descriptor.
     */
    private static class IndexDescriptor implements GridQueryIndexDescriptor {
        /** Fields sorted by order number. */
        private final Collection<T2<String, Integer>> fields = new TreeSet<>(
            new Comparator<T2<String, Integer>>() {
                @Override public int compare(T2<String, Integer> o1, T2<String, Integer> o2) {
                    if (o1.get2().equals(o2.get2())) // Order is equal, compare field names to avoid replace in Set.
                        return o1.get1().compareTo(o2.get1());

                    return o1.get2() < o2.get2() ? -1 : 1;
                }
            });

        /** Fields which should be indexed in descending order. */
        private Collection<String> descendings;

        /** */
        private final GridQueryIndexType type;

        /**
         * @param type Type.
         */
        private IndexDescriptor(GridQueryIndexType type) {
            assert type != null;

            this.type = type;
        }

        /** {@inheritDoc} */
        @Override public Collection<String> fields() {
            Collection<String> res = new ArrayList<>(fields.size());

            for (T2<String, Integer> t : fields)
                res.add(t.get1());

            return res;
        }

        /** {@inheritDoc} */
        @Override public boolean descending(String field) {
            return descendings != null && descendings.contains(field);
        }

        /**
         * Adds field to this index.
         *
         * @param field Field name.
         * @param orderNum Field order number in this index.
         * @param descending Sort order.
         */
        public void addField(String field, int orderNum, boolean descending) {
            fields.add(new T2<>(field, orderNum));

            if (descending) {
                if (descendings == null)
                    descendings  = new HashSet<>();

                descendings.add(field);
            }
        }

        /** {@inheritDoc} */
        @Override public GridQueryIndexType type() {
            return type;
        }

        /** {@inheritDoc} */
        @Override public String toString() {
            return S.toString(IndexDescriptor.class, this);
        }
    }

    /**
     * Description of type property.
     */
    private static class ClassProperty {
        /** */
        private final Member member;

        /** */
        private ClassProperty parent;

        /** */
        private String name;

        /** */
        private String alias;

        /**
         * Constructor.
         *
         * @param member Element.
         */
        ClassProperty(Member member) {
            this.member = member;

            name = member instanceof Method && member.getName().startsWith("get") && member.getName().length() > 3 ?
                member.getName().substring(3) : member.getName();

            ((AccessibleObject) member).setAccessible(true);
        }

        /**
         * @param alias Alias.
         */
        public void alias(String alias) {
            this.alias = alias;
        }

        /**
         * @return Alias.
         */
        String alias() {
            return F.isEmpty(alias) ? name : alias;
        }

        /**
         * @return Type.
         */
        public Class<?> type() {
            return member instanceof Field ? ((Field)member).getType() : ((Method)member).getReturnType();
        }

        /**
         * @param parent Parent property if this is embeddable element.
         */
        public void parent(ClassProperty parent) {
            this.parent = parent;
        }

        /** {@inheritDoc} */
        @Override public String toString() {
            return S.toString(ClassProperty.class, this);
        }

        /**
         * @param cls Class.
         * @return {@code true} If this property or some parent relates to member of the given class.
         */
        public boolean knowsClass(Class<?> cls) {
            return member.getDeclaringClass() == cls || (parent != null && parent.knowsClass(cls));
        }

        /**
         * @return Full name with all parents in dot notation.
         */
        public String fullName() {
            assert name != null;

            if (parent == null)
                return name;

            return parent.fullName() + '.' + name;
        }
    }
}<|MERGE_RESOLUTION|>--- conflicted
+++ resolved
@@ -206,14 +206,12 @@
     /** Default size for onheap SQL row cache size. */
     public static final int DFLT_SQL_ONHEAP_ROW_CACHE_SIZE = 10 * 1024;
 
-<<<<<<< HEAD
     /** Default value for keep portable in store behavior .*/
     @SuppressWarnings({"UnnecessaryBoxing", "BooleanConstructorCall"})
-    public static final Boolean DFLT_KEEP_PORTABLE_IN_STORE  = new Boolean(true);
-=======
+    public static final Boolean DFLT_KEEP_PORTABLE_IN_STORE = new Boolean(true);
+
     /** Default threshold for concurrent loading of keys from {@link CacheStore}. */
     public static final int DFLT_CONCURRENT_LOAD_ALL_THRESHOLD = 5;
->>>>>>> d54fcbed
 
     /** Cache name. */
     private String name;
@@ -454,21 +452,17 @@
         name = cc.getName();
         nearCfg = cc.getNearConfiguration();
         nodeFilter = cc.getNodeFilter();
-<<<<<<< HEAD
         pluginCfgs = cc.getPluginConfigurations();
         qryEntities = cc.getQueryEntities();
-        rebalanceMode = cc.getRebalanceMode();
-=======
+        readFromBackup = cc.isReadFromBackup();
+        rebalanceBatchSize = cc.getRebalanceBatchSize();
         rebalanceBatchesPrefetchCount = cc.getRebalanceBatchesPrefetchCount();
->>>>>>> d54fcbed
-        rebalanceBatchSize = cc.getRebalanceBatchSize();
         rebalanceDelay = cc.getRebalanceDelay();
         rebalanceMode = cc.getRebalanceMode();
         rebalanceOrder = cc.getRebalanceOrder();
         rebalancePoolSize = cc.getRebalanceThreadPoolSize();
         rebalanceTimeout = cc.getRebalanceTimeout();
         rebalanceThrottle = cc.getRebalanceThrottle();
-        readFromBackup = cc.isReadFromBackup();
         sqlEscapeAll = cc.isSqlEscapeAll();
         sqlFuncCls = cc.getSqlFunctionClasses();
         sqlOnheapRowCacheSize = cc.getSqlOnheapRowCacheSize();
@@ -891,7 +885,6 @@
     }
 
     /**
-<<<<<<< HEAD
      * Flag indicating that {@link CacheStore} implementation
      * is working with portable objects instead of Java objects.
      * Default value of this flag is {@link #DFLT_KEEP_PORTABLE_IN_STORE},
@@ -921,7 +914,9 @@
      */
     public void setKeepPortableInStore(boolean keepPortableInStore) {
         this.keepPortableInStore = keepPortableInStore;
-=======
+    }
+
+    /**
      * Gets the threshold used in cases when values for multiple keys are being loaded from an underlying
      * {@link CacheStore} in parallel. In the situation when several threads load the same or intersecting set of keys
      * and the total number of keys to load is less or equal to this threshold then there will be no a second call to
@@ -950,7 +945,6 @@
         this.storeConcurrentLoadAllThreshold = storeConcurrentLoadAllThreshold;
 
         return this;
->>>>>>> d54fcbed
     }
 
     /**
