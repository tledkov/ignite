--- conflicted
+++ resolved
@@ -466,12 +466,7 @@
     }
 
     /** {@inheritDoc} */
-<<<<<<< HEAD
-    @Nullable @Override public V get(K key, boolean deserializeBinary, boolean needVer) throws IgniteCheckedException {
-=======
-    @Override protected V get0(K key, String taskName, boolean deserializeBinary, boolean needVer)
-        throws IgniteCheckedException {
->>>>>>> 41dddb87
+    @Nullable @Override public V get0(K key, boolean deserializeBinary, boolean needVer) throws IgniteCheckedException {
         ctx.checkSecurity(SecurityPermission.CACHE_READ);
 
         if (keyCheck)
@@ -611,6 +606,7 @@
         @Nullable UUID subjId,
         final String taskName,
         final boolean deserializeBinary,
+        final boolean recovery,
         final boolean skipVals,
         final boolean canRemap,
         final boolean needVer,
@@ -634,8 +630,7 @@
 
         final boolean skipStore = opCtx != null && opCtx.skipStore();
 
-<<<<<<< HEAD
-        return asyncOp(new CO<IgniteInternalFuture<Map<K, V>>>() {
+        if (asyncOp) {return asyncOp(new CO<IgniteInternalFuture<Map<K, V>>>() {
             @Override public IgniteInternalFuture<Map<K, V>> apply() {
                 return getAllAsync0(ctx.cacheKeysView(keys),
                     forcePrimary,
@@ -649,37 +644,20 @@
                     canRemap,
                     needVer);
             }
-        });
-=======
-        if (asyncOp) {
-            return asyncOp(new CO<IgniteInternalFuture<Map<K, V>>>() {
-                @Override public IgniteInternalFuture<Map<K, V>> apply() {
-                    return getAllAsync0(ctx.cacheKeysView(keys),
-                        forcePrimary,
-                        subjId0,
-                        taskName,
-                        deserializeBinary,
-                        expiryPlc,
-                        skipVals,
-                        skipStore,
-                        canRemap,
-                        needVer);
-                }
-            });
-        }
+        });}
         else {
             return getAllAsync0(ctx.cacheKeysView(keys),
                 forcePrimary,
                 subjId0,
                 taskName,
                 deserializeBinary,
+                recovery,
                 expiryPlc,
                 skipVals,
                 skipStore,
                 canRemap,
                 needVer);
         }
->>>>>>> 41dddb87
     }
 
     /** {@inheritDoc} */
