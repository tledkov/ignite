--- conflicted
+++ resolved
@@ -155,7 +155,6 @@
 import org.apache.ignite.IgniteInterruptedException;
 import org.apache.ignite.IgniteLogger;
 import org.apache.ignite.IgniteSystemProperties;
-import org.apache.ignite.binary.BinaryObject;
 import org.apache.ignite.binary.BinaryRawReader;
 import org.apache.ignite.binary.BinaryRawWriter;
 import org.apache.ignite.cluster.ClusterGroupEmptyException;
@@ -511,16 +510,11 @@
         }
     };
 
-<<<<<<< HEAD
-    /**
-     * Initializes enterprise check.
-=======
     /** */
     private static final boolean assertionsEnabled;
 
     /*
      *
->>>>>>> f7d89fdb
      */
     static {
         boolean assertionsEnabled0 = true;
@@ -772,8 +766,7 @@
      * @param clazz Class.
      * @return The IgniteClosure mapped to this exception class, or null if none.
      */
-    public static C1<IgniteCheckedException, IgniteException> getExceptionConverter(
-        Class<? extends IgniteCheckedException> clazz) {
+    public static C1<IgniteCheckedException, IgniteException> getExceptionConverter(Class<? extends IgniteCheckedException> clazz) {
         return exceptionConverters.get(clazz);
     }
 
@@ -783,7 +776,7 @@
      * @return Exception converters.
      */
     private static Map<Class<? extends IgniteCheckedException>, C1<IgniteCheckedException, IgniteException>>
-    exceptionConverters() {
+        exceptionConverters() {
         Map<Class<? extends IgniteCheckedException>, C1<IgniteCheckedException, IgniteException>> m = new HashMap<>();
 
         m.put(IgniteInterruptedCheckedException.class, new C1<IgniteCheckedException, IgniteException>() {
@@ -7784,7 +7777,7 @@
                 }
                 catch (IllegalStateException ignored) {
                     error(log, "Failed to add cause to the end of cause chain (cause is printed here but will " +
-                            "not be propagated to callee): " + e,
+                        "not be propagated to callee): " + e,
                         "Failed to add cause to the end of cause chain: " + e, cause);
                 }
 
@@ -7848,11 +7841,11 @@
      * @return Segment index.
      */
     public static int concurrentMapSegment(int hash, int concurLvl) {
-        hash += (hash << 15) ^ 0xffffcd7d;
+        hash += (hash <<  15) ^ 0xffffcd7d;
         hash ^= (hash >>> 10);
-        hash += (hash << 3);
-        hash ^= (hash >>> 6);
-        hash += (hash << 2) + (hash << 14);
+        hash += (hash <<   3);
+        hash ^= (hash >>>  6);
+        hash += (hash <<   2) + (hash << 14);
 
         int shift = 0;
         int size = 1;
@@ -8543,11 +8536,11 @@
     public static int hash(int h) {
         // Spread bits to regularize both segment and index locations,
         // using variant of single-word Wang/Jenkins hash.
-        h += (h << 15) ^ 0xffffcd7d;
+        h += (h <<  15) ^ 0xffffcd7d;
         h ^= (h >>> 10);
-        h += (h << 3);
-        h ^= (h >>> 6);
-        h += (h << 2) + (h << 14);
+        h += (h <<   3);
+        h ^= (h >>>  6);
+        h += (h <<   2) + (h << 14);
 
         return h ^ (h >>> 16);
     }
@@ -8626,7 +8619,10 @@
     public static int arrayCopy(byte[] src, int off, byte[] resBuf, int resOff, int len) {
         assert resBuf.length >= resOff + len;
 
-        System.arraycopy(src, off, resBuf, resOff, len);
+        if (UNSAFE_BYTE_ARR_CP)
+            GridUnsafe.copyMemory(src, GridUnsafe.BYTE_ARR_OFF + off, resBuf, GridUnsafe.BYTE_ARR_OFF + resOff, len);
+        else
+            System.arraycopy(src, off, resBuf, resOff, len);
 
         return resOff + len;
     }
@@ -9082,50 +9078,6 @@
     }
 
     /**
-     * Get work directory for the given user-provided work directory and Ignite home.
-     *
-     * @param userWorkDir Ignite work folder provided by user.
-     * @param userIgniteHome Ignite home folder provided by user.
-     */
-    public static String workDirectory(@Nullable String userWorkDir, @Nullable String userIgniteHome)
-        throws IgniteCheckedException {
-        if (userIgniteHome == null)
-            userIgniteHome = getIgniteHome();
-
-        File workDir;
-
-        if (!F.isEmpty(userWorkDir))
-            workDir = new File(userWorkDir);
-        else if (!F.isEmpty(IGNITE_WORK_DIR))
-            workDir = new File(IGNITE_WORK_DIR);
-        else if (!F.isEmpty(userIgniteHome))
-            workDir = new File(userIgniteHome, "work");
-        else {
-            String tmpDirPath = System.getProperty("java.io.tmpdir");
-
-            if (tmpDirPath == null)
-                throw new IgniteCheckedException("Failed to create work directory in OS temp " +
-                    "(property 'java.io.tmpdir' is null).");
-
-            workDir = new File(tmpDirPath, "ignite" + File.separator + "work");
-        }
-
-        if (!workDir.isAbsolute())
-            throw new IgniteCheckedException("Work directory path must be absolute: " + workDir);
-
-        if (!mkdirs(workDir))
-            throw new IgniteCheckedException("Work directory does not exist and cannot be created: " + workDir);
-
-        if (!workDir.canRead())
-            throw new IgniteCheckedException("Cannot read from work directory: " + workDir);
-
-        if (!workDir.canWrite())
-            throw new IgniteCheckedException("Cannot write to work directory: " + workDir);
-
-        return workDir.getAbsolutePath();
-    }
-
-    /**
      * Nullifies Ignite home directory. For test purposes only.
      */
     public static void nullifyHomeDirectory() {
@@ -9136,8 +9088,6 @@
      * Resolves work directory.
      *
      * @param workDir Work directory.
-<<<<<<< HEAD
-=======
      * @param path Path to resolve.
      * @param delIfExist Flag indicating whether to delete the specify directory or not.
      * @return Resolved work directory.
@@ -9145,59 +9095,6 @@
      */
     public static File resolveWorkDirectory(String workDir, String path, boolean delIfExist)
         throws IgniteCheckedException {
-        File dir = new File(path);
-
-        if (!dir.isAbsolute()) {
-            if (F.isEmpty(workDir))
-                throw new IgniteCheckedException("Failed to resolve path (work directory has not been set): " + path);
-
-            dir = new File(workDir, dir.getPath());
-        }
-
-        if (delIfExist && dir.exists()) {
-            if (!U.delete(dir))
-                throw new IgniteCheckedException("Failed to delete directory: " + dir);
-        }
-
-        if (!mkdirs(dir))
-            throw new IgniteCheckedException("Directory does not exist and cannot be created: " + dir);
-
-        if (!dir.canRead())
-            throw new IgniteCheckedException("Cannot read from directory: " + dir);
-
-        if (!dir.canWrite())
-            throw new IgniteCheckedException("Cannot write to directory: " + dir);
-
-        return dir;
-    }
-
-    /**
-     * Resolves work directory.
-     *
->>>>>>> f7d89fdb
-     * @param path Path to resolve.
-     * @param delIfExist Flag indicating whether to delete the specify directory or not.
-     * @return Resolved work directory.
-     * @throws IgniteCheckedException If failed.
-     */
-<<<<<<< HEAD
-    public static File resolveWorkDirectory(String workDir, String path, boolean delIfExist)
-        throws IgniteCheckedException {
-=======
-    public static File resolveWorkDirectory(String path, boolean delIfExist) throws IgniteCheckedException {
-        if (1 == 1)
-            return resolveWorkDirectory(defaultWorkDirectory(), path, delIfExist);
-
-        if (path == null) {
-            String ggWork0 = igniteWork;
-
-            if (F.isEmpty(ggWork0))
-                throw new IgniteCheckedException("Failed to resolve path (work directory has not been set): " + path);
-
-            return new File(igniteWork);
-        }
-
->>>>>>> f7d89fdb
         File dir = new File(path);
 
         if (!dir.isAbsolute()) {
@@ -9254,8 +9151,7 @@
      * @param suppressed The collections of suppressed exceptions.
      * @return {@code IgniteCheckedException}.
      */
-    public static IgniteCheckedException exceptionWithSuppressed(String msg,
-        @Nullable Collection<Throwable> suppressed) {
+    public static IgniteCheckedException exceptionWithSuppressed(String msg, @Nullable Collection<Throwable> suppressed) {
         IgniteCheckedException e = new IgniteCheckedException(msg);
 
         if (suppressed != null) {
@@ -9963,10 +9859,6 @@
         return t0.compareTo(t1) > 0 ? t0 : t1;
     }
 
-<<<<<<< HEAD
-
-=======
->>>>>>> f7d89fdb
     /**
      * Unmarshals object from the input stream using given class loader.
      * This method should not close given input stream.
@@ -10002,12 +9894,7 @@
      * @return Unmarshalled object.
      * @throws IgniteCheckedException
      */
-<<<<<<< HEAD
     public static <T> T unmarshalZip(Marshaller marsh, byte[] zipBytes, @Nullable ClassLoader clsLdr) throws IgniteCheckedException {
-=======
-    public static <T> T unmarshalZip(Marshaller marsh, byte[] zipBytes,
-        @Nullable ClassLoader clsLdr) throws IgniteCheckedException {
->>>>>>> f7d89fdb
         assert marsh != null;
         assert zipBytes != null;
 
