/*
 * Licensed to the Apache Software Foundation (ASF) under one or more
 * contributor license agreements.  See the NOTICE file distributed with
 * this work for additional information regarding copyright ownership.
 * The ASF licenses this file to You under the Apache License, Version 2.0
 * (the "License"); you may not use this file except in compliance with
 * the License.  You may obtain a copy of the License at
 *
 *      http://www.apache.org/licenses/LICENSE-2.0
 *
 * Unless required by applicable law or agreed to in writing, software
 * distributed under the License is distributed on an "AS IS" BASIS,
 * WITHOUT WARRANTIES OR CONDITIONS OF ANY KIND, either express or implied.
 * See the License for the specific language governing permissions and
 * limitations under the License.
 */

package org.apache.ignite.internal.processors.cluster;

import java.io.Serializable;
import java.lang.ref.WeakReference;
import java.util.Collection;
import java.util.HashMap;
import java.util.Map;
import java.util.Timer;
import java.util.UUID;
import java.util.concurrent.ConcurrentHashMap;
import java.util.concurrent.atomic.AtomicBoolean;
import java.util.concurrent.atomic.AtomicLong;
import java.util.concurrent.atomic.AtomicReference;
import org.apache.ignite.IgniteCheckedException;
import org.apache.ignite.IgniteLogger;
<<<<<<< HEAD
import org.apache.ignite.IgniteSystemProperties;
=======
>>>>>>> 11881782
import org.apache.ignite.cluster.ClusterNode;
import org.apache.ignite.events.DiscoveryEvent;
import org.apache.ignite.events.Event;
import org.apache.ignite.internal.GridKernalContext;
<<<<<<< HEAD
import org.apache.ignite.internal.GridTopic;
import org.apache.ignite.internal.IgniteDiagnosticMessage;
import org.apache.ignite.internal.IgniteInternalFuture;
import org.apache.ignite.internal.IgniteKernal;
import org.apache.ignite.internal.IgniteProperties;
=======
import org.apache.ignite.internal.IgniteDiagnosticInfo;
import org.apache.ignite.internal.IgniteDiagnosticMessage;
import org.apache.ignite.internal.IgniteInternalFuture;
import org.apache.ignite.internal.IgniteKernal;
>>>>>>> 11881782
import org.apache.ignite.internal.cluster.ClusterTopologyCheckedException;
import org.apache.ignite.internal.cluster.IgniteClusterImpl;
import org.apache.ignite.internal.managers.communication.GridIoPolicy;
import org.apache.ignite.internal.managers.communication.GridMessageListener;
import org.apache.ignite.internal.managers.eventstorage.GridLocalEventListener;
import org.apache.ignite.internal.processors.GridProcessorAdapter;
import org.apache.ignite.internal.processors.affinity.AffinityTopologyVersion;
import org.apache.ignite.internal.processors.cache.KeyCacheObject;
import org.apache.ignite.internal.processors.cache.version.GridCacheVersion;
import org.apache.ignite.internal.util.GridTimerTask;
import org.apache.ignite.internal.util.future.GridFinishedFuture;
import org.apache.ignite.internal.util.future.GridFutureAdapter;
import org.apache.ignite.internal.util.future.IgniteFinishedFutureImpl;
import org.apache.ignite.internal.util.tostring.GridToStringExclude;
import org.apache.ignite.internal.util.typedef.CI1;
import org.apache.ignite.internal.util.typedef.internal.S;
import org.apache.ignite.internal.util.typedef.internal.U;
import org.apache.ignite.lang.IgniteClosure;
import org.apache.ignite.lang.IgniteFuture;
<<<<<<< HEAD
import org.apache.ignite.lang.IgniteInClosure;
=======
import org.apache.ignite.marshaller.jdk.JdkMarshaller;
>>>>>>> 11881782
import org.apache.ignite.spi.discovery.DiscoveryDataBag;
import org.apache.ignite.spi.discovery.DiscoveryDataBag.GridDiscoveryData;
import org.jetbrains.annotations.Nullable;

<<<<<<< HEAD
import static org.apache.ignite.IgniteSystemProperties.IGNITE_UPDATE_NOTIFIER;
=======
import static org.apache.ignite.IgniteSystemProperties.IGNITE_DIAGNOSTIC_ENABLED;
import static org.apache.ignite.IgniteSystemProperties.getBoolean;
>>>>>>> 11881782
import static org.apache.ignite.events.EventType.EVT_NODE_FAILED;
import static org.apache.ignite.events.EventType.EVT_NODE_LEFT;
import static org.apache.ignite.internal.GridComponent.DiscoveryDataExchangeType.CLUSTER_PROC;
import static org.apache.ignite.internal.GridTopic.TOPIC_INTERNAL_DIAGNOSTIC;
import static org.apache.ignite.internal.IgniteVersionUtils.VER_STR;

/**
 *
 */
public class ClusterProcessor extends GridProcessorAdapter {
    /** */
    private final boolean DIAGNOSTIC_ENABLED =
        IgniteSystemProperties.getBoolean(IgniteSystemProperties.IGNITE_DIAGNOSTIC_ENABLED, false);

    /** */
    private static final String DIAGNOSTIC_LOG_CATEGORY = "org.apache.ignite.internal.diagnostic";

    /** */
    private static final String ATTR_UPDATE_NOTIFIER_STATUS = "UPDATE_NOTIFIER_STATUS";

    /** Periodic version check delay. */
    private static final long PERIODIC_VER_CHECK_DELAY = 1000 * 60 * 60; // Every hour.

    /** Periodic version check delay. */
    private static final long PERIODIC_VER_CHECK_CONN_TIMEOUT = 10 * 1000; // 10 seconds.

    /** */
    private IgniteClusterImpl cluster;

    /** */
    private final AtomicBoolean notifyEnabled = new AtomicBoolean(false);

    /** */
    @GridToStringExclude
    private Timer updateNtfTimer;

    /** Version checker. */
    @GridToStringExclude
    private GridUpdateNotifier verChecker;

    /** */
<<<<<<< HEAD
    private final IgniteLogger diagnosticLog;

    /** */
=======
>>>>>>> 11881782
    private final AtomicReference<ConcurrentHashMap<Long, InternalDiagnosticFuture>> diagnosticFutMap =
        new AtomicReference<>();

    /** */
    private final AtomicLong diagFutId = new AtomicLong();

    /**
     * @param ctx Kernal context.
     */
    public ClusterProcessor(GridKernalContext ctx) {
        super(ctx);

        cluster = new IgniteClusterImpl(ctx);

        diagnosticLog = ctx.log(DIAGNOSTIC_LOG_CATEGORY);
    }

    /**
     * @throws IgniteCheckedException If failed.
     */
    public void initListeners() throws IgniteCheckedException {
        ctx.event().addLocalEventListener(new GridLocalEventListener() {
                @Override public void onEvent(Event evt) {
                    assert evt instanceof DiscoveryEvent;
                    assert evt.type() == EVT_NODE_FAILED || evt.type() == EVT_NODE_LEFT;

                    DiscoveryEvent discoEvt = (DiscoveryEvent)evt;

                    UUID nodeId = discoEvt.eventNode().id();

                    ConcurrentHashMap<Long, InternalDiagnosticFuture> futs = diagnosticFutMap.get();

                    if (futs != null) {
                        for (InternalDiagnosticFuture fut : futs.values()) {
                            if (fut.nodeId.equals(nodeId))
                                fut.onDone("Target node failed: " + nodeId);
                        }
                    }
                }
            },
            EVT_NODE_FAILED, EVT_NODE_LEFT);

        ctx.io().addMessageListener(GridTopic.TOPIC_INTERNAL_DIAGNOSTIC, new GridMessageListener() {
            @Override public void onMessage(UUID nodeId, Object msg) {
                if (msg instanceof IgniteDiagnosticMessage) {
                    IgniteDiagnosticMessage msg0 = (IgniteDiagnosticMessage)msg;

                    if (msg0.request()) {
                        ClusterNode node = ctx.discovery().node(nodeId);

                        if (node == null) {
                            if (diagnosticLog.isDebugEnabled()) {
                                diagnosticLog.debug("Skip diagnostic request, sender node left " +
                                    "[node=" + nodeId + ", msg=" + msg + ']');
                            }

                            return;
                        }

                        String resMsg;

                        IgniteClosure<GridKernalContext, String> c;

                        try {
                            c = msg0.unmarshalClosure(ctx);

                            resMsg = c.apply(ctx);
                        }
                        catch (Exception e) {
                            U.error(diagnosticLog, "Failed to run diagnostic closure: " + e, e);

                            resMsg = "Failed to run diagnostic closure: " + e;
                        }

                        IgniteDiagnosticMessage res = IgniteDiagnosticMessage.createResponse(resMsg, msg0.futureId());

                        try {
                            ctx.io().sendToGridTopic(node, GridTopic.TOPIC_INTERNAL_DIAGNOSTIC, res, GridIoPolicy.SYSTEM_POOL);
                        }
                        catch (ClusterTopologyCheckedException ignore) {
                            if (diagnosticLog.isDebugEnabled()) {
                                diagnosticLog.debug("Failed to send diagnostic response, node left " +
                                    "[node=" + nodeId + ", msg=" + msg + ']');
                            }
                        }
                        catch (IgniteCheckedException e) {
                            U.error(diagnosticLog, "Failed to send diagnostic response [msg=" + msg0 + "]", e);
                        }
                    }
                    else {
                        InternalDiagnosticFuture fut = diagnosticFuturesMap().get(msg0.futureId());

                        if (fut != null)
                            fut.onResponse(msg0);
                        else
                            U.warn(diagnosticLog, "Failed to find diagnostic message future [msg=" + msg0 + ']');
                    }
                }
                else
                    U.warn(diagnosticLog, "Received unexpected message: " + msg);
            }
        });
    }

    /**
     * @return Logger for diagnostic category.
     */
    public IgniteLogger diagnosticLog() {
        return diagnosticLog;
    }

    /**
     * @return Diagnostic flag.
     */
    public boolean diagnosticEnabled() {
        return getBoolean(IGNITE_DIAGNOSTIC_ENABLED, true);
    }

    /** */
    private final JdkMarshaller marsh = new JdkMarshaller();

    /**
     * @throws IgniteCheckedException If failed.
     */
    public void initDiagnosticListeners() throws IgniteCheckedException {
        ctx.event().addLocalEventListener(new GridLocalEventListener() {
                @Override public void onEvent(Event evt) {
                    assert evt instanceof DiscoveryEvent;
                    assert evt.type() == EVT_NODE_FAILED || evt.type() == EVT_NODE_LEFT;

                    DiscoveryEvent discoEvt = (DiscoveryEvent)evt;

                    UUID nodeId = discoEvt.eventNode().id();

                    ConcurrentHashMap<Long, InternalDiagnosticFuture> futs = diagnosticFutMap.get();

                    if (futs != null) {
                        for (InternalDiagnosticFuture fut : futs.values()) {
                            if (fut.nodeId.equals(nodeId))
                                fut.onDone(new IgniteDiagnosticInfo("Target node failed: " + nodeId));
                        }
                    }
                }
            },
            EVT_NODE_FAILED, EVT_NODE_LEFT);

        ctx.io().addMessageListener(TOPIC_INTERNAL_DIAGNOSTIC, new GridMessageListener() {
            @Override public void onMessage(UUID nodeId, Object msg) {
                if (msg instanceof IgniteDiagnosticMessage) {
                    IgniteDiagnosticMessage msg0 = (IgniteDiagnosticMessage)msg;

                    if (msg0.request()) {
                        ClusterNode node = ctx.discovery().node(nodeId);

                        if (node == null) {
                            if (diagnosticLog.isDebugEnabled()) {
                                diagnosticLog.debug("Skip diagnostic request, sender node left " +
                                    "[node=" + nodeId + ", msg=" + msg + ']');
                            }

                            return;
                        }

                        byte[] diagRes;

                        IgniteClosure<GridKernalContext, IgniteDiagnosticInfo> c;

                        try {
                            c = msg0.unmarshal(marsh);

                            diagRes = marsh.marshal(c.apply(ctx));
                        }
                        catch (Exception e) {
                            U.error(diagnosticLog, "Failed to run diagnostic closure: " + e, e);

                            try {
                                IgniteDiagnosticInfo errInfo =
                                    new IgniteDiagnosticInfo("Failed to run diagnostic closure: " + e);

                                diagRes = marsh.marshal(errInfo);
                            }
                            catch (Exception e0) {
                                U.error(diagnosticLog, "Failed to marshal diagnostic closure result: " + e, e);

                                diagRes = null;
                            }
                        }

                        IgniteDiagnosticMessage res = IgniteDiagnosticMessage.createResponse(diagRes, msg0.futureId());

                        try {
                            ctx.io().sendToGridTopic(node, TOPIC_INTERNAL_DIAGNOSTIC, res, GridIoPolicy.SYSTEM_POOL);
                        }
                        catch (ClusterTopologyCheckedException e) {
                            if (diagnosticLog.isDebugEnabled()) {
                                diagnosticLog.debug("Failed to send diagnostic response, node left " +
                                    "[node=" + nodeId + ", msg=" + msg + ']');
                            }
                        }
                        catch (IgniteCheckedException e) {
                            U.error(diagnosticLog, "Failed to send diagnostic response [msg=" + msg0 + "]", e);
                        }
                    }
                    else {
                        InternalDiagnosticFuture fut = diagnosticFuturesMap().get(msg0.futureId());

                        if (fut != null) {
                            IgniteDiagnosticInfo res;

                            try {
                                res = msg0.unmarshal(marsh);

                                if (res == null)
                                    res = new IgniteDiagnosticInfo("Remote node failed to marshal response.");
                            }
                            catch (Exception e) {
                                U.error(diagnosticLog, "Failed to unmarshal diagnostic response: " + e, e);

                                res = new IgniteDiagnosticInfo("Failed to unmarshal diagnostic response: " + e);
                            }

                            fut.onResponse(res);
                        }
                        else
                            U.warn(diagnosticLog, "Failed to find diagnostic message future [msg=" + msg0 + ']');
                    }
                }
                else
                    U.warn(diagnosticLog, "Received unexpected message: " + msg);
            }
        });
    }

    /**
     * @return Logger for diagnostic category.
     */
    public IgniteLogger diagnosticLog() {
        return diagnosticLog;
    }

    /**
     * @return Cluster.
     */
    public IgniteClusterImpl get() {
        return cluster;
    }

    /**
     * @return Client reconnect future.
     */
    public IgniteFuture<?> clientReconnectFuture() {
        IgniteFuture<?> fut = cluster.clientReconnectFuture();

        return fut != null ? fut : new IgniteFinishedFutureImpl<>();
    }

    /** {@inheritDoc} */
    @Nullable @Override public DiscoveryDataExchangeType discoveryDataType() {
        return CLUSTER_PROC;
    }

    /** {@inheritDoc} */
    @Override public void collectJoiningNodeData(DiscoveryDataBag dataBag) {
        dataBag.addJoiningNodeData(CLUSTER_PROC.ordinal(), getDiscoveryData());
    }

    /** {@inheritDoc} */
    @Override public void collectGridNodeData(DiscoveryDataBag dataBag) {
        dataBag.addNodeSpecificData(CLUSTER_PROC.ordinal(), getDiscoveryData());
    }


    /**
     * @return Discovery data.
     */
    private Serializable getDiscoveryData() {
        HashMap<String, Object> map = new HashMap<>();

        map.put(ATTR_UPDATE_NOTIFIER_STATUS, notifyEnabled.get());

        return map;
    }

    /** {@inheritDoc} */
    @Override public void onGridDataReceived(GridDiscoveryData data) {
        Map<UUID, Serializable> nodeSpecData = data.nodeSpecificData();

        if (nodeSpecData != null) {
            Boolean lstFlag = findLastFlag(nodeSpecData.values());

            if (lstFlag != null)
                notifyEnabled.set(lstFlag);
        }
    }


    /**
     * @param vals collection to seek through.
     */
    private Boolean findLastFlag(Collection<Serializable> vals) {
        Boolean flag = null;

        for (Serializable ser : vals) {
            if (ser != null) {
                Map<String, Object> map = (Map<String, Object>) ser;

                if (map.containsKey(ATTR_UPDATE_NOTIFIER_STATUS))
                    flag = (Boolean) map.get(ATTR_UPDATE_NOTIFIER_STATUS);
            }
        }

        return flag;
    }

    /** {@inheritDoc} */
    @Override public void onKernalStart() throws IgniteCheckedException {
        if (notifyEnabled.get()) {
            try {
                verChecker = new GridUpdateNotifier(ctx.igniteInstanceName(),
                    VER_STR,
                    ctx.gateway(),
                    ctx.plugins().allProviders(),
                    false);

                updateNtfTimer = new Timer("ignite-update-notifier-timer", true);

                // Setup periodic version check.
                updateNtfTimer.scheduleAtFixedRate(
                    new UpdateNotifierTimerTask((IgniteKernal)ctx.grid(), verChecker, notifyEnabled),
                    0, PERIODIC_VER_CHECK_DELAY);
            }
            catch (IgniteCheckedException e) {
                if (log.isDebugEnabled())
                    log.debug("Failed to create GridUpdateNotifier: " + e);
            }
        }
    }

    /** {@inheritDoc} */
    @Override public void stop(boolean cancel) throws IgniteCheckedException {
        // Cancel update notification timer.
        if (updateNtfTimer != null)
            updateNtfTimer.cancel();

        if (verChecker != null)
            verChecker.stop();

        ctx.io().removeMessageListener(TOPIC_INTERNAL_DIAGNOSTIC);
    }

    /**
     * Disables update notifier.
     */
    public void disableUpdateNotifier() {
        notifyEnabled.set(false);
    }

    /**
     * @return Update notifier status.
     */
    public boolean updateNotifierEnabled() {
        return notifyEnabled.get();
    }

    /**
     * @return Latest version string.
     */
    public String latestVersion() {
        return verChecker != null ? verChecker.latestVersion() : null;
    }

    /**
<<<<<<< HEAD
     * @param nodeId Target node ID.
     * @param dhtVer Tx dht version.
     * @param nearVer Tx near version.
     * @param msg Local message to log.
     */
    public void dumpRemoteTxInfo(UUID nodeId, GridCacheVersion dhtVer, GridCacheVersion nearVer, final String msg) {
        if (!DIAGNOSTIC_ENABLED)
            return;

        IgniteInternalFuture<String> fut = diagnosticInfo(nodeId,
            new IgniteDiagnosticMessage.TxInfoClosure(ctx, dhtVer, nearVer),
            msg);

        listenAndLog(fut);
    }

    /**
     * @param nodeId Target node ID.
     * @param cacheId Cache ID.
     * @param keys Keys.
     * @param msg Local message to log.
     */
    public void dumpTxKeyInfo(UUID nodeId, int cacheId, Collection<KeyCacheObject> keys, final String msg) {
        if (!DIAGNOSTIC_ENABLED)
            return;

        IgniteInternalFuture<String> fut = diagnosticInfo(nodeId, new IgniteDiagnosticMessage.TxEntriesInfoClosure(ctx, cacheId, keys), msg);

        listenAndLog(fut);
    }

    /**
     * @param nodeId Target node ID.
     * @param msg Local message to log.
     */
    public void dumpBasicInfo(final UUID nodeId, final String msg,
        @Nullable IgniteInClosure<IgniteInternalFuture<String>> lsnr) {
        if (!DIAGNOSTIC_ENABLED)
            return;

        IgniteInternalFuture<String> fut = diagnosticInfo(nodeId, new IgniteDiagnosticMessage.BaseClosure(ctx), msg);

        if (lsnr != null)
            fut.listen(lsnr);

        listenAndLog(fut);
    }

    /**
     * @param nodeId Target node ID.
     * @param topVer Exchange topology version.
     * @param msg Local message to log.
     */
    public void dumpExchangeInfo(final UUID nodeId, AffinityTopologyVersion topVer, final String msg) {
        if (!DIAGNOSTIC_ENABLED)
            return;

        IgniteInternalFuture<String> fut = diagnosticInfo(nodeId, new IgniteDiagnosticMessage.ExchangeInfoClosure(ctx, topVer), msg);

        listenAndLog(fut);
    }

    /**
     * @param fut Future.
     */
    private void listenAndLog(IgniteInternalFuture<String> fut) {
        fut.listen(new CI1<IgniteInternalFuture<String>>() {
            @Override public void apply(IgniteInternalFuture<String> msgFut) {
                try {
                    String msg = msgFut.get();

                    diagnosticLog.info(msg);
                }
                catch (Exception e) {
                    U.error(diagnosticLog, "Failed to dump diagnostic info: " + e, e);
                }
            }
        });
    }

    /**
     * @param nodeId Target node ID.
     * @param c Closure.
     * @param baseMsg Local message to log.
     * @return Message future.
     */
    private IgniteInternalFuture<String> diagnosticInfo(final UUID nodeId,
        IgniteClosure<GridKernalContext, String> c,
        final String baseMsg) {
        final GridFutureAdapter<String> infoFut = new GridFutureAdapter<>();

        final IgniteInternalFuture<String> rmtFut = sendDiagnosticMessage(nodeId, c);

        rmtFut.listen(new CI1<IgniteInternalFuture<String>>() {
            @Override public void apply(IgniteInternalFuture<String> fut) {
                String rmtMsg;

                try {
                    rmtMsg = fut.get();
=======
     * Sends diagnostic message closure to remote node. When response received dumps
     * remote message and local communication info about connection(s) with remote node.
     *
     * @param nodeId Target node ID.
     * @param c Closure to send.
     * @param baseMsg Local message to log.
     * @return Message future.
     */
    public IgniteInternalFuture<String> requestDiagnosticInfo(final UUID nodeId,
        IgniteClosure<GridKernalContext, IgniteDiagnosticInfo> c,
        final String baseMsg) {
        final GridFutureAdapter<String> infoFut = new GridFutureAdapter<>();

        final IgniteInternalFuture<IgniteDiagnosticInfo> rmtFut = sendDiagnosticMessage(nodeId, c);

        rmtFut.listen(new CI1<IgniteInternalFuture<IgniteDiagnosticInfo>>() {
            @Override public void apply(IgniteInternalFuture<IgniteDiagnosticInfo> fut) {
                String rmtMsg;

                try {
                    rmtMsg = fut.get().message();
>>>>>>> 11881782
                }
                catch (Exception e) {
                    rmtMsg = "Diagnostic processing error: " + e;
                }

                final String rmtMsg0 = rmtMsg;

                IgniteInternalFuture<String> locFut = IgniteDiagnosticMessage.dumpCommunicationInfo(ctx, nodeId);

                locFut.listen(new CI1<IgniteInternalFuture<String>>() {
                    @Override public void apply(IgniteInternalFuture<String> locFut) {
                        String locMsg;

                        try {
                            locMsg = locFut.get();
                        }
                        catch (Exception e) {
                            locMsg = "Failed to get info for local node: " + e;
                        }

<<<<<<< HEAD
                        String sb = baseMsg + U.nl() +
=======
                        String msg = baseMsg + U.nl() +
>>>>>>> 11881782
                            "Remote node information:" + U.nl() + rmtMsg0 +
                            U.nl() + "Local communication statistics:" + U.nl() +
                            locMsg;

<<<<<<< HEAD
                        infoFut.onDone(sb);
=======
                        infoFut.onDone(msg);
>>>>>>> 11881782
                    }
                });
            }
        });

        return infoFut;
    }

    /**
     * @param nodeId Target node ID.
     * @param c Message closure.
     * @return Message future.
     */
<<<<<<< HEAD
    private IgniteInternalFuture<String> sendDiagnosticMessage(UUID nodeId, IgniteClosure<GridKernalContext, String> c) {
        try {
            IgniteDiagnosticMessage msg = IgniteDiagnosticMessage.createRequest(ctx,
=======
    private IgniteInternalFuture<IgniteDiagnosticInfo> sendDiagnosticMessage(UUID nodeId,
        IgniteClosure<GridKernalContext, IgniteDiagnosticInfo> c) {
        try {
            IgniteDiagnosticMessage msg = IgniteDiagnosticMessage.createRequest(marsh,
>>>>>>> 11881782
                c,
                diagFutId.getAndIncrement());

            InternalDiagnosticFuture fut = new InternalDiagnosticFuture(nodeId, msg.futureId());

            diagnosticFuturesMap().put(msg.futureId(), fut);

<<<<<<< HEAD
            ctx.io().sendToGridTopic(nodeId, GridTopic.TOPIC_INTERNAL_DIAGNOSTIC, msg, GridIoPolicy.SYSTEM_POOL);
=======
            ctx.io().sendToGridTopic(nodeId, TOPIC_INTERNAL_DIAGNOSTIC, msg, GridIoPolicy.SYSTEM_POOL);
>>>>>>> 11881782

            return fut;
        }
        catch (Exception e) {
<<<<<<< HEAD
            U.error(log, "Failed to send diagnostic message: " + e);

            return new GridFinishedFuture<>("Failed to send diagnostic message: " + e);
=======
            U.error(diagnosticLog, "Failed to send diagnostic message: " + e);

            return new GridFinishedFuture<>(new IgniteDiagnosticInfo("Failed to send diagnostic message: " + e));
>>>>>>> 11881782
        }
    }

    /**
     * @return Diagnostic messages futures map.
     */
    private ConcurrentHashMap<Long, InternalDiagnosticFuture> diagnosticFuturesMap() {
        ConcurrentHashMap<Long, InternalDiagnosticFuture> map = diagnosticFutMap.get();

        if (map == null) {
            if (!diagnosticFutMap.compareAndSet(null, map = new ConcurrentHashMap<>()))
                map = diagnosticFutMap.get();
        }

        return map;
    }

    /**
     * Update notifier timer task.
     */
    private static class UpdateNotifierTimerTask extends GridTimerTask {
        /** Reference to kernal. */
        private final WeakReference<IgniteKernal> kernalRef;

        /** Logger. */
        private final IgniteLogger log;

        /** Version checker. */
        private final GridUpdateNotifier verChecker;

        /** Whether this is the first run. */
        private boolean first = true;

        /** */
        private final AtomicBoolean notifyEnabled;

        /**
         * Constructor.
         *
         * @param kernal Kernal.
         * @param verChecker Version checker.
         */
        private UpdateNotifierTimerTask(IgniteKernal kernal, GridUpdateNotifier verChecker,
            AtomicBoolean notifyEnabled) {
            kernalRef = new WeakReference<>(kernal);

            log = kernal.context().log(UpdateNotifierTimerTask.class);

            this.verChecker = verChecker;
            this.notifyEnabled = notifyEnabled;
        }

        /** {@inheritDoc} */
        @Override public void safeRun() throws InterruptedException {
            if (!notifyEnabled.get())
                return;

            if (!first) {
                IgniteKernal kernal = kernalRef.get();

                if (kernal != null)
                    verChecker.topologySize(kernal.cluster().nodes().size());
            }

            verChecker.checkForNewVersion(log);

            // Just wait for 10 secs.
            Thread.sleep(PERIODIC_VER_CHECK_CONN_TIMEOUT);

            // Just wait another 60 secs in order to get
            // version info even on slow connection.
            for (int i = 0; i < 60 && verChecker.latestVersion() == null; i++)
                Thread.sleep(1000);

            // Report status if one is available.
            // No-op if status is NOT available.
            verChecker.reportStatus(log);

            if (first) {
                first = false;

                verChecker.reportOnlyNew(true);
            }
        }
    }

    /**
     *
     */
<<<<<<< HEAD
    class InternalDiagnosticFuture extends GridFutureAdapter<String> {
=======
    class InternalDiagnosticFuture extends GridFutureAdapter<IgniteDiagnosticInfo> {
>>>>>>> 11881782
        /** */
        private final long id;

        /** */
        private final UUID nodeId;

        /**
<<<<<<< HEAD
=======
         * @param nodeId Target node ID.
>>>>>>> 11881782
         * @param id Future ID.
         */
        InternalDiagnosticFuture(UUID nodeId, long id) {
            this.nodeId = nodeId;
            this.id = id;
        }

        /**
<<<<<<< HEAD
         * @param msg Response message.
         */
        public void onResponse(IgniteDiagnosticMessage msg) {
            onDone(msg.message());
        }

        /** {@inheritDoc} */
        @Override public boolean onDone(@Nullable String res, @Nullable Throwable err) {
=======
         * @param res Response.
         */
        public void onResponse(IgniteDiagnosticInfo res) {
            onDone(res);
        }

        /** {@inheritDoc} */
        @Override public boolean onDone(@Nullable IgniteDiagnosticInfo res, @Nullable Throwable err) {
>>>>>>> 11881782
            if (super.onDone(res, err)) {
                diagnosticFuturesMap().remove(id);

                return true;
            }

            return false;
        }

        /** {@inheritDoc} */
        @Override public String toString() {
            return S.toString(InternalDiagnosticFuture.class, this);
        }
    }
}<|MERGE_RESOLUTION|>--- conflicted
+++ resolved
@@ -30,26 +30,21 @@
 import java.util.concurrent.atomic.AtomicReference;
 import org.apache.ignite.IgniteCheckedException;
 import org.apache.ignite.IgniteLogger;
-<<<<<<< HEAD
-import org.apache.ignite.IgniteSystemProperties;
-=======
->>>>>>> 11881782
+import org.apache.ignite.cluster.ClusterNode;
+import org.apache.ignite.events.DiscoveryEvent;
+import org.apache.ignite.events.Event;
 import org.apache.ignite.cluster.ClusterNode;
 import org.apache.ignite.events.DiscoveryEvent;
 import org.apache.ignite.events.Event;
 import org.apache.ignite.internal.GridKernalContext;
-<<<<<<< HEAD
 import org.apache.ignite.internal.GridTopic;
 import org.apache.ignite.internal.IgniteDiagnosticMessage;
 import org.apache.ignite.internal.IgniteInternalFuture;
-import org.apache.ignite.internal.IgniteKernal;
-import org.apache.ignite.internal.IgniteProperties;
-=======
 import org.apache.ignite.internal.IgniteDiagnosticInfo;
 import org.apache.ignite.internal.IgniteDiagnosticMessage;
 import org.apache.ignite.internal.IgniteInternalFuture;
 import org.apache.ignite.internal.IgniteKernal;
->>>>>>> 11881782
+import org.apache.ignite.internal.cluster.ClusterTopologyCheckedException;
 import org.apache.ignite.internal.cluster.ClusterTopologyCheckedException;
 import org.apache.ignite.internal.cluster.IgniteClusterImpl;
 import org.apache.ignite.internal.managers.communication.GridIoPolicy;
@@ -69,21 +64,16 @@
 import org.apache.ignite.internal.util.typedef.internal.U;
 import org.apache.ignite.lang.IgniteClosure;
 import org.apache.ignite.lang.IgniteFuture;
-<<<<<<< HEAD
 import org.apache.ignite.lang.IgniteInClosure;
-=======
 import org.apache.ignite.marshaller.jdk.JdkMarshaller;
->>>>>>> 11881782
 import org.apache.ignite.spi.discovery.DiscoveryDataBag;
 import org.apache.ignite.spi.discovery.DiscoveryDataBag.GridDiscoveryData;
 import org.jetbrains.annotations.Nullable;
 
-<<<<<<< HEAD
-import static org.apache.ignite.IgniteSystemProperties.IGNITE_UPDATE_NOTIFIER;
-=======
 import static org.apache.ignite.IgniteSystemProperties.IGNITE_DIAGNOSTIC_ENABLED;
 import static org.apache.ignite.IgniteSystemProperties.getBoolean;
->>>>>>> 11881782
+import static org.apache.ignite.events.EventType.EVT_NODE_FAILED;
+import static org.apache.ignite.events.EventType.EVT_NODE_LEFT;
 import static org.apache.ignite.events.EventType.EVT_NODE_FAILED;
 import static org.apache.ignite.events.EventType.EVT_NODE_LEFT;
 import static org.apache.ignite.internal.GridComponent.DiscoveryDataExchangeType.CLUSTER_PROC;
@@ -125,12 +115,6 @@
     private GridUpdateNotifier verChecker;
 
     /** */
-<<<<<<< HEAD
-    private final IgniteLogger diagnosticLog;
-
-    /** */
-=======
->>>>>>> 11881782
     private final AtomicReference<ConcurrentHashMap<Long, InternalDiagnosticFuture>> diagnosticFutMap =
         new AtomicReference<>();
 
@@ -503,107 +487,6 @@
     }
 
     /**
-<<<<<<< HEAD
-     * @param nodeId Target node ID.
-     * @param dhtVer Tx dht version.
-     * @param nearVer Tx near version.
-     * @param msg Local message to log.
-     */
-    public void dumpRemoteTxInfo(UUID nodeId, GridCacheVersion dhtVer, GridCacheVersion nearVer, final String msg) {
-        if (!DIAGNOSTIC_ENABLED)
-            return;
-
-        IgniteInternalFuture<String> fut = diagnosticInfo(nodeId,
-            new IgniteDiagnosticMessage.TxInfoClosure(ctx, dhtVer, nearVer),
-            msg);
-
-        listenAndLog(fut);
-    }
-
-    /**
-     * @param nodeId Target node ID.
-     * @param cacheId Cache ID.
-     * @param keys Keys.
-     * @param msg Local message to log.
-     */
-    public void dumpTxKeyInfo(UUID nodeId, int cacheId, Collection<KeyCacheObject> keys, final String msg) {
-        if (!DIAGNOSTIC_ENABLED)
-            return;
-
-        IgniteInternalFuture<String> fut = diagnosticInfo(nodeId, new IgniteDiagnosticMessage.TxEntriesInfoClosure(ctx, cacheId, keys), msg);
-
-        listenAndLog(fut);
-    }
-
-    /**
-     * @param nodeId Target node ID.
-     * @param msg Local message to log.
-     */
-    public void dumpBasicInfo(final UUID nodeId, final String msg,
-        @Nullable IgniteInClosure<IgniteInternalFuture<String>> lsnr) {
-        if (!DIAGNOSTIC_ENABLED)
-            return;
-
-        IgniteInternalFuture<String> fut = diagnosticInfo(nodeId, new IgniteDiagnosticMessage.BaseClosure(ctx), msg);
-
-        if (lsnr != null)
-            fut.listen(lsnr);
-
-        listenAndLog(fut);
-    }
-
-    /**
-     * @param nodeId Target node ID.
-     * @param topVer Exchange topology version.
-     * @param msg Local message to log.
-     */
-    public void dumpExchangeInfo(final UUID nodeId, AffinityTopologyVersion topVer, final String msg) {
-        if (!DIAGNOSTIC_ENABLED)
-            return;
-
-        IgniteInternalFuture<String> fut = diagnosticInfo(nodeId, new IgniteDiagnosticMessage.ExchangeInfoClosure(ctx, topVer), msg);
-
-        listenAndLog(fut);
-    }
-
-    /**
-     * @param fut Future.
-     */
-    private void listenAndLog(IgniteInternalFuture<String> fut) {
-        fut.listen(new CI1<IgniteInternalFuture<String>>() {
-            @Override public void apply(IgniteInternalFuture<String> msgFut) {
-                try {
-                    String msg = msgFut.get();
-
-                    diagnosticLog.info(msg);
-                }
-                catch (Exception e) {
-                    U.error(diagnosticLog, "Failed to dump diagnostic info: " + e, e);
-                }
-            }
-        });
-    }
-
-    /**
-     * @param nodeId Target node ID.
-     * @param c Closure.
-     * @param baseMsg Local message to log.
-     * @return Message future.
-     */
-    private IgniteInternalFuture<String> diagnosticInfo(final UUID nodeId,
-        IgniteClosure<GridKernalContext, String> c,
-        final String baseMsg) {
-        final GridFutureAdapter<String> infoFut = new GridFutureAdapter<>();
-
-        final IgniteInternalFuture<String> rmtFut = sendDiagnosticMessage(nodeId, c);
-
-        rmtFut.listen(new CI1<IgniteInternalFuture<String>>() {
-            @Override public void apply(IgniteInternalFuture<String> fut) {
-                String rmtMsg;
-
-                try {
-                    rmtMsg = fut.get();
-=======
      * Sends diagnostic message closure to remote node. When response received dumps
      * remote message and local communication info about connection(s) with remote node.
      *
@@ -625,7 +508,6 @@
 
                 try {
                     rmtMsg = fut.get().message();
->>>>>>> 11881782
                 }
                 catch (Exception e) {
                     rmtMsg = "Diagnostic processing error: " + e;
@@ -646,20 +528,12 @@
                             locMsg = "Failed to get info for local node: " + e;
                         }
 
-<<<<<<< HEAD
-                        String sb = baseMsg + U.nl() +
-=======
                         String msg = baseMsg + U.nl() +
->>>>>>> 11881782
                             "Remote node information:" + U.nl() + rmtMsg0 +
                             U.nl() + "Local communication statistics:" + U.nl() +
                             locMsg;
 
-<<<<<<< HEAD
-                        infoFut.onDone(sb);
-=======
                         infoFut.onDone(msg);
->>>>>>> 11881782
                     }
                 });
             }
@@ -673,16 +547,10 @@
      * @param c Message closure.
      * @return Message future.
      */
-<<<<<<< HEAD
-    private IgniteInternalFuture<String> sendDiagnosticMessage(UUID nodeId, IgniteClosure<GridKernalContext, String> c) {
-        try {
-            IgniteDiagnosticMessage msg = IgniteDiagnosticMessage.createRequest(ctx,
-=======
     private IgniteInternalFuture<IgniteDiagnosticInfo> sendDiagnosticMessage(UUID nodeId,
         IgniteClosure<GridKernalContext, IgniteDiagnosticInfo> c) {
         try {
             IgniteDiagnosticMessage msg = IgniteDiagnosticMessage.createRequest(marsh,
->>>>>>> 11881782
                 c,
                 diagFutId.getAndIncrement());
 
@@ -690,24 +558,14 @@
 
             diagnosticFuturesMap().put(msg.futureId(), fut);
 
-<<<<<<< HEAD
-            ctx.io().sendToGridTopic(nodeId, GridTopic.TOPIC_INTERNAL_DIAGNOSTIC, msg, GridIoPolicy.SYSTEM_POOL);
-=======
             ctx.io().sendToGridTopic(nodeId, TOPIC_INTERNAL_DIAGNOSTIC, msg, GridIoPolicy.SYSTEM_POOL);
->>>>>>> 11881782
 
             return fut;
         }
         catch (Exception e) {
-<<<<<<< HEAD
-            U.error(log, "Failed to send diagnostic message: " + e);
-
-            return new GridFinishedFuture<>("Failed to send diagnostic message: " + e);
-=======
             U.error(diagnosticLog, "Failed to send diagnostic message: " + e);
 
             return new GridFinishedFuture<>(new IgniteDiagnosticInfo("Failed to send diagnostic message: " + e));
->>>>>>> 11881782
         }
     }
 
@@ -797,11 +655,7 @@
     /**
      *
      */
-<<<<<<< HEAD
-    class InternalDiagnosticFuture extends GridFutureAdapter<String> {
-=======
     class InternalDiagnosticFuture extends GridFutureAdapter<IgniteDiagnosticInfo> {
->>>>>>> 11881782
         /** */
         private final long id;
 
@@ -809,10 +663,7 @@
         private final UUID nodeId;
 
         /**
-<<<<<<< HEAD
-=======
          * @param nodeId Target node ID.
->>>>>>> 11881782
          * @param id Future ID.
          */
         InternalDiagnosticFuture(UUID nodeId, long id) {
@@ -821,16 +672,6 @@
         }
 
         /**
-<<<<<<< HEAD
-         * @param msg Response message.
-         */
-        public void onResponse(IgniteDiagnosticMessage msg) {
-            onDone(msg.message());
-        }
-
-        /** {@inheritDoc} */
-        @Override public boolean onDone(@Nullable String res, @Nullable Throwable err) {
-=======
          * @param res Response.
          */
         public void onResponse(IgniteDiagnosticInfo res) {
@@ -839,7 +680,6 @@
 
         /** {@inheritDoc} */
         @Override public boolean onDone(@Nullable IgniteDiagnosticInfo res, @Nullable Throwable err) {
->>>>>>> 11881782
             if (super.onDone(res, err)) {
                 diagnosticFuturesMap().remove(id);
 
