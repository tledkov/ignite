--- conflicted
+++ resolved
@@ -60,11 +60,8 @@
 import javax.cache.integration.*;
 import javax.cache.processor.*;
 import javax.management.*;
-<<<<<<< HEAD
 import java.io.*;
-=======
 import javax.net.ssl.*;
->>>>>>> 5082d63a
 import java.lang.management.*;
 import java.util.*;
 
@@ -406,13 +403,11 @@
     /** Cache store session listeners. */
     private Factory<CacheStoreSessionListener>[] storeSesLsnrs;
 
-<<<<<<< HEAD
     /** Consistent globally unique node ID which survives node restarts. */
     private Serializable consistentId;
-=======
+
     /** SSL connection factory. */
     private Factory<SSLContext> sslCtxFactory;
->>>>>>> 5082d63a
 
     /**
      * Creates valid grid configuration with all default values.
