--- conflicted
+++ resolved
@@ -585,16 +585,7 @@
      * @throws IgniteCheckedException If failed.
      */
     public void endTx(IgniteInternalTx tx) throws IgniteCheckedException {
-<<<<<<< HEAD
-        GridLongList cacheIds = tx.activeCacheIds();
-
-        if (!cacheIds.isEmpty()) {
-            for (int i = 0; i < cacheIds.size(); i++)
-                cacheContext((int)cacheIds.get(i)).cache().awaitLastFut();
-        }
-=======
         tx.txState().awaitLastFut(this);
->>>>>>> 3ff71fd7
 
         tx.close();
     }
@@ -605,25 +596,10 @@
      */
     @SuppressWarnings("unchecked")
     public IgniteInternalFuture<IgniteInternalTx> commitTxAsync(IgniteInternalTx tx) {
-<<<<<<< HEAD
-        GridLongList cacheIds = tx.activeCacheIds();
-
-        if (cacheIds.isEmpty())
-            return tx.commitAsync();
-        else if (cacheIds.size() == 1) {
-            int cacheId = (int)cacheIds.get(0);
-
-            return cacheContext(cacheId).cache().commitTxAsync(tx);
-        }
-        else {
-            for (int i = 0; i < cacheIds.size(); i++)
-                cacheContext((int)cacheIds.get(i)).cache().awaitLastFut();
-=======
         GridCacheContext ctx = tx.txState().singleCacheContext(this);
 
         if (ctx == null) {
             tx.txState().awaitLastFut(this);
->>>>>>> 3ff71fd7
 
             return tx.commitAsync();
         }
@@ -637,16 +613,7 @@
      * @return Rollback future.
      */
     public IgniteInternalFuture rollbackTxAsync(IgniteInternalTx tx) throws IgniteCheckedException {
-<<<<<<< HEAD
-        GridLongList cacheIds = tx.activeCacheIds();
-
-        if (!cacheIds.isEmpty()) {
-            for (int i = 0; i < cacheIds.size(); i++)
-                cacheContext((int)cacheIds.get(i)).cache().awaitLastFut();
-        }
-=======
         tx.txState().awaitLastFut(this);
->>>>>>> 3ff71fd7
 
         return tx.rollbackAsync();
     }
