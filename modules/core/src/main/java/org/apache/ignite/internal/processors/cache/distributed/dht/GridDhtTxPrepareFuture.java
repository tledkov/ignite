--- conflicted
+++ resolved
@@ -48,16 +48,8 @@
 /**
  *
  */
-<<<<<<< HEAD
 public final class GridDhtTxPrepareFuture<K, V> extends GridCompoundIdentityFuture<IgniteInternalTx>
     implements GridCacheMvccFuture<IgniteInternalTx> {
-    /** */
-    private static final long serialVersionUID = 0L;
-
-=======
-public final class GridDhtTxPrepareFuture<K, V> extends GridCompoundIdentityFuture<IgniteInternalTx<K, V>>
-    implements GridCacheMvccFuture<K, V, IgniteInternalTx<K, V>> {
->>>>>>> 1ef545a5
     /** Logger reference. */
     private static final AtomicReference<IgniteLogger> logRef = new AtomicReference<>();
 
@@ -318,11 +310,7 @@
 
                              for (T2<EntryProcessor<Object, Object, Object>, Object[]> t : txEntry.entryProcessors()) {
                                 try {
-<<<<<<< HEAD
                                     CacheInvokeEntry<Object, Object> invokeEntry =
-=======
-                                    CacheInvokeEntry<K, V> invokeEntry =
->>>>>>> 1ef545a5
                                         new CacheInvokeEntry<>(txEntry.context(), key, val);
 
                                     EntryProcessor<Object, Object, Object> processor = t.get1();
@@ -497,19 +485,11 @@
 
             if (!tx.near()) {
                 if (tx.markFinalizing(IgniteInternalTx.FinalizationStatus.USER_FINISH)) {
-<<<<<<< HEAD
-                    IgniteInternalFuture<IgniteInternalTx> fut =
-                        this.err.get() == null ? tx.commitAsync() : tx.rollbackAsync();
-
-                    fut.listenAsync(new CIX1<IgniteInternalFuture<IgniteInternalTx>>() {
-                        @Override public void applyx(IgniteInternalFuture<IgniteInternalTx> fut) {
-=======
                     IgniteInternalFuture<IgniteInternalTx> fut = this.err.get() == null ?
                         tx.commitAsync() : tx.rollbackAsync();
 
                     fut.listen(new CIX1<IgniteInternalFuture<IgniteInternalTx>>() {
-                        @Override public void applyx(IgniteInternalFuture<IgniteInternalTx> gridCacheTxGridFuture) {
->>>>>>> 1ef545a5
+                        @Override public void applyx(IgniteInternalFuture<IgniteInternalTx> fut) {
                             try {
                                 if (replied.compareAndSet(false, true))
                                     sendPrepareResponse(res);
@@ -1117,17 +1097,11 @@
          * @param dhtMapping Mapping.
          * @param nearMapping nearMapping.
          */
-<<<<<<< HEAD
-        MiniFuture(UUID nodeId, GridDistributedTxMapping dhtMapping, GridDistributedTxMapping nearMapping) {
-            super(cctx.kernalContext());
-
-=======
         MiniFuture(
             UUID nodeId,
-            GridDistributedTxMapping<K, V> dhtMapping,
-            GridDistributedTxMapping<K, V> nearMapping
+            GridDistributedTxMapping dhtMapping,
+            GridDistributedTxMapping nearMapping
         ) {
->>>>>>> 1ef545a5
             assert dhtMapping == null || nearMapping == null || dhtMapping.node() == nearMapping.node();
 
             this.nodeId = nodeId;
