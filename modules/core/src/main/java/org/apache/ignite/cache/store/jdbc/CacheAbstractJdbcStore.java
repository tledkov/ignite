/*
 * Licensed to the Apache Software Foundation (ASF) under one or more
 * contributor license agreements.  See the NOTICE file distributed with
 * this work for additional information regarding copyright ownership.
 * The ASF licenses this file to You under the Apache License, Version 2.0
 * (the "License"); you may not use this file except in compliance with
 * the License.  You may obtain a copy of the License at
 *
 *      http://www.apache.org/licenses/LICENSE-2.0
 *
 * Unless required by applicable law or agreed to in writing, software
 * distributed under the License is distributed on an "AS IS" BASIS,
 * WITHOUT WARRANTIES OR CONDITIONS OF ANY KIND, either express or implied.
 * See the License for the specific language governing permissions and
 * limitations under the License.
 */

package org.apache.ignite.cache.store.jdbc;

import java.nio.ByteBuffer;
import java.sql.BatchUpdateException;
import java.sql.Connection;
import java.sql.PreparedStatement;
import java.sql.ResultSet;
import java.sql.ResultSetMetaData;
import java.sql.SQLException;
import java.sql.Statement;
import java.sql.Types;
import java.util.ArrayList;
import java.util.Collection;
import java.util.Collections;
import java.util.HashMap;
import java.util.HashSet;
import java.util.List;
import java.util.Map;
import java.util.UUID;
import java.util.concurrent.Callable;
import java.util.concurrent.ExecutorService;
import java.util.concurrent.Executors;
import java.util.concurrent.Future;
import java.util.concurrent.locks.Lock;
import java.util.concurrent.locks.ReentrantLock;
import javax.cache.Cache;
import javax.cache.CacheException;
import javax.cache.integration.CacheLoaderException;
import javax.cache.integration.CacheWriterException;
import javax.sql.DataSource;
import org.apache.ignite.Ignite;
import org.apache.ignite.IgniteCheckedException;
import org.apache.ignite.IgniteException;
import org.apache.ignite.IgniteLogger;
import org.apache.ignite.cache.CacheTypeFieldMetadata;
import org.apache.ignite.cache.CacheTypeMetadata;
import org.apache.ignite.cache.store.CacheStore;
import org.apache.ignite.cache.store.CacheStoreSession;
import org.apache.ignite.cache.store.jdbc.dialect.BasicJdbcDialect;
import org.apache.ignite.cache.store.jdbc.dialect.DB2Dialect;
import org.apache.ignite.cache.store.jdbc.dialect.H2Dialect;
import org.apache.ignite.cache.store.jdbc.dialect.JdbcDialect;
import org.apache.ignite.cache.store.jdbc.dialect.MySQLDialect;
import org.apache.ignite.cache.store.jdbc.dialect.OracleDialect;
import org.apache.ignite.cache.store.jdbc.dialect.SQLServerDialect;
import org.apache.ignite.configuration.CacheConfiguration;
import org.apache.ignite.internal.util.tostring.GridToStringExclude;
import org.apache.ignite.internal.util.typedef.C1;
import org.apache.ignite.internal.util.typedef.F;
import org.apache.ignite.internal.util.typedef.internal.U;
import org.apache.ignite.lang.IgniteBiInClosure;
import org.apache.ignite.lang.IgnitePredicate;
import org.apache.ignite.lifecycle.LifecycleAware;
import org.apache.ignite.marshaller.portable.PortableMarshaller;
import org.apache.ignite.resources.CacheStoreSessionResource;
import org.apache.ignite.resources.IgniteInstanceResource;
import org.apache.ignite.resources.LoggerResource;
import org.apache.ignite.transactions.Transaction;
import org.jetbrains.annotations.Nullable;

import static java.sql.Statement.EXECUTE_FAILED;
import static java.sql.Statement.SUCCESS_NO_INFO;

import static org.apache.ignite.cache.store.jdbc.CacheJdbcPojoStoreConfiguration.DFLT_BATCH_SIZE;
import static org.apache.ignite.cache.store.jdbc.CacheJdbcPojoStoreConfiguration.DFLT_WRITE_ATTEMPTS;
import static org.apache.ignite.cache.store.jdbc.CacheJdbcPojoStoreConfiguration.DFLT_PARALLEL_LOAD_CACHE_MINIMUM_THRESHOLD;

/**
 * Implementation of {@link CacheStore} backed by JDBC.
 * <p>
 * Store works with database via SQL dialect. Ignite ships with dialects for most popular databases:
 * <ul>
 *     <li>{@link DB2Dialect} - dialect for IBM DB2 database.</li>
 *     <li>{@link OracleDialect} - dialect for Oracle database.</li>
 *     <li>{@link SQLServerDialect} - dialect for Microsoft SQL Server database.</li>
 *     <li>{@link MySQLDialect} - dialect for Oracle MySQL database.</li>
 *     <li>{@link H2Dialect} - dialect for H2 database.</li>
 *     <li>{@link BasicJdbcDialect} - dialect for any database via plain JDBC.</li>
 * </ul>
 * <p>
 * <h2 class="header">Configuration</h2>
 * <ul>
 *     <li>Data source (see {@link #setDataSource(DataSource)}</li>
 *     <li>Dialect (see {@link #setDialect(JdbcDialect)}</li>
 *     <li>Maximum batch size for writeAll and deleteAll operations. (see {@link #setBatchSize(int)})</li>
 *     <li>Max workers thread count. These threads are responsible for load cache. (see {@link #setMaximumPoolSize(int)})</li>
 *     <li>Parallel load cache minimum threshold. (see {@link #setParallelLoadCacheMinimumThreshold(int)})</li>
 * </ul>
 * <h2 class="header">Java Example</h2>
 * <pre name="code" class="java">
 *    ...
 *    // Create store configuration:
 *    CacheJdbcPojoStoreConfiguration storeCfg = new CacheJdbcPojoStoreConfiguration();
 *    storeCfg.setDataSourceBean("your_data_source_name");
 *    storeCfg.setDialect(new H2Dialect());
 *    storeCfg.setTypes(array_with_your_types);
 *    ...
 *    // Create store factory.
 *    CacheJdbcPojoStoreFactory storeFactory = new CacheJdbcPojoStoreFactory();
 *    storeFactory.setConfiguration(storeCfg);
 *
 *    ccfg.setCacheStoreFactory(storeFactory);
 *    ccfg.setReadThrough(true);
 *    ccfg.setWriteThrough(true);
 *
 *    cfg.setCacheConfiguration(ccfg);
 *    ...
 * </pre>
 */
public abstract class CacheAbstractJdbcStore<K, V> implements CacheStore<K, V>, LifecycleAware {
    /** Connection attribute property name. */
    protected static final String ATTR_CONN_PROP = "JDBC_STORE_CONNECTION";

    /** Simple types names. */
    protected static final Collection<String> SIMPLE_TYPES = new HashSet<>();

    static {
        SIMPLE_TYPES.add("java.math.BigDecimal");
        SIMPLE_TYPES.add("java.lang.Boolean");
        SIMPLE_TYPES.add("java.lang.Byte");
        SIMPLE_TYPES.add("java.lang.Character");
        SIMPLE_TYPES.add("java.lang.Double");
        SIMPLE_TYPES.add("java.util.Date");
        SIMPLE_TYPES.add("java.sql.Date");
        SIMPLE_TYPES.add("java.lang.Float");
        SIMPLE_TYPES.add("java.lang.Integer");
        SIMPLE_TYPES.add("java.lang.Long");
        SIMPLE_TYPES.add("java.lang.Short");
        SIMPLE_TYPES.add("java.lang.String");
        SIMPLE_TYPES.add("java.sql.Timestamp");
        SIMPLE_TYPES.add("java.util.UUID");
    }

    /** Auto-injected store session. */
    @CacheStoreSessionResource
    private CacheStoreSession ses;

    /** Auto injected ignite instance. */
    @IgniteInstanceResource
    protected Ignite ignite;

    /** Auto-injected logger instance. */
    @LoggerResource
    protected IgniteLogger log;

    /** Lock for metadata cache. */
    @GridToStringExclude
    private final Lock cacheMappingsLock = new ReentrantLock();

    /** Data source. */
    protected DataSource dataSrc;

    /** Cache with entry mapping description. (cache name, (keyID, mapping description)). */
    protected volatile Map<String, Map<Object, EntryMapping>> cacheMappings = Collections.emptyMap();

<<<<<<< HEAD
    /** Map for quick check whether type is POJO or Portable. */
    private volatile Map<String, Map<String, Boolean>> keepSerializedTypes = new HashMap<>();
=======
    /** Map for quick check whether type is Simple, POJO or Portable. */
    private volatile Map<String, Map<String, TypeKind>> typeKinds = new HashMap<>();
>>>>>>> a111137d

    /** Maximum batch size for writeAll and deleteAll operations. */
    private int batchSz = DFLT_BATCH_SIZE;

    /** Database dialect. */
    protected JdbcDialect dialect;

    /** Maximum write attempts in case of database error. */
    private int maxWrtAttempts = DFLT_WRITE_ATTEMPTS;

    /** Max workers thread count. These threads are responsible for load cache. */
    private int maxPoolSz = Runtime.getRuntime().availableProcessors();

    /** Parallel load cache minimum threshold. If {@code 0} then load sequentially. */
    private int parallelLoadCacheMinThreshold = DFLT_PARALLEL_LOAD_CACHE_MINIMUM_THRESHOLD;

    /** Types that store could process. */
    private JdbcType[] types;

    /** Hash calculator.  */
    protected JdbcTypeHasher hasher = JdbcTypeDefaultHasher.INSTANCE;

    /**
     * Get field value from object for use as query parameter.
     *
     * @param cacheName Cache name.
     * @param typeName Type name.
     * @param fieldName Field name.
     * @param obj Cache object.
     * @return Field value from object.
     * @throws CacheException in case of error.
     */
    @Nullable protected abstract Object extractParameter(@Nullable String cacheName, String typeName, String fieldName,
        Object obj) throws CacheException;

    /**
     * Construct object from query result.
     *
     * @param <R> Type of result object.
     * @param cacheName Cache name.
     * @param typeName Type name.
     * @param fields Fields descriptors.
     * @param hashField Field names for hash code calculation.
     * @param loadColIdxs Select query columns index.
     * @param rs ResultSet.
     * @return Constructed object.
     * @throws CacheLoaderException If failed to construct cache object.
     */
    protected abstract <R> R buildObject(@Nullable String cacheName, String typeName,
        JdbcTypeField[] fields, Collection<String> hashField, Map<String, Integer> loadColIdxs, ResultSet rs)
        throws CacheLoaderException;

    /**
     * Calculate type ID for object.
     *
     * @param obj Object to calculate type ID for.
     * @return Type ID.
     * @throws CacheException If failed to calculate type ID for given object.
     */
    protected abstract Object typeIdForObject(Object obj) throws CacheException;

    /**
     * Calculate type ID for given type name.
     *
<<<<<<< HEAD
     * @param keepSerialized If {@code true} then calculate type ID for portable object otherwise for POJO.
=======
     * @param kind If {@code true} then calculate type ID for POJO otherwise for portable object .
>>>>>>> a111137d
     * @param typeName String description of type name.
     * @return Type ID.
     * @throws CacheException If failed to get type ID for given type name.
     */
<<<<<<< HEAD
    protected abstract Object typeIdForTypeName(boolean keepSerialized, String typeName) throws CacheException;
=======
    protected abstract Object typeIdForTypeName(TypeKind kind, String typeName) throws CacheException;
>>>>>>> a111137d

    /**
     * Prepare internal store specific builders for provided types metadata.
     *
     * @param cacheName Cache name to prepare builders for.
     * @param types Collection of types.
     * @throws CacheException If failed to prepare internal builders for types.
     */
    protected abstract void prepareBuilders(@Nullable String cacheName, Collection<JdbcType> types)
        throws CacheException;

    /**
     * Perform dialect resolution.
     *
     * @return The resolved dialect.
     * @throws CacheException Indicates problems accessing the metadata.
     */
    protected JdbcDialect resolveDialect() throws CacheException {
        Connection conn = null;

        String dbProductName = null;

        try {
            conn = openConnection(false);

            dbProductName = conn.getMetaData().getDatabaseProductName();
        }
        catch (SQLException e) {
            throw new CacheException("Failed access to metadata for detect database dialect.", e);
        }
        finally {
            U.closeQuiet(conn);
        }

        if ("H2".equals(dbProductName))
            return new H2Dialect();

        if ("MySQL".equals(dbProductName))
            return new MySQLDialect();

        if (dbProductName.startsWith("Microsoft SQL Server"))
            return new SQLServerDialect();

        if ("Oracle".equals(dbProductName))
            return new OracleDialect();

        if (dbProductName.startsWith("DB2/"))
            return new DB2Dialect();

        U.warn(log, "Failed to resolve dialect (BasicJdbcDialect will be used): " + dbProductName);

        return new BasicJdbcDialect();
    }

    /** {@inheritDoc} */
    @Override public void start() throws IgniteException {
        if (dataSrc == null)
            throw new IgniteException("Failed to initialize cache store (data source is not provided).");

        if (dialect == null) {
            dialect = resolveDialect();

            if (log.isDebugEnabled() && dialect.getClass() != BasicJdbcDialect.class)
                log.debug("Resolved database dialect: " + U.getSimpleName(dialect.getClass()));
        }
    }

    /** {@inheritDoc} */
    @Override public void stop() throws IgniteException {
        // No-op.
    }

    /**
     * Gets connection from a pool.
     *
     * @param autocommit {@code true} If connection should use autocommit mode.
     * @return Pooled connection.
     * @throws SQLException In case of error.
     */
    protected Connection openConnection(boolean autocommit) throws SQLException {
        Connection conn = dataSrc.getConnection();

        conn.setAutoCommit(autocommit);

        return conn;
    }

    /**
     * @return Connection.
     * @throws SQLException In case of error.
     */
    protected Connection connection() throws SQLException {
        CacheStoreSession ses = session();

        if (ses.transaction() != null) {
            Map<String, Connection> prop = ses.properties();

            Connection conn = prop.get(ATTR_CONN_PROP);

            if (conn == null) {
                conn = openConnection(false);

                // Store connection in session to used it for other operations in the same session.
                prop.put(ATTR_CONN_PROP, conn);
            }

            return conn;
        }
        // Transaction can be null in case of simple load operation.
        else
            return openConnection(true);
    }

    /**
     * Closes connection.
     *
     * @param conn Connection to close.
     */
    protected void closeConnection(@Nullable Connection conn) {
        CacheStoreSession ses = session();

        // Close connection right away if there is no transaction.
        if (ses.transaction() == null)
            U.closeQuiet(conn);
    }

    /**
     * Closes allocated resources depending on transaction status.
     *
     * @param conn Allocated connection.
     * @param st Created statement,
     */
    protected void end(@Nullable Connection conn, @Nullable Statement st) {
        U.closeQuiet(st);

        closeConnection(conn);
    }

    /** {@inheritDoc} */
    @Override public void sessionEnd(boolean commit) throws CacheWriterException {
        CacheStoreSession ses = session();

        Transaction tx = ses.transaction();

        if (tx != null) {
            Connection conn = ses.<String, Connection>properties().remove(ATTR_CONN_PROP);

            assert conn != null;

            try {
                if (commit)
                    conn.commit();
                else
                    conn.rollback();
            }
            catch (SQLException e) {
                throw new CacheWriterException(
                    "Failed to end transaction [xid=" + tx.xid() + ", commit=" + commit + ']', e);
            }
            finally {
                U.closeQuiet(conn);
            }

            if (log.isDebugEnabled())
                log.debug("Transaction ended [xid=" + tx.xid() + ", commit=" + commit + ']');
        }
    }

    /**
     * Retrieves the value of the designated column in the current row of this <code>ResultSet</code> object and
     * will convert to the requested Java data type.
     *
     * @param rs Result set.
     * @param colIdx Column index in result set.
     * @param type Class representing the Java data type to convert the designated column to.
     * @return Value in column.
     * @throws SQLException If a database access error occurs or this method is called.
     */
    protected Object getColumnValue(ResultSet rs, int colIdx, Class<?> type) throws SQLException {
        Object val = rs.getObject(colIdx);

        if (val == null)
            return null;

        if (type == int.class)
            return rs.getInt(colIdx);

        if (type == long.class)
            return rs.getLong(colIdx);

        if (type == double.class)
            return rs.getDouble(colIdx);

        if (type == boolean.class || type == Boolean.class)
            return rs.getBoolean(colIdx);

        if (type == byte.class)
            return rs.getByte(colIdx);

        if (type == short.class)
            return rs.getShort(colIdx);

        if (type == float.class)
            return rs.getFloat(colIdx);

        if (type == Integer.class || type == Long.class || type == Double.class ||
            type == Byte.class || type == Short.class ||  type == Float.class) {
            Number num = (Number)val;

            if (type == Integer.class)
                return num.intValue();
            else if (type == Long.class)
                return num.longValue();
            else if (type == Double.class)
                return num.doubleValue();
            else if (type == Byte.class)
                return num.byteValue();
            else if (type == Short.class)
                return num.shortValue();
            else if (type == Float.class)
                return num.floatValue();
        }

        if (type == UUID.class) {
            if (val instanceof UUID)
                return val;

            if (val instanceof byte[]) {
                ByteBuffer bb = ByteBuffer.wrap((byte[])val);

                long most = bb.getLong();
                long least = bb.getLong();

                return new UUID(most, least);
            }

            if (val instanceof String)
                return UUID.fromString((String)val);
        }

        return val;
    }

    /**
     * Construct load cache from range.
     *
     * @param em Type mapping description.
     * @param clo Closure that will be applied to loaded values.
     * @param lowerBound Lower bound for range.
     * @param upperBound Upper bound for range.
     * @return Callable for pool submit.
     */
    private Callable<Void> loadCacheRange(final EntryMapping em, final IgniteBiInClosure<K, V> clo,
        @Nullable final Object[] lowerBound, @Nullable final Object[] upperBound) {
        return new Callable<Void>() {
            @Override public Void call() throws Exception {
                Connection conn = null;

                PreparedStatement stmt = null;

                try {
                    conn = openConnection(true);

                    stmt = conn.prepareStatement(lowerBound == null && upperBound == null
                        ? em.loadCacheQry
                        : em.loadCacheRangeQuery(lowerBound != null, upperBound != null));

                    int ix = 1;

                    if (lowerBound != null)
                        for (int i = lowerBound.length; i > 0; i--)
                            for (int j = 0; j < i; j++)
                                stmt.setObject(ix++, lowerBound[j]);

                    if (upperBound != null)
                        for (int i = upperBound.length; i > 0; i--)
                            for (int j = 0; j < i; j++)
                                stmt.setObject(ix++, upperBound[j]);

                    ResultSet rs = stmt.executeQuery();

                    while (rs.next()) {
                        K key = buildObject(em.cacheName, em.keyType(), em.keyColumns(), em.keyCols, em.loadColIdxs, rs);
                        V val = buildObject(em.cacheName, em.valueType(), em.valueColumns(), null, em.loadColIdxs, rs);

                        clo.apply(key, val);
                    }
                }
                catch (SQLException e) {
                    throw new IgniteCheckedException("Failed to load cache", e);
                }
                finally {
                    U.closeQuiet(stmt);

                    U.closeQuiet(conn);
                }

                return null;
            }
        };
    }

    /**
     * Construct load cache in one select.
     *
     * @param m Type mapping description.
     * @param clo Closure for loaded values.
     * @return Callable for pool submit.
     */
    private Callable<Void> loadCacheFull(EntryMapping m, IgniteBiInClosure<K, V> clo) {
        return loadCacheRange(m, clo, null, null);
    }

    /**
     * @param cacheName Cache name to check mapping for.
     * @param typeName Type name.
     * @param fields Fields descriptors.
     * @throws CacheException If failed to check type metadata.
     */
<<<<<<< HEAD
    private void checkMapping(@Nullable String cacheName, String typeName, JdbcTypeField[] fields) throws CacheException {
        try {
            if (SIMPLE_TYPES.contains(typeName)) {
                if (fields.length != 1)
                    throw new CacheException("More than one field for simple type [cache=" +  U.maskName(cacheName) +
                        ", type=" + typeName + " ]");

                JdbcTypeField field = fields[0];

                if (field.getDatabaseFieldName() == null)
                    throw new CacheException("Missing database name in mapping description [cache=" +
                        U.maskName(cacheName) + ", type=" + typeName + " ]");

=======
    private void checkMapping(@Nullable String cacheName, TypeKind kind, String typeName, JdbcTypeField[] fields) throws CacheException {
        try {
            if (kind == TypeKind.SIMPLE) {
                if (fields.length != 1)
                    throw new CacheException("More than one field for simple type [cache=" +  U.maskName(cacheName) +
                        ", type=" + typeName + " ]");

                JdbcTypeField field = fields[0];

                if (field.getDatabaseFieldName() == null)
                    throw new CacheException("Missing database name in mapping description [cache=" +
                        U.maskName(cacheName) + ", type=" + typeName + " ]");

>>>>>>> a111137d
                field.setJavaFieldType(Class.forName(typeName));
            }
            else
                for (JdbcTypeField field : fields) {
                    if (field.getDatabaseFieldName() == null)
                        throw new CacheException("Missing database name in mapping description [cache=" +
                            U.maskName(cacheName) + ", type=" + typeName + " ]");

                    if (field.getJavaFieldName() == null)
                        throw new CacheException("Missing field name in mapping description [cache=" +
                            U.maskName(cacheName) + ", type=" + typeName + " ]");

                    if (field.getJavaFieldType() == null)
                        throw new CacheException("Missing field type in mapping description [cache=" +
                            U.maskName(cacheName) + ", type=" + typeName + " ]");
                }
        }
        catch (ClassNotFoundException e) {
            throw new CacheException("Failed to find class: " + typeName, e);
<<<<<<< HEAD
=======
        }
    }

    /**
     * For backward compatibility translate old field type descriptors to new format.
     *
     * @param oldFields Fields in old format.
     * @return Fields in new format.
     */
    @Deprecated
    private JdbcTypeField[] translateFields(Collection<CacheTypeFieldMetadata> oldFields) {
        JdbcTypeField[] newFields = new JdbcTypeField[oldFields.size()];

        int idx = 0;

        for (CacheTypeFieldMetadata oldField : oldFields) {
            newFields[idx] = new JdbcTypeField(oldField.getDatabaseType(), oldField.getDatabaseName(),
                oldField.getJavaType(), oldField.getJavaName());

            idx++;
        }

        return newFields;
    }

    /**
     * Checks for Simple/POJO/Portable type kind.
     *
     * @param cacheName Cache name to get types settings.
     * @param typeName Type name to check for POJO/portable format.
     * @return {@code true} If portable format configured.
     * @throws CacheException In case of error.
     */
    protected TypeKind typeKind(String cacheName, String typeName) {
        Map<String, TypeKind> cacheTypes = typeKinds.get(cacheName);

        if (cacheTypes == null)
            throw new CacheException("Failed to find types metadata for cache: " +  U.maskName(cacheName));

        TypeKind kind = cacheTypes.get(typeName);

        if (kind == null)
            throw new CacheException("Failed to find type metadata for type: " + typeName);

        return kind;
    }

    /**
     * @param type Type name to check.
     * @return {@code True} if class not found.
     */
    private TypeKind kindForName(String type) {
        if (SIMPLE_TYPES.contains(type))
            return TypeKind.SIMPLE;

        try {
            Class.forName(type);

            return TypeKind.POJO;
        }
        catch(ClassNotFoundException ignored) {
            return TypeKind.PORTABLE;
>>>>>>> a111137d
        }
    }

    /**
     * For backward compatibility translate old field type descriptors to new format.
     *
     * @param oldFields Fields in old format.
     * @return Fields in new format.
     */
    @Deprecated
    private JdbcTypeField[] translateFields(Collection<CacheTypeFieldMetadata> oldFields) {
        JdbcTypeField[] newFields = new JdbcTypeField[oldFields.size()];

        int idx = 0;

        for (CacheTypeFieldMetadata oldField : oldFields) {
            newFields[idx] = new JdbcTypeField(oldField.getDatabaseType(), oldField.getDatabaseName(),
                oldField.getJavaType(), oldField.getJavaName());

            idx++;
        }

        return newFields;
    }

    /**
     * Checks for POJO/portable format.
     *
     * @param cacheName Cache name to get types settings.
     * @param typeName Type name to check for POJO/portable format.
     * @return {@code true} If portable format configured.
     * @throws CacheException In case of error.
     */
    protected boolean isKeepSerialized(String cacheName, String typeName) {
        Map<String, Boolean> cacheTypes = keepSerializedTypes.get(cacheName);

        if (cacheTypes == null)
            throw new CacheException("Failed to find types metadata for cache: " +  U.maskName(cacheName));

        Boolean keepSerialized = cacheTypes.get(typeName);

        if (keepSerialized == null)
            throw new CacheException("Failed to find type metadata for type: " + typeName);

        return keepSerialized;
    }

    /**
     * @param cacheName Cache name to check mappings for.
     * @return Type mappings for specified cache name.
     * @throws CacheException If failed to initialize cache mappings.
     */
    private Map<Object, EntryMapping> cacheMappings(@Nullable String cacheName) throws CacheException {
        Map<Object, EntryMapping> entryMappings = cacheMappings.get(cacheName);

        if (entryMappings != null)
            return entryMappings;

        cacheMappingsLock.lock();

        try {
            entryMappings = cacheMappings.get(cacheName);

            if (entryMappings != null)
                return entryMappings;

            // If no types configured, check CacheTypeMetadata for backward compatibility.
            if (types == null) {
<<<<<<< HEAD
                boolean keepSerialized = ignite.configuration().getMarshaller() instanceof PortableMarshaller;

                CacheConfiguration ccfg = ignite.cache(cacheName).getConfiguration(CacheConfiguration.class);

                Collection<CacheTypeMetadata> oldTypes = ccfg.getTypeMetadata();

                types = new JdbcType[oldTypes.size()];

                int idx = 0;

                for (CacheTypeMetadata oldType : oldTypes) {
                    JdbcType newType = new JdbcType();

                    newType.setKeepSerialized(keepSerialized);

                    newType.setCacheName(cacheName);

                    newType.setDatabaseSchema(oldType.getDatabaseSchema());
                    newType.setDatabaseTable(oldType.getDatabaseTable());

                    newType.setKeyType(oldType.getKeyType());
                    newType.setKeyFields(translateFields(oldType.getKeyFields()));

                    newType.setValueType(oldType.getValueType());
                    newType.setValueFields(translateFields(oldType.getValueFields()));

=======
                CacheConfiguration ccfg = ignite.cache(cacheName).getConfiguration(CacheConfiguration.class);

                Collection<CacheTypeMetadata> oldTypes = ccfg.getTypeMetadata();

                types = new JdbcType[oldTypes.size()];

                int idx = 0;

                for (CacheTypeMetadata oldType : oldTypes) {
                    JdbcType newType = new JdbcType();

                    newType.setCacheName(cacheName);

                    newType.setDatabaseSchema(oldType.getDatabaseSchema());
                    newType.setDatabaseTable(oldType.getDatabaseTable());

                    newType.setKeyType(oldType.getKeyType());
                    newType.setKeyFields(translateFields(oldType.getKeyFields()));

                    newType.setValueType(oldType.getValueType());
                    newType.setValueFields(translateFields(oldType.getValueFields()));

>>>>>>> a111137d
                    types[idx] = newType;

                    idx++;
                }
            }

            List<JdbcType> cacheTypes = new ArrayList<>(types.length);

            for (JdbcType type : types)
                if ((cacheName != null && cacheName.equals(type.getCacheName())) ||
                    (cacheName == null && type.getCacheName() == null))
                    cacheTypes.add(type);

            entryMappings = U.newHashMap(cacheTypes.size());

            if (!cacheTypes.isEmpty()) {
<<<<<<< HEAD
                Map<String, Boolean> tk = new HashMap<>(cacheTypes.size() * 2);

                for (JdbcType type : cacheTypes) {
                    boolean keepSerialized = type.isKeepSerialized();

                    String keyType = type.getKeyType();
                    String valType = type.getValueType();

                    tk.put(keyType, keepSerialized);
                    tk.put(valType, keepSerialized);

                    Object keyTypeId = typeIdForTypeName(keepSerialized, keyType);

                    if (entryMappings.containsKey(keyTypeId))
                        throw new CacheException("Key type must be unique in type metadata [cache=" +
                            U.maskName(cacheName) + ", key type=" + keyType + "]");

                    checkMapping(cacheName, keyType, type.getKeyFields());
                    checkMapping(cacheName, valType, type.getValueFields());

                    entryMappings.put(keyTypeId, new EntryMapping(cacheName, dialect, type));
                }

                keepSerializedTypes.put(cacheName, tk);

                Map<String, Map<Object, EntryMapping>> mappings = new HashMap<>(cacheMappings);
                mappings.put(cacheName, entryMappings);

                prepareBuilders(cacheName, cacheTypes);

=======
                Map<String, TypeKind> cacheKinds = new HashMap<>(cacheTypes.size() * 2);

                for (JdbcType type : cacheTypes) {
                    String keyType = type.getKeyType();
                    String valType = type.getValueType();

                    TypeKind kind = kindForName(keyType);
                    checkMapping(cacheName, kind, keyType, type.getKeyFields());
                    cacheKinds.put(keyType, kind);

                    Object keyTypeId = typeIdForTypeName(kind, keyType);

                    if (entryMappings.containsKey(keyTypeId))
                        throw new CacheException("Key type must be unique in type metadata [cache=" +
                            U.maskName(cacheName) + ", type=" + keyType + "]");

                    kind = kindForName(valType);
                    cacheKinds.put(valType, kind);
                    checkMapping(cacheName, kind, valType, type.getValueFields());
                    entryMappings.put(keyTypeId, new EntryMapping(cacheName, dialect, type));
                }

                typeKinds.put(cacheName, cacheKinds);

                Map<String, Map<Object, EntryMapping>> mappings = new HashMap<>(cacheMappings);

                mappings.put(cacheName, entryMappings);

                prepareBuilders(cacheName, cacheTypes);

>>>>>>> a111137d
                cacheMappings = mappings;
            }

            return entryMappings;
        }
        finally {
            cacheMappingsLock.unlock();
        }
    }

    /**
     * @param cacheName Cache name.
     * @param keyTypeId Key type id.
     * @param key Key object.
     * @return Entry mapping.
     * @throws CacheException If mapping for key was not found.
     */
    private EntryMapping entryMapping(String cacheName, Object keyTypeId, Object key) throws CacheException {
        EntryMapping em = cacheMappings(cacheName).get(keyTypeId);

        if (em == null) {
            String maskedCacheName = U.maskName(cacheName);

            throw new CacheException("Failed to find mapping description [key=" + key +
                ", cache=" + maskedCacheName + "]. Please configure JdbcType to associate '" + maskedCacheName +
                "' with JdbcPojoStore.");
        }

        return em;
    }

    /** {@inheritDoc} */
    @Override public void loadCache(final IgniteBiInClosure<K, V> clo, @Nullable Object... args)
        throws CacheLoaderException {
        ExecutorService pool = null;

        String cacheName = session().cacheName();

        try {
            pool = Executors.newFixedThreadPool(maxPoolSz);

            Collection<Future<?>> futs = new ArrayList<>();

            if (args != null && args.length > 0) {
                if (args.length % 2 != 0)
                    throw new CacheLoaderException("Expected even number of arguments, but found: " + args.length);

                if (log.isDebugEnabled())
                    log.debug("Start loading entries from db using user queries from arguments...");

                // We must build cache mappings first.
                cacheMappings(cacheName);

                for (int i = 0; i < args.length; i += 2) {
                    String keyType = args[i].toString();

                    String selQry = args[i + 1].toString();

<<<<<<< HEAD
                    EntryMapping em = entryMapping(cacheName, typeIdForTypeName(isKeepSerialized(cacheName, keyType),
=======
                    EntryMapping em = entryMapping(cacheName, typeIdForTypeName(typeKind(cacheName, keyType),
>>>>>>> a111137d
                        keyType), keyType);

                    futs.add(pool.submit(new LoadCacheCustomQueryWorker<>(em, selQry, clo)));
                }
            }
            else {
                Collection<EntryMapping> entryMappings = cacheMappings(session().cacheName()).values();

                for (EntryMapping em : entryMappings) {
                    if (parallelLoadCacheMinThreshold > 0) {
                        if (log.isDebugEnabled())
                            log.debug("Multithread loading entries from db [cache=" +  U.maskName(cacheName) +
                                ", keyType=" + em.keyType() + " ]");

                        Connection conn = null;

                        try {
                            conn = connection();

                            PreparedStatement stmt = conn.prepareStatement(em.loadCacheSelRangeQry);

                            stmt.setInt(1, parallelLoadCacheMinThreshold);

                            ResultSet rs = stmt.executeQuery();

                            if (rs.next()) {
                                int keyCnt = em.keyCols.size();

                                Object[] upperBound = new Object[keyCnt];

                                for (int i = 0; i < keyCnt; i++)
                                    upperBound[i] = rs.getObject(i + 1);

                                futs.add(pool.submit(loadCacheRange(em, clo, null, upperBound)));

                                while (rs.next()) {
                                    Object[] lowerBound = upperBound;

                                    upperBound = new Object[keyCnt];

                                    for (int i = 0; i < keyCnt; i++)
                                        upperBound[i] = rs.getObject(i + 1);

                                    futs.add(pool.submit(loadCacheRange(em, clo, lowerBound, upperBound)));
                                }

                                futs.add(pool.submit(loadCacheRange(em, clo, upperBound, null)));
                            }
                            else
                                futs.add(pool.submit(loadCacheFull(em, clo)));
                        }
                        catch (SQLException ignored) {
                            futs.add(pool.submit(loadCacheFull(em, clo)));
                        }
                        finally {
                            U.closeQuiet(conn);
                        }
                    }
                    else {
                        if (log.isDebugEnabled())
                            log.debug("Single thread loading entries from db [cache=" +  U.maskName(cacheName) +
                                ", keyType=" + em.keyType() + " ]");

                        futs.add(pool.submit(loadCacheFull(em, clo)));
                    }
                }
            }

            for (Future<?> fut : futs)
                U.get(fut);

            if (log.isDebugEnabled())
                log.debug("Cache loaded from db: " +  U.maskName(cacheName));
        }
        catch (IgniteCheckedException e) {
            throw new CacheLoaderException("Failed to load cache: " + U.maskName(cacheName), e.getCause());
        }
        finally {
            U.shutdownNow(getClass(), pool, log);
        }
    }

    /** {@inheritDoc} */
    @Nullable @Override public V load(K key) throws CacheLoaderException {
        assert key != null;

        EntryMapping em = entryMapping(session().cacheName(), typeIdForObject(key), key);

        if (log.isDebugEnabled())
            log.debug("Load value from db [table= " + em.fullTableName() + ", key=" + key + "]");

        Connection conn = null;

        PreparedStatement stmt = null;

        try {
            conn = connection();

            stmt = conn.prepareStatement(em.loadQrySingle);

            fillKeyParameters(stmt, em, key);

            ResultSet rs = stmt.executeQuery();

            if (rs.next())
                return buildObject(em.cacheName, em.valueType(), em.valueColumns(), null, em.loadColIdxs, rs);
        }
        catch (SQLException e) {
            throw new CacheLoaderException("Failed to load object [table=" + em.fullTableName() +
                ", key=" + key + "]", e);
        }
        finally {
            end(conn, stmt);
        }

        return null;
    }

    /** {@inheritDoc} */
    @Override public Map<K, V> loadAll(Iterable<? extends K> keys) throws CacheLoaderException {
        assert keys != null;

        Connection conn = null;

        try {
            conn = connection();

            String cacheName = session().cacheName();

            Map<Object, LoadWorker<K, V>> workers = U.newHashMap(cacheMappings(cacheName).size());

            Map<K, V> res = new HashMap<>();

            for (K key : keys) {
                Object keyTypeId = typeIdForObject(key);

                EntryMapping em = entryMapping(cacheName, keyTypeId, key);

                LoadWorker<K, V> worker = workers.get(keyTypeId);

                if (worker == null)
                    workers.put(keyTypeId, worker = new LoadWorker<>(conn, em));

                worker.keys.add(key);

                if (worker.keys.size() == em.maxKeysPerStmt)
                    res.putAll(workers.remove(keyTypeId).call());
            }

            for (LoadWorker<K, V> worker : workers.values())
                res.putAll(worker.call());

            return res;
        }
        catch (Exception e) {
            throw new CacheWriterException("Failed to load entries from database", e);
        }
        finally {
            closeConnection(conn);
        }
    }

    /**
     * @param insStmt Insert statement.
     * @param updStmt Update statement.
     * @param em Entry mapping.
     * @param entry Cache entry.
     * @throws CacheWriterException If failed to update record in database.
     */
    private void writeUpsert(PreparedStatement insStmt, PreparedStatement updStmt,
        EntryMapping em, Cache.Entry<? extends K, ? extends V> entry) throws CacheWriterException {
        try {
            CacheWriterException we = null;

            for (int attempt = 0; attempt < maxWrtAttempts; attempt++) {
                int paramIdx = fillValueParameters(updStmt, 1, em, entry.getValue());

                fillKeyParameters(updStmt, paramIdx, em, entry.getKey());

                if (updStmt.executeUpdate() == 0) {
                    paramIdx = fillKeyParameters(insStmt, em, entry.getKey());

                    fillValueParameters(insStmt, paramIdx, em, entry.getValue());

                    try {
                        insStmt.executeUpdate();

                        if (attempt > 0)
                            U.warn(log, "Entry was inserted in database on second try [table=" + em.fullTableName() +
                                ", entry=" + entry + "]");
                    }
                    catch (SQLException e) {
                        String sqlState = e.getSQLState();

                        SQLException nested = e.getNextException();

                        while (sqlState == null && nested != null) {
                            sqlState = nested.getSQLState();

                            nested = nested.getNextException();
                        }

                        // The error with code 23505 or 23000 is thrown when trying to insert a row that
                        // would violate a unique index or primary key.
                        if ("23505".equals(sqlState) || "23000".equals(sqlState)) {
                            if (we == null)
                                we = new CacheWriterException("Failed insert entry in database, violate a unique" +
                                    " index or primary key [table=" + em.fullTableName() + ", entry=" + entry + "]");

                            we.addSuppressed(e);

                            U.warn(log, "Failed insert entry in database, violate a unique index or primary key" +
                                " [table=" + em.fullTableName() + ", entry=" + entry + "]");

                            continue;
                        }

                        throw new CacheWriterException("Failed insert entry in database [table=" + em.fullTableName() +
                            ", entry=" + entry, e);
                    }
                }

                if (attempt > 0)
                    U.warn(log, "Entry was updated in database on second try [table=" + em.fullTableName() +
                        ", entry=" + entry + "]");

                return;
            }

            throw we;
        }
        catch (SQLException e) {
            throw new CacheWriterException("Failed update entry in database [table=" + em.fullTableName() +
                ", entry=" + entry + "]", e);
        }
    }

    /** {@inheritDoc} */
    @Override public void write(Cache.Entry<? extends K, ? extends V> entry) throws CacheWriterException {
        assert entry != null;

        K key = entry.getKey();

        EntryMapping em = entryMapping(session().cacheName(), typeIdForObject(key), key);

        if (log.isDebugEnabled())
            log.debug("Start write entry to database [table=" + em.fullTableName() + ", entry=" + entry + "]");

        Connection conn = null;

        try {
            conn = connection();

            if (dialect.hasMerge()) {
                PreparedStatement stmt = null;

                try {
                    stmt = conn.prepareStatement(em.mergeQry);

                    int i = fillKeyParameters(stmt, em, key);

                    fillValueParameters(stmt, i, em, entry.getValue());

                    int updCnt = stmt.executeUpdate();

                    if (updCnt != 1)
                        U.warn(log, "Unexpected number of updated entries [table=" + em.fullTableName() +
                            ", entry=" + entry + "expected=1, actual=" + updCnt + "]");
                }
                finally {
                    U.closeQuiet(stmt);
                }
            }
            else {
                PreparedStatement insStmt = null;

                PreparedStatement updStmt = null;

                try {
                    insStmt = conn.prepareStatement(em.insQry);

                    updStmt = conn.prepareStatement(em.updQry);

                    writeUpsert(insStmt, updStmt, em, entry);
                }
                finally {
                    U.closeQuiet(insStmt);

                    U.closeQuiet(updStmt);
                }
            }
        }
        catch (SQLException e) {
            throw new CacheWriterException("Failed to write entry to database [table=" + em.fullTableName() +
                ", entry=" + entry + "]", e);
        }
        finally {
            closeConnection(conn);
        }
    }

    /** {@inheritDoc} */
    @Override public void writeAll(final Collection<Cache.Entry<? extends K, ? extends V>> entries)
        throws CacheWriterException {
        assert entries != null;

        Connection conn = null;

        try {
            conn = connection();

            String cacheName = session().cacheName();

            Object currKeyTypeId = null;

            if (dialect.hasMerge()) {
                PreparedStatement mergeStmt = null;

                try {
                    EntryMapping em = null;

                    LazyValue<Object[]> lazyEntries = new LazyValue<Object[]>() {
                        @Override public Object[] create() {
                            return entries.toArray();
                        }
                    };

                    int fromIdx = 0, prepared = 0;

                    for (Cache.Entry<? extends K, ? extends V> entry : entries) {
                        K key = entry.getKey();

                        Object keyTypeId = typeIdForObject(key);

                        em = entryMapping(cacheName, keyTypeId, key);

                        if (currKeyTypeId == null || !currKeyTypeId.equals(keyTypeId)) {
                            if (mergeStmt != null) {
                                if (log.isDebugEnabled())
                                    log.debug("Write entries to db [cache=" +  U.maskName(cacheName) +
                                        ", keyType=" + em.keyType() + ", cnt=" + prepared + "]");

                                executeBatch(em, mergeStmt, "writeAll", fromIdx, prepared, lazyEntries);

                                U.closeQuiet(mergeStmt);
                            }

                            mergeStmt = conn.prepareStatement(em.mergeQry);

                            currKeyTypeId = keyTypeId;

                            fromIdx += prepared;

                            prepared = 0;
                        }

                        int i = fillKeyParameters(mergeStmt, em, key);

                        fillValueParameters(mergeStmt, i, em, entry.getValue());

                        mergeStmt.addBatch();

                        if (++prepared % batchSz == 0) {
                            if (log.isDebugEnabled())
                                log.debug("Write entries to db [cache=" +  U.maskName(cacheName) +
                                    ", keyType=" + em.keyType() + ", cnt=" + prepared + "]");

                            executeBatch(em, mergeStmt, "writeAll", fromIdx, prepared, lazyEntries);

                            fromIdx += prepared;

                            prepared = 0;
                        }
                    }

                    if (mergeStmt != null && prepared % batchSz != 0) {
                        if (log.isDebugEnabled())
                            log.debug("Write entries to db [cache=" +  U.maskName(cacheName) +
                                ", keyType=" + em.keyType() + ", cnt=" + prepared + "]");

                        executeBatch(em, mergeStmt, "writeAll", fromIdx, prepared, lazyEntries);

                    }
                }
                finally {
                    U.closeQuiet(mergeStmt);
                }
            }
            else {
                if (log.isDebugEnabled())
                    log.debug("Write entries to db one by one using update and insert statements [cache=" +
                        U.maskName(cacheName) + ", cnt=" + entries.size() + "]");

                PreparedStatement insStmt = null;

                PreparedStatement updStmt = null;

                try {
                    for (Cache.Entry<? extends K, ? extends V> entry : entries) {
                        K key = entry.getKey();

                        Object keyTypeId = typeIdForObject(key);

                        EntryMapping em = entryMapping(cacheName, keyTypeId, key);

                        if (currKeyTypeId == null || !currKeyTypeId.equals(keyTypeId)) {
                            U.closeQuiet(insStmt);

                            insStmt = conn.prepareStatement(em.insQry);

                            U.closeQuiet(updStmt);

                            updStmt = conn.prepareStatement(em.updQry);

                            currKeyTypeId = keyTypeId;
                        }

                        writeUpsert(insStmt, updStmt, em, entry);
                    }
                }
                finally {
                    U.closeQuiet(insStmt);

                    U.closeQuiet(updStmt);
                }
            }
        }
        catch (SQLException e) {
            throw new CacheWriterException("Failed to write entries in database", e);
        }
        finally {
            closeConnection(conn);
        }
    }

    /** {@inheritDoc} */
    @Override public void delete(Object key) throws CacheWriterException {
        assert key != null;

        EntryMapping em = entryMapping(session().cacheName(), typeIdForObject(key), key);

        if (log.isDebugEnabled())
            log.debug("Remove value from db [table=" + em.fullTableName() + ", key=" + key + "]");

        Connection conn = null;

        PreparedStatement stmt = null;

        try {
            conn = connection();

            stmt = conn.prepareStatement(em.remQry);

            fillKeyParameters(stmt, em, key);

            int delCnt = stmt.executeUpdate();

            if (delCnt != 1)
                U.warn(log, "Unexpected number of deleted entries [table=" + em.fullTableName() + ", key=" + key +
                    ", expected=1, actual=" + delCnt + "]");
        }
        catch (SQLException e) {
            throw new CacheWriterException("Failed to remove value from database [table=" + em.fullTableName() +
                ", key=" + key + "]", e);
        }
        finally {
            end(conn, stmt);
        }
    }

    /**
     * @param em Entry mapping.
     * @param stmt Statement.
     * @param desc Statement description for error message.
     * @param fromIdx Objects in batch start from index.
     * @param prepared Expected objects in batch.
     * @param lazyObjs All objects used in batch statement as array.
     * @throws SQLException If failed to execute batch statement.
     */
    private void executeBatch(EntryMapping em, Statement stmt, String desc, int fromIdx, int prepared,
        LazyValue<Object[]> lazyObjs) throws SQLException {
        try {
            int[] rowCounts = stmt.executeBatch();

            int numOfRowCnt = rowCounts.length;

            if (numOfRowCnt != prepared)
                U.warn(log, "Unexpected number of updated rows [table=" + em.fullTableName() + ", expected=" + prepared +
                    ", actual=" + numOfRowCnt + "]");

            for (int i = 0; i < numOfRowCnt; i++) {
                int cnt = rowCounts[i];

                if (cnt != 1 && cnt != SUCCESS_NO_INFO) {
                    Object[] objs = lazyObjs.value();

                    U.warn(log, "Batch " + desc + " returned unexpected updated row count [table=" + em.fullTableName() +
                        ", entry=" + objs[fromIdx + i] + ", expected=1, actual=" + cnt + "]");
                }
            }
        }
        catch (BatchUpdateException be) {
            int[] rowCounts = be.getUpdateCounts();

            for (int i = 0; i < rowCounts.length; i++) {
                if (rowCounts[i] == EXECUTE_FAILED) {
                    Object[] objs = lazyObjs.value();

                    U.warn(log, "Batch " + desc + " failed on execution [table=" + em.fullTableName() +
                        ", entry=" + objs[fromIdx + i] + "]");
                }
            }

            throw be;
        }
    }

    /** {@inheritDoc} */
    @Override public void deleteAll(final Collection<?> keys) throws CacheWriterException {
        assert keys != null;

        Connection conn = null;

        try {
            conn = connection();

            LazyValue<Object[]> lazyKeys = new LazyValue<Object[]>() {
                @Override public Object[] create() {
                    return keys.toArray();
                }
            };

            String cacheName = session().cacheName();

            Object currKeyTypeId = null;

            EntryMapping em = null;

            PreparedStatement delStmt = null;

            int fromIdx = 0, prepared = 0;

            for (Object key : keys) {
                Object keyTypeId = typeIdForObject(key);

                em = entryMapping(cacheName, keyTypeId, key);

                if (delStmt == null) {
                    delStmt = conn.prepareStatement(em.remQry);

                    currKeyTypeId = keyTypeId;
                }

                if (!currKeyTypeId.equals(keyTypeId)) {
                    if (log.isDebugEnabled())
                        log.debug("Delete entries from db [cache=" +  U.maskName(cacheName) +
                            ", keyType=" + em.keyType() + ", cnt=" + prepared + "]");

                    executeBatch(em, delStmt, "deleteAll", fromIdx, prepared, lazyKeys);

                    fromIdx += prepared;

                    prepared = 0;

                    currKeyTypeId = keyTypeId;
                }

                fillKeyParameters(delStmt, em, key);

                delStmt.addBatch();

                if (++prepared % batchSz == 0) {
                    if (log.isDebugEnabled())
                        log.debug("Delete entries from db [cache=" +  U.maskName(cacheName) +
                            ", keyType=" + em.keyType() + ", cnt=" + prepared + "]");

                    executeBatch(em, delStmt, "deleteAll", fromIdx, prepared, lazyKeys);

                    fromIdx += prepared;

                    prepared = 0;
                }
            }

            if (delStmt != null && prepared % batchSz != 0) {
                if (log.isDebugEnabled())
                    log.debug("Delete entries from db [cache=" +  U.maskName(cacheName) +
                        ", keyType=" + em.keyType() + ", cnt=" + prepared + "]");

                executeBatch(em, delStmt, "deleteAll", fromIdx, prepared, lazyKeys);
            }
        }
        catch (SQLException e) {
            throw new CacheWriterException("Failed to remove values from database", e);
        }
        finally {
            closeConnection(conn);
        }
    }

    /**
     * Sets the value of the designated parameter using the given object.
     *
     * @param stmt Prepare statement.
     * @param i Index for parameters.
     * @param field Field descriptor.
     * @param fieldVal Field value.
     * @throws CacheException If failed to set statement parameter.
     */
    protected void fillParameter(PreparedStatement stmt, int i, JdbcTypeField field, @Nullable Object fieldVal)
        throws CacheException {
        try {
            if (fieldVal != null) {
                if (field.getJavaFieldType() == UUID.class) {
                    switch (field.getDatabaseFieldType()) {
                        case Types.BINARY:
                            fieldVal = U.uuidToBytes((UUID)fieldVal);

                            break;
                        case Types.CHAR:
                        case Types.VARCHAR:
                            fieldVal = fieldVal.toString();

                            break;
                    }
                }

                stmt.setObject(i, fieldVal);
            }
            else
                stmt.setNull(i, field.getDatabaseFieldType());
        }
        catch (SQLException e) {
            throw new CacheException("Failed to set statement parameter name: " + field.getDatabaseFieldName(), e);
        }
    }

    /**
     * @param stmt Prepare statement.
     * @param idx Start index for parameters.
     * @param em Entry mapping.
     * @param key Key object.
     * @return Next index for parameters.
     * @throws CacheException If failed to set statement parameters.
     */
    protected int fillKeyParameters(PreparedStatement stmt, int idx, EntryMapping em,
        Object key) throws CacheException {
        for (JdbcTypeField field : em.keyColumns()) {
            Object fieldVal = extractParameter(em.cacheName, em.keyType(), field.getJavaFieldName(), key);

            fillParameter(stmt, idx++, field, fieldVal);
        }

        return idx;
    }

    /**
     * @param stmt Prepare statement.
     * @param m Type mapping description.
     * @param key Key object.
     * @return Next index for parameters.
     * @throws CacheException If failed to set statement parameters.
     */
    protected int fillKeyParameters(PreparedStatement stmt, EntryMapping m, Object key) throws CacheException {
        return fillKeyParameters(stmt, 1, m, key);
    }

    /**
     * @param stmt Prepare statement.
     * @param idx Start index for parameters.
     * @param em Type mapping description.
     * @param val Value object.
     * @return Next index for parameters.
     * @throws CacheException If failed to set statement parameters.
     */
    protected int fillValueParameters(PreparedStatement stmt, int idx, EntryMapping em, Object val)
        throws CacheWriterException {
        for (JdbcTypeField field : em.uniqValFields) {
            Object fieldVal = extractParameter(em.cacheName, em.valueType(), field.getJavaFieldName(), val);

            fillParameter(stmt, idx++, field, fieldVal);
        }

        return idx;
    }

    /**
     * @return Data source.
     */
    public DataSource getDataSource() {
        return dataSrc;
    }

    /**
     * @param dataSrc Data source.
     */
    public void setDataSource(DataSource dataSrc) {
        this.dataSrc = dataSrc;
    }

    /**
     * Get database dialect.
     *
     * @return Database dialect.
     */
    public JdbcDialect getDialect() {
        return dialect;
    }

    /**
     * Set database dialect.
     *
     * @param dialect Database dialect.
     */
    public void setDialect(JdbcDialect dialect) {
        this.dialect = dialect;
    }

    /**
     * Get Max workers thread count. These threads are responsible for execute query.
     *
     * @return Max workers thread count.
     */
    public int getMaximumPoolSize() {
        return maxPoolSz;
    }

    /**
     * Set Max workers thread count. These threads are responsible for execute query.
     *
     * @param maxPoolSz Max workers thread count.
     */
    public void setMaximumPoolSize(int maxPoolSz) {
        this.maxPoolSz = maxPoolSz;
    }

    /**
     * Gets maximum number of write attempts in case of database error.
     *
     * @return Maximum number of write attempts.
     */
    public int getMaximumWriteAttempts() {
        return maxWrtAttempts;
    }

    /**
     * Sets maximum number of write attempts in case of database error.
     *
     * @param maxWrtAttempts Number of write attempts.
     */
    public void setMaximumWriteAttempts(int maxWrtAttempts) {
        this.maxWrtAttempts = maxWrtAttempts;
    }

    /**
     * Gets types known by store.
     *
     * @return Types known by store.
     */
    public JdbcType[] getTypes() {
        return types;
    }

    /**
     * Sets store configurations.
     *
     * @param types Store should process.
     */
    public void setTypes(JdbcType... types) {
        this.types = types;
    }

    /**
     * Gets hash code calculator.
     *
     * @return Hash code calculator.
     */
    public JdbcTypeHasher getHasher() {
        return hasher;
    }

    /**
     * Sets hash code calculator.
     *
     * @param hasher Hash code calculator.
     */
    public void setHasher(JdbcTypeHasher hasher) {
        this.hasher = hasher;
    }

    /**
     * Get maximum batch size for delete and delete operations.
     *
     * @return Maximum batch size.
     */
    public int getBatchSize() {
        return batchSz;
    }

    /**
     * Set maximum batch size for write and delete operations.
     *
     * @param batchSz Maximum batch size.
     */
    public void setBatchSize(int batchSz) {
        this.batchSz = batchSz;
    }

    /**
     * Parallel load cache minimum row count threshold.
     *
     * @return If {@code 0} then load sequentially.
     */
    public int getParallelLoadCacheMinimumThreshold() {
        return parallelLoadCacheMinThreshold;
    }

    /**
     * Parallel load cache minimum row count threshold.
     *
     * @param parallelLoadCacheMinThreshold Minimum row count threshold. If {@code 0} then load sequentially.
     */
    public void setParallelLoadCacheMinimumThreshold(int parallelLoadCacheMinThreshold) {
        this.parallelLoadCacheMinThreshold = parallelLoadCacheMinThreshold;
    }

    /**
     * @return Ignite instance.
     */
    protected Ignite ignite() {
        return ignite;
    }

    /**
     * @return Store session.
     */
    protected CacheStoreSession session() {
        return ses;
    }

    /**
     * Type kind.
     */
    protected enum TypeKind {
        /** Type is known java build type, like {@link String} */
        SIMPLE,
        /** Class for this type is available. */
        POJO,
        /** Class for this type is not available. */
        PORTABLE
    }

    /**
     * Entry mapping description.
     */
    protected static class EntryMapping {
        /** Cache name. */
        private final String cacheName;

        /** Database dialect. */
        private final JdbcDialect dialect;

        /** Select border for range queries. */
        private final String loadCacheSelRangeQry;

        /** Select all items query. */
        private final String loadCacheQry;

        /** Select item query. */
        private final String loadQrySingle;

        /** Select items query. */
        private final String loadQry;

        /** Merge item(s) query. */
        private final String mergeQry;

        /** Update item query. */
        private final String insQry;

        /** Update item query. */
        private final String updQry;

        /** Remove item(s) query. */
        private final String remQry;

        /** Max key count for load query per statement. */
        private final int maxKeysPerStmt;

        /** Database key columns. */
        private final Collection<String> keyCols;

        /** Database unique value columns. */
        private final Collection<String> cols;

        /** Select query columns index. */
        private final Map<String, Integer> loadColIdxs;

        /** Unique value fields. */
        private final Collection<JdbcTypeField> uniqValFields;

        /** Type metadata. */
        private final JdbcType typeMeta;

        /** Full table name. */
        private final String fullTblName;

        /**
         * @param cacheName Cache name.
         * @param dialect JDBC dialect.
         * @param typeMeta Type metadata.
         */
        public EntryMapping(@Nullable String cacheName, JdbcDialect dialect, JdbcType typeMeta) {
            this.cacheName = cacheName;

            this.dialect = dialect;

            this.typeMeta = typeMeta;

            JdbcTypeField[] keyFields = typeMeta.getKeyFields();

            JdbcTypeField[] valFields = typeMeta.getValueFields();

            keyCols = databaseColumns(F.asList(keyFields));

            uniqValFields = F.view(F.asList(valFields), new IgnitePredicate<JdbcTypeField>() {
                @Override public boolean apply(JdbcTypeField col) {
                    return !keyCols.contains(col.getDatabaseFieldName());
                }
            });

            String schema = typeMeta.getDatabaseSchema();

            String tblName = typeMeta.getDatabaseTable();

            fullTblName = F.isEmpty(schema) ? tblName : schema + "." + tblName;

            Collection<String> uniqValCols = databaseColumns(uniqValFields);

            cols = F.concat(false, keyCols, uniqValCols);

            loadColIdxs = U.newHashMap(cols.size());

            int idx = 1;

            for (String col : cols)
                loadColIdxs.put(col, idx++);

            loadCacheQry = dialect.loadCacheQuery(fullTblName, cols);

            loadCacheSelRangeQry = dialect.loadCacheSelectRangeQuery(fullTblName, keyCols);

            loadQrySingle = dialect.loadQuery(fullTblName, keyCols, cols, 1);

            maxKeysPerStmt = dialect.getMaxParameterCount() / keyCols.size();

            loadQry = dialect.loadQuery(fullTblName, keyCols, cols, maxKeysPerStmt);

            insQry = dialect.insertQuery(fullTblName, keyCols, uniqValCols);

            updQry = dialect.updateQuery(fullTblName, keyCols, uniqValCols);

            mergeQry = dialect.mergeQuery(fullTblName, keyCols, uniqValCols);

            remQry = dialect.removeQuery(fullTblName, keyCols);
        }

        /**
         * Extract database column names from {@link JdbcTypeField}.
         *
         * @param dsc collection of {@link JdbcTypeField}.
         * @return Collection with database column names.
         */
        private static Collection<String> databaseColumns(Collection<JdbcTypeField> dsc) {
            return F.transform(dsc, new C1<JdbcTypeField, String>() {
                /** {@inheritDoc} */
                @Override public String apply(JdbcTypeField col) {
                    return col.getDatabaseFieldName();
                }
            });
        }

        /**
         * Construct query for select values with key count less or equal {@code maxKeysPerStmt}
         *
         * @param keyCnt Key count.
         * @return Load query statement text.
         */
        protected String loadQuery(int keyCnt) {
            assert keyCnt <= maxKeysPerStmt;

            if (keyCnt == maxKeysPerStmt)
                return loadQry;

            if (keyCnt == 1)
                return loadQrySingle;

            return dialect.loadQuery(fullTblName, keyCols, cols, keyCnt);
        }

        /**
         * Construct query for select values in range.
         *
         * @param appendLowerBound Need add lower bound for range.
         * @param appendUpperBound Need add upper bound for range.
         * @return Query with range.
         */
        protected String loadCacheRangeQuery(boolean appendLowerBound, boolean appendUpperBound) {
            return dialect.loadCacheRangeQuery(fullTblName, keyCols, cols, appendLowerBound, appendUpperBound);
        }

        /**
         * @return Key type.
         */
        protected String keyType() {
            return typeMeta.getKeyType();
        }

        /**
         * @return Value type.
         */
        protected String valueType() {
            return typeMeta.getValueType();
        }

        /**
         * Gets key columns.
         *
         * @return Key columns.
         */
        protected JdbcTypeField[] keyColumns() {
            return typeMeta.getKeyFields();
        }

        /**
         * Gets value columns.
         *
         * @return Value columns.
         */
        protected JdbcTypeField[] valueColumns() {
            return typeMeta.getValueFields();
        }

        /**
         * Get full table name.
         *
         * @return &lt;schema&gt;.&lt;table name&gt
         */
        protected String fullTableName() {
            return fullTblName;
        }
    }

    /**
     * Worker for load cache using custom user query.
     *
     * @param <K1> Key type.
     * @param <V1> Value type.
     */
    private class LoadCacheCustomQueryWorker<K1, V1> implements Callable<Void> {
        /** Entry mapping description. */
        private final EntryMapping em;

        /** User query. */
        private final String qry;

        /** Closure for loaded values. */
        private final IgniteBiInClosure<K1, V1> clo;

        /**
         * @param em Entry mapping description.
         * @param qry User query.
         * @param clo Closure for loaded values.
         */
        private LoadCacheCustomQueryWorker(EntryMapping em, String qry, IgniteBiInClosure<K1, V1> clo) {
            this.em = em;
            this.qry = qry;
            this.clo = clo;
        }

        /** {@inheritDoc} */
        @Override public Void call() throws Exception {
            if (log.isDebugEnabled())
                log.debug("Load cache using custom query [cache= " + U.maskName(em.cacheName) +
                    ", keyType=" + em.keyType() + ", query=" + qry + "]");

            Connection conn = null;

            PreparedStatement stmt = null;

            try {
                conn = openConnection(true);

                stmt = conn.prepareStatement(qry);

                ResultSet rs = stmt.executeQuery();

                ResultSetMetaData meta = rs.getMetaData();

                Map<String, Integer> colIdxs = U.newHashMap(meta.getColumnCount());

                for (int i = 1; i <= meta.getColumnCount(); i++)
                    colIdxs.put(meta.getColumnLabel(i), i);

                while (rs.next()) {
                    K1 key = buildObject(em.cacheName, em.keyType(), em.keyColumns(), em.keyCols, colIdxs, rs);
                    V1 val = buildObject(em.cacheName, em.valueType(), em.valueColumns(), null, colIdxs, rs);

                    clo.apply(key, val);
                }

                return null;
            }
            catch (SQLException e) {
                throw new CacheLoaderException("Failed to execute custom query for load cache", e);
            }
            finally {
                U.closeQuiet(stmt);

                U.closeQuiet(conn);
            }
        }
    }

    /**
     * Lazy initialization of value.
     *
     * @param <T> Cached object type
     */
    private abstract static class LazyValue<T> {
        /** Cached value. */
        private T val;

        /**
         * @return Construct value.
         */
        protected abstract T create();

        /**
         * @return Value.
         */
        public T value() {
            if (val == null)
                val = create();

            return val;
        }
    }

    /**
     * Worker for load by keys.
     *
     * @param <K1> Key type.
     * @param <V1> Value type.
     */
    private class LoadWorker<K1, V1> implements Callable<Map<K1, V1>> {
        /** Connection. */
        private final Connection conn;

        /** Keys for load. */
        private final Collection<K1> keys;

        /** Entry mapping description. */
        private final EntryMapping em;

        /**
         * @param conn Connection.
         * @param em Entry mapping description.
         */
        private LoadWorker(Connection conn, EntryMapping em) {
            this.conn = conn;
            this.em = em;

            keys = new ArrayList<>(em.maxKeysPerStmt);
        }

        /** {@inheritDoc} */
        @Override public Map<K1, V1> call() throws Exception {
            if (log.isDebugEnabled())
                log.debug("Load values from db [table= " + em.fullTableName() + ", keysCnt=" + keys.size() + "]");

            PreparedStatement stmt = null;

            try {
                stmt = conn.prepareStatement(em.loadQuery(keys.size()));

                int idx = 1;

                for (Object key : keys)
                    for (JdbcTypeField field : em.keyColumns()) {
                        Object fieldVal = extractParameter(em.cacheName, em.keyType(), field.getJavaFieldName(), key);

                        fillParameter(stmt, idx++, field, fieldVal);
                    }

                ResultSet rs = stmt.executeQuery();

                Map<K1, V1> entries = U.newHashMap(keys.size());

                while (rs.next()) {
                    K1 key = buildObject(em.cacheName, em.keyType(), em.keyColumns(), em.keyCols, em.loadColIdxs, rs);
                    V1 val = buildObject(em.cacheName, em.valueType(), em.valueColumns(), null, em.loadColIdxs, rs);

                    entries.put(key, val);
                }

                return entries;
            }
            finally {
                U.closeQuiet(stmt);
            }
        }
    }
}<|MERGE_RESOLUTION|>--- conflicted
+++ resolved
@@ -68,7 +68,6 @@
 import org.apache.ignite.lang.IgniteBiInClosure;
 import org.apache.ignite.lang.IgnitePredicate;
 import org.apache.ignite.lifecycle.LifecycleAware;
-import org.apache.ignite.marshaller.portable.PortableMarshaller;
 import org.apache.ignite.resources.CacheStoreSessionResource;
 import org.apache.ignite.resources.IgniteInstanceResource;
 import org.apache.ignite.resources.LoggerResource;
@@ -170,13 +169,8 @@
     /** Cache with entry mapping description. (cache name, (keyID, mapping description)). */
     protected volatile Map<String, Map<Object, EntryMapping>> cacheMappings = Collections.emptyMap();
 
-<<<<<<< HEAD
-    /** Map for quick check whether type is POJO or Portable. */
-    private volatile Map<String, Map<String, Boolean>> keepSerializedTypes = new HashMap<>();
-=======
     /** Map for quick check whether type is Simple, POJO or Portable. */
     private volatile Map<String, Map<String, TypeKind>> typeKinds = new HashMap<>();
->>>>>>> a111137d
 
     /** Maximum batch size for writeAll and deleteAll operations. */
     private int batchSz = DFLT_BATCH_SIZE;
@@ -241,20 +235,12 @@
     /**
      * Calculate type ID for given type name.
      *
-<<<<<<< HEAD
-     * @param keepSerialized If {@code true} then calculate type ID for portable object otherwise for POJO.
-=======
      * @param kind If {@code true} then calculate type ID for POJO otherwise for portable object .
->>>>>>> a111137d
      * @param typeName String description of type name.
      * @return Type ID.
      * @throws CacheException If failed to get type ID for given type name.
      */
-<<<<<<< HEAD
-    protected abstract Object typeIdForTypeName(boolean keepSerialized, String typeName) throws CacheException;
-=======
     protected abstract Object typeIdForTypeName(TypeKind kind, String typeName) throws CacheException;
->>>>>>> a111137d
 
     /**
      * Prepare internal store specific builders for provided types metadata.
@@ -574,21 +560,6 @@
      * @param fields Fields descriptors.
      * @throws CacheException If failed to check type metadata.
      */
-<<<<<<< HEAD
-    private void checkMapping(@Nullable String cacheName, String typeName, JdbcTypeField[] fields) throws CacheException {
-        try {
-            if (SIMPLE_TYPES.contains(typeName)) {
-                if (fields.length != 1)
-                    throw new CacheException("More than one field for simple type [cache=" +  U.maskName(cacheName) +
-                        ", type=" + typeName + " ]");
-
-                JdbcTypeField field = fields[0];
-
-                if (field.getDatabaseFieldName() == null)
-                    throw new CacheException("Missing database name in mapping description [cache=" +
-                        U.maskName(cacheName) + ", type=" + typeName + " ]");
-
-=======
     private void checkMapping(@Nullable String cacheName, TypeKind kind, String typeName, JdbcTypeField[] fields) throws CacheException {
         try {
             if (kind == TypeKind.SIMPLE) {
@@ -602,7 +573,6 @@
                     throw new CacheException("Missing database name in mapping description [cache=" +
                         U.maskName(cacheName) + ", type=" + typeName + " ]");
 
->>>>>>> a111137d
                 field.setJavaFieldType(Class.forName(typeName));
             }
             else
@@ -622,8 +592,6 @@
         }
         catch (ClassNotFoundException e) {
             throw new CacheException("Failed to find class: " + typeName, e);
-<<<<<<< HEAD
-=======
         }
     }
 
@@ -686,52 +654,7 @@
         }
         catch(ClassNotFoundException ignored) {
             return TypeKind.PORTABLE;
->>>>>>> a111137d
-        }
-    }
-
-    /**
-     * For backward compatibility translate old field type descriptors to new format.
-     *
-     * @param oldFields Fields in old format.
-     * @return Fields in new format.
-     */
-    @Deprecated
-    private JdbcTypeField[] translateFields(Collection<CacheTypeFieldMetadata> oldFields) {
-        JdbcTypeField[] newFields = new JdbcTypeField[oldFields.size()];
-
-        int idx = 0;
-
-        for (CacheTypeFieldMetadata oldField : oldFields) {
-            newFields[idx] = new JdbcTypeField(oldField.getDatabaseType(), oldField.getDatabaseName(),
-                oldField.getJavaType(), oldField.getJavaName());
-
-            idx++;
-        }
-
-        return newFields;
-    }
-
-    /**
-     * Checks for POJO/portable format.
-     *
-     * @param cacheName Cache name to get types settings.
-     * @param typeName Type name to check for POJO/portable format.
-     * @return {@code true} If portable format configured.
-     * @throws CacheException In case of error.
-     */
-    protected boolean isKeepSerialized(String cacheName, String typeName) {
-        Map<String, Boolean> cacheTypes = keepSerializedTypes.get(cacheName);
-
-        if (cacheTypes == null)
-            throw new CacheException("Failed to find types metadata for cache: " +  U.maskName(cacheName));
-
-        Boolean keepSerialized = cacheTypes.get(typeName);
-
-        if (keepSerialized == null)
-            throw new CacheException("Failed to find type metadata for type: " + typeName);
-
-        return keepSerialized;
+        }
     }
 
     /**
@@ -755,9 +678,6 @@
 
             // If no types configured, check CacheTypeMetadata for backward compatibility.
             if (types == null) {
-<<<<<<< HEAD
-                boolean keepSerialized = ignite.configuration().getMarshaller() instanceof PortableMarshaller;
-
                 CacheConfiguration ccfg = ignite.cache(cacheName).getConfiguration(CacheConfiguration.class);
 
                 Collection<CacheTypeMetadata> oldTypes = ccfg.getTypeMetadata();
@@ -769,8 +689,6 @@
                 for (CacheTypeMetadata oldType : oldTypes) {
                     JdbcType newType = new JdbcType();
 
-                    newType.setKeepSerialized(keepSerialized);
-
                     newType.setCacheName(cacheName);
 
                     newType.setDatabaseSchema(oldType.getDatabaseSchema());
@@ -782,30 +700,6 @@
                     newType.setValueType(oldType.getValueType());
                     newType.setValueFields(translateFields(oldType.getValueFields()));
 
-=======
-                CacheConfiguration ccfg = ignite.cache(cacheName).getConfiguration(CacheConfiguration.class);
-
-                Collection<CacheTypeMetadata> oldTypes = ccfg.getTypeMetadata();
-
-                types = new JdbcType[oldTypes.size()];
-
-                int idx = 0;
-
-                for (CacheTypeMetadata oldType : oldTypes) {
-                    JdbcType newType = new JdbcType();
-
-                    newType.setCacheName(cacheName);
-
-                    newType.setDatabaseSchema(oldType.getDatabaseSchema());
-                    newType.setDatabaseTable(oldType.getDatabaseTable());
-
-                    newType.setKeyType(oldType.getKeyType());
-                    newType.setKeyFields(translateFields(oldType.getKeyFields()));
-
-                    newType.setValueType(oldType.getValueType());
-                    newType.setValueFields(translateFields(oldType.getValueFields()));
-
->>>>>>> a111137d
                     types[idx] = newType;
 
                     idx++;
@@ -822,38 +716,6 @@
             entryMappings = U.newHashMap(cacheTypes.size());
 
             if (!cacheTypes.isEmpty()) {
-<<<<<<< HEAD
-                Map<String, Boolean> tk = new HashMap<>(cacheTypes.size() * 2);
-
-                for (JdbcType type : cacheTypes) {
-                    boolean keepSerialized = type.isKeepSerialized();
-
-                    String keyType = type.getKeyType();
-                    String valType = type.getValueType();
-
-                    tk.put(keyType, keepSerialized);
-                    tk.put(valType, keepSerialized);
-
-                    Object keyTypeId = typeIdForTypeName(keepSerialized, keyType);
-
-                    if (entryMappings.containsKey(keyTypeId))
-                        throw new CacheException("Key type must be unique in type metadata [cache=" +
-                            U.maskName(cacheName) + ", key type=" + keyType + "]");
-
-                    checkMapping(cacheName, keyType, type.getKeyFields());
-                    checkMapping(cacheName, valType, type.getValueFields());
-
-                    entryMappings.put(keyTypeId, new EntryMapping(cacheName, dialect, type));
-                }
-
-                keepSerializedTypes.put(cacheName, tk);
-
-                Map<String, Map<Object, EntryMapping>> mappings = new HashMap<>(cacheMappings);
-                mappings.put(cacheName, entryMappings);
-
-                prepareBuilders(cacheName, cacheTypes);
-
-=======
                 Map<String, TypeKind> cacheKinds = new HashMap<>(cacheTypes.size() * 2);
 
                 for (JdbcType type : cacheTypes) {
@@ -884,7 +746,6 @@
 
                 prepareBuilders(cacheName, cacheTypes);
 
->>>>>>> a111137d
                 cacheMappings = mappings;
             }
 
@@ -943,11 +804,7 @@
 
                     String selQry = args[i + 1].toString();
 
-<<<<<<< HEAD
-                    EntryMapping em = entryMapping(cacheName, typeIdForTypeName(isKeepSerialized(cacheName, keyType),
-=======
                     EntryMapping em = entryMapping(cacheName, typeIdForTypeName(typeKind(cacheName, keyType),
->>>>>>> a111137d
                         keyType), keyType);
 
                     futs.add(pool.submit(new LoadCacheCustomQueryWorker<>(em, selQry, clo)));
