--- conflicted
+++ resolved
@@ -20,11 +20,7 @@
 import org.apache.ignite.IgniteCheckedException;
 import org.apache.ignite.IgniteException;
 import org.apache.ignite.configuration.CacheConfiguration;
-<<<<<<< HEAD
-import org.apache.ignite.internal.IgniteInterruptedCheckedException;
 import org.apache.ignite.internal.processors.cache.distributed.near.GridNearCacheEntry;
-=======
->>>>>>> 9326f9a5
 import org.apache.ignite.internal.processors.cache.version.GridCacheVersion;
 import org.apache.ignite.internal.util.GridConcurrentSkipListSet;
 import org.apache.ignite.internal.util.lang.IgniteInClosure2X;
@@ -44,20 +40,6 @@
     /** Entries pending removal. */
     private  GridConcurrentSkipListSetEx pendingEntries;
 
-<<<<<<< HEAD
-    /** Cleanup worker. */
-    private CleanupWorker cleanupWorker;
-
-    /** Mutex. */
-    private final Object mux = new Object();
-
-    /** Next expire time. */
-    private volatile long nextExpireTime = Long.MAX_VALUE;
-
-    /** Next expire time updater. */
-    private static final AtomicLongFieldUpdater<GridCacheTtlManager> nextExpireTimeUpdater =
-        AtomicLongFieldUpdater.newUpdater(GridCacheTtlManager.class, "nextExpireTime");
-
     /** */
     private final IgniteInClosure2X<GridCacheEntryEx, GridCacheVersion> expireC =
         new IgniteInClosure2X<GridCacheEntryEx, GridCacheVersion>() {
@@ -87,8 +69,6 @@
             }
         };
 
-=======
->>>>>>> 9326f9a5
     /** {@inheritDoc} */
     @Override protected void start0() throws IgniteCheckedException {
         boolean cleanupDisabled = cctx.kernalContext().isDaemon() ||
@@ -101,28 +81,9 @@
         if (cleanupDisabled)
             return;
 
-<<<<<<< HEAD
-        cleanupWorker = new CleanupWorker();
+        cctx.shared().ttl().register(this);
 
         pendingEntries = cctx.config().getNearConfiguration() != null ? new GridConcurrentSkipListSetEx() : null;
-    }
-
-    /**
-     * @return {@code True} if eager expired entries cleanup is enabled for cache.
-     */
-    public boolean eagerTtlEnabled() {
-        assert cctx != null : "Manager not started";
-
-        return cleanupWorker != null;
-    }
-
-    /** {@inheritDoc} */
-    @Override protected void onKernalStart0() throws IgniteCheckedException {
-        if (cleanupWorker != null)
-            new IgniteThread(cleanupWorker).start();
-=======
-        cctx.shared().ttl().register(this);
->>>>>>> 9326f9a5
     }
 
     /** {@inheritDoc} */
@@ -139,19 +100,10 @@
      */
     void addTrackedEntry(GridNearCacheEntry entry) {
         assert Thread.holdsLock(entry);
-<<<<<<< HEAD
-        assert cleanupWorker != null && pendingEntries != null;
-=======
->>>>>>> 9326f9a5
 
         EntryWrapper e = new EntryWrapper(entry);
 
         pendingEntries.add(e);
-<<<<<<< HEAD
-
-        onPendingEntryAdded(e.expireTime);
-=======
->>>>>>> 9326f9a5
     }
 
     /**
@@ -159,10 +111,6 @@
      */
     void removeTrackedEntry(GridNearCacheEntry entry) {
         assert Thread.holdsLock(entry);
-<<<<<<< HEAD
-        assert cleanupWorker != null && pendingEntries != null;
-=======
->>>>>>> 9326f9a5
 
         pendingEntries.remove(new EntryWrapper(entry));
     }
@@ -191,17 +139,6 @@
      * Expires entries by TTL.
      */
     public void expire() {
-<<<<<<< HEAD
-        try {
-            long now = U.currentTimeMillis();
-
-            if (nextExpireTime <= now) {
-                if (pendingEntries != null) {
-                    GridCacheVersion obsoleteVer = null;
-
-                    for (int size = pendingEntries.sizex(); size > 0; size--) {
-                        EntryWrapper e = pendingEntries.firstx();
-=======
         expire(-1);
     }
 
@@ -214,130 +151,44 @@
     public boolean expire(int amount) {
         long now = U.currentTimeMillis();
 
-        GridCacheVersion obsoleteVer = null;
-
-        int limit = (-1 != amount) ? amount : pendingEntries.sizex();
-
-        for (int cnt = limit; cnt > 0; cnt--) {
-            EntryWrapper e = pendingEntries.firstx();
-
-            if (e == null || e.expireTime > now)
-                return false; // All expired entries are processed.
->>>>>>> 9326f9a5
-
-                        if (e == null || e.expireTime > now)
-                            return;
-
-                        if (pendingEntries.remove(e)) {
-                            if (obsoleteVer == null)
-                                obsoleteVer = cctx.versions().next();
-
-<<<<<<< HEAD
-                            expireC.apply(e.entry, obsoleteVer);
-                        }
+        boolean more;
+
+        try {
+            if (pendingEntries != null) {
+                GridCacheVersion obsoleteVer = null;
+
+                int limit = (-1 != amount) ? amount : pendingEntries.sizex();
+
+                for (int cnt = limit; cnt > 0; cnt--) {
+                    EntryWrapper e = pendingEntries.firstx();
+
+                    if (e == null || e.expireTime > now)
+                        return false; // All expired entries are processed.
+
+                    if (pendingEntries.remove(e)) {
+                        if (obsoleteVer == null)
+                            obsoleteVer = cctx.versions().next();
+
+                        expireC.apply(e.entry, obsoleteVer);
                     }
                 }
-
-                cctx.offheap().expire(expireC);
             }
+
+            more = cctx.offheap().expire(expireC, amount);
         }
         catch (IgniteCheckedException e) {
             U.error(log, "Failed to process entry expiration: " + e, e);
         }
-    }
-
-    /**
-     * @param expireTime Entry expire time.
-     */
-    void onPendingEntryAdded(long expireTime) {
-        while (true) {
-            long nextExpireTime = this.nextExpireTime;
-
-            if (expireTime < nextExpireTime) {
-                if (nextExpireTimeUpdater.compareAndSet(this, nextExpireTime, expireTime)) {
-                    synchronized (mux) {
-                        mux.notifyAll();
-                    }
-
-                    break;
-=======
-                boolean touch = e.ctx.isSwapOrOffheapEnabled();
-
-                GridCacheEntryEx entry = touch ? e.ctx.cache().entryEx(e.key) : e.ctx.cache().peekEx(e.key);
-
-                if (entry != null) {
-                    while (true) {
-                        try {
-                            if (entry.onTtlExpired(obsoleteVer))
-                                touch = false;
-
-                            break;
-                        }
-                        catch (GridCacheEntryRemovedException e0) {
-                            entry = entry.context().cache().entryEx(entry.key());
-
-                            touch = true;
-                        }
-                    }
-
-                    if (touch)
-                        entry.context().evicts().touch(entry, null);
->>>>>>> 9326f9a5
-                }
-            }
-            else
-                break;
-        }
-<<<<<<< HEAD
-    }
-
-    /**
-     * Entry cleanup worker.
-     */
-    private class CleanupWorker extends GridWorker {
-        /**
-         * Creates cleanup worker.
-         */
-        CleanupWorker() {
-            super(cctx.gridName(), "ttl-cleanup-worker-" + cctx.name(), cctx.logger(GridCacheTtlManager.class));
-        }
-
-        /** {@inheritDoc} */
-        @Override protected void body() throws InterruptedException, IgniteInterruptedCheckedException {
-            while (!isCancelled()) {
-                expire();
-
-                long waitTime;
-
-                while (true) {
-                    long expireTime = nextExpireTime;
-
-                    if (nextExpireTime == Long.MAX_VALUE)
-                        waitTime = 500;
-                    else
-                        waitTime = expireTime - U.currentTimeMillis();
-
-                    if (waitTime > 0) {
-                        synchronized (mux) {
-                            if (expireTime == nextExpireTime)
-                                mux.wait(waitTime);
-                        }
-                    }
-                    else
-                        break;
-                }
-            }
-=======
 
         if (amount != -1) {
             EntryWrapper e = pendingEntries.firstx();
 
             return e != null && e.expireTime <= now;
->>>>>>> 9326f9a5
-        }
-
-        return false;
-    }
+        }
+
+        return more;
+    }
+
 
     /**
      * @param cctx1 First cache context.
