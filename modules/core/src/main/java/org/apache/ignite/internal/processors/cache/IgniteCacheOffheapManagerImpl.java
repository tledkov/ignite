--- conflicted
+++ resolved
@@ -447,20 +447,13 @@
     @Override public void clearCache(GridCacheContext cctx, boolean readers) {
         GridCacheVersion obsoleteVer = null;
 
-        try (GridCloseableIterator<CacheDataRow> it = grp.isLocal() ? iterator(cctx.cacheId(), cacheDataStores().iterator()) :
-            evictionSafeIterator(cctx.cacheId(), cacheDataStores().iterator())) {
-            while (it.hasNext()) {
-                KeyCacheObject key = it.next().key();
-
-<<<<<<< HEAD
+        try (GridCloseableIterator<CacheDataRow> it = grp.isLocal() ?iterator(cctx.cacheId(), cacheDataStores().iterator()):
+evictionSafeIterator(cctx.cacheId(), cacheDataStores().iterator())) {
         while (it.hasNext()) {
             cctx.shared().database().checkpointReadLock();
 
-            try {
-                KeyCacheObject key = it.next().key();
-
-=======
->>>>>>> d2b47591
+            try {KeyCacheObject key = it.next().key();
+
                 try {
                     if (obsoleteVer == null)
                         obsoleteVer = ctx.versions().next();
@@ -475,12 +468,9 @@
                 catch (IgniteCheckedException e) {
                     U.error(log, "Failed to clear cache entry: " + key, e);
                 }
-<<<<<<< HEAD
             }
             finally {
                 cctx.shared().database().checkpointReadUnlock();
-=======
->>>>>>> d2b47591
             }
         }
         catch (IgniteCheckedException e) {
