--- conflicted
+++ resolved
@@ -17,11 +17,8 @@
 
 package org.apache.ignite.cache;
 
-<<<<<<< HEAD
+import org.apache.ignite.cache.store.jdbc.*;
 import org.apache.ignite.internal.processors.query.*;
-=======
-import org.apache.ignite.cache.store.jdbc.*;
->>>>>>> f557728b
 import org.apache.ignite.internal.util.tostring.*;
 import org.apache.ignite.internal.util.typedef.internal.*;
 import org.apache.ignite.lang.*;
@@ -49,14 +46,10 @@
     /** Value class used to store value in cache. */
     private String valType;
 
-<<<<<<< HEAD
     /** Simple value type name that will be used as SQL table name.*/
     private String simpleValType;
 
-    /** Key fields. */
-=======
     /** Optional persistent key fields (needed only if {@link CacheJdbcPojoStore} is used). */
->>>>>>> f557728b
     @GridToStringInclude
     private Collection<CacheTypeFieldMetadata> keyFields;
 
