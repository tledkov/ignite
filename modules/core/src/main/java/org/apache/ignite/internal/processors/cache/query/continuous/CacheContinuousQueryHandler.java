/*
 * Licensed to the Apache Software Foundation (ASF) under one or more
 * contributor license agreements.  See the NOTICE file distributed with
 * this work for additional information regarding copyright ownership.
 * The ASF licenses this file to You under the Apache License, Version 2.0
 * (the "License"); you may not use this file except in compliance with
 * the License.  You may obtain a copy of the License at
 *
 *      http://www.apache.org/licenses/LICENSE-2.0
 *
 * Unless required by applicable law or agreed to in writing, software
 * distributed under the License is distributed on an "AS IS" BASIS,
 * WITHOUT WARRANTIES OR CONDITIONS OF ANY KIND, either express or implied.
 * See the License for the specific language governing permissions and
 * limitations under the License.
 */

package org.apache.ignite.internal.processors.cache.query.continuous;

import java.io.Externalizable;
import java.io.IOException;
import java.io.ObjectInput;
import java.io.ObjectOutput;
import java.util.ArrayList;
import java.util.Collection;
import java.util.Collections;
import java.util.HashMap;
import java.util.Iterator;
import java.util.List;
import java.util.Map;
import java.util.NavigableSet;
import java.util.Set;
import java.util.TreeMap;
import java.util.UUID;
import java.util.concurrent.ConcurrentHashMap;
import java.util.concurrent.ConcurrentMap;
import java.util.concurrent.atomic.AtomicLong;
import javax.cache.event.CacheEntryEvent;
import javax.cache.event.CacheEntryEventFilter;
import javax.cache.event.CacheEntryUpdatedListener;
import javax.cache.event.EventType;
import org.apache.ignite.IgniteCache;
import org.apache.ignite.IgniteCheckedException;
import org.apache.ignite.IgniteLogger;
import org.apache.ignite.cache.CacheEntryEventSerializableFilter;
import org.apache.ignite.cluster.ClusterNode;
import org.apache.ignite.events.CacheQueryExecutedEvent;
import org.apache.ignite.events.CacheQueryReadEvent;
import org.apache.ignite.internal.GridKernalContext;
import org.apache.ignite.internal.IgniteDeploymentCheckedException;
import org.apache.ignite.internal.IgniteInternalFuture;
import org.apache.ignite.internal.cluster.ClusterTopologyCheckedException;
import org.apache.ignite.internal.managers.communication.GridIoPolicy;
import org.apache.ignite.internal.managers.deployment.GridDeployment;
import org.apache.ignite.internal.managers.deployment.GridDeploymentInfo;
import org.apache.ignite.internal.managers.deployment.GridDeploymentInfoBean;
import org.apache.ignite.internal.processors.affinity.AffinityTopologyVersion;
import org.apache.ignite.internal.processors.cache.GridCacheAdapter;
import org.apache.ignite.internal.processors.cache.GridCacheAffinityManager;
import org.apache.ignite.internal.processors.cache.GridCacheContext;
import org.apache.ignite.internal.processors.cache.GridCacheDeploymentManager;
import org.apache.ignite.internal.processors.cache.distributed.dht.atomic.GridDhtAtomicUpdateFuture;
import org.apache.ignite.internal.processors.cache.query.CacheQueryType;
import org.apache.ignite.internal.processors.cache.query.continuous.CacheContinuousQueryManager.JCacheQueryLocalListener;
import org.apache.ignite.internal.processors.cache.query.continuous.CacheContinuousQueryManager.JCacheQueryRemoteFilter;
import org.apache.ignite.internal.processors.continuous.GridContinuousBatch;
import org.apache.ignite.internal.processors.continuous.GridContinuousBatchAdapter;
import org.apache.ignite.internal.processors.continuous.GridContinuousHandler;
import org.apache.ignite.internal.processors.platform.cache.query.PlatformContinuousQueryFilter;
import org.apache.ignite.internal.util.GridConcurrentSkipListSet;
import org.apache.ignite.internal.util.GridLongList;
import org.apache.ignite.internal.util.tostring.GridToStringInclude;
import org.apache.ignite.internal.util.typedef.CI1;
import org.apache.ignite.internal.util.typedef.F;
import org.apache.ignite.internal.util.typedef.internal.CU;
import org.apache.ignite.internal.util.typedef.internal.S;
import org.apache.ignite.internal.util.typedef.internal.U;
import org.apache.ignite.lang.IgniteAsyncCallback;
import org.apache.ignite.lang.IgniteBiTuple;
<<<<<<< HEAD
import org.apache.ignite.lang.IgnitePredicate;
=======
import org.apache.ignite.thread.IgniteStripedThreadPoolExecutor;
>>>>>>> 4a8fb8f3
import org.jetbrains.annotations.NotNull;
import org.jetbrains.annotations.Nullable;
import org.jsr166.ConcurrentLinkedDeque8;

import static org.apache.ignite.events.EventType.EVT_CACHE_QUERY_EXECUTED;
import static org.apache.ignite.events.EventType.EVT_CACHE_QUERY_OBJECT_READ;

/**
 * Continuous query handler.
 */
public class CacheContinuousQueryHandler<K, V> implements GridContinuousHandler {
    /** */
    private static final long serialVersionUID = 0L;

    /** */
    private static final int BACKUP_ACK_THRESHOLD = 100;

    /** Cache name. */
    private String cacheName;

    /** Topic for ordered messages. */
    private Object topic;

    /** Local listener. */
    private transient CacheEntryUpdatedListener<K, V> locLsnr;

    /** Remote filter. */
    private CacheEntryEventSerializableFilter<K, V> rmtFilter;

    /** Deployable object for filter. */
    private DeployableObject rmtFilterDep;

    /** Internal flag. */
    private boolean internal;

    /** Notify existing flag. */
    private boolean notifyExisting;

    /** Old value required flag. */
    private boolean oldValRequired;

    /** Synchronous flag. */
    private boolean sync;

    /** Ignore expired events flag. */
    private boolean ignoreExpired;

    /** Task name hash code. */
    private int taskHash;

    /** Whether to skip primary check for REPLICATED cache. */
    private transient boolean skipPrimaryCheck;

    /** Backup queue. */
    private transient Collection<CacheContinuousQueryEntry> backupQueue;

    /** */
    private boolean locCache;

    /** */
    private transient boolean keepBinary;

    /** */
    private transient ConcurrentMap<Integer, PartitionRecovery> rcvs;

    /** */
    private transient ConcurrentMap<Integer, EntryBuffer> entryBufs;

    /** */
    private transient AcknowledgeBuffer ackBuf;

    /** */
    private transient int cacheId;

    /** */
    private transient volatile Map<Integer, Long> initUpdCntrs;

    /** */
    private transient volatile Map<UUID, Map<Integer, Long>> initUpdCntrsPerNode;

    /** */
    private transient volatile AffinityTopologyVersion initTopVer;

    /** */
    private transient boolean ignoreClsNotFound;
<<<<<<< HEAD
=======

    /** */
    private transient boolean asyncCallback;

    /** */
    private transient UUID nodeId;

    /** */
    private transient UUID routineId;

    /** */
    private transient GridKernalContext ctx;

    /** */
    private transient IgniteLogger log;
>>>>>>> 4a8fb8f3

    /**
     * Required by {@link Externalizable}.
     */
    public CacheContinuousQueryHandler() {
        // No-op.
    }

    /**
     * Constructor.
     *
     * @param cacheName Cache name.
     * @param topic Topic for ordered messages.
     * @param locLsnr Local listener.
     * @param rmtFilter Remote filter.
     * @param oldValRequired Old value required flag.
     * @param sync Synchronous flag.
     * @param ignoreExpired Ignore expired events flag.
     */
    public CacheContinuousQueryHandler(
        String cacheName,
        Object topic,
        CacheEntryUpdatedListener<K, V> locLsnr,
        CacheEntryEventSerializableFilter<K, V> rmtFilter,
        boolean oldValRequired,
        boolean sync,
        boolean ignoreExpired,
        boolean ignoreClsNotFound) {
        assert topic != null;
        assert locLsnr != null;

        this.cacheName = cacheName;
        this.topic = topic;
        this.locLsnr = locLsnr;
        this.rmtFilter = rmtFilter;
        this.oldValRequired = oldValRequired;
        this.sync = sync;
        this.ignoreExpired = ignoreExpired;
        this.ignoreClsNotFound = ignoreClsNotFound;

        cacheId = CU.cacheId(cacheName);
    }

    /**
     * @param internal Internal query.
     */
    public void internal(boolean internal) {
        this.internal = internal;
    }

    /**
     * @param notifyExisting Notify existing.
     */
    public void notifyExisting(boolean notifyExisting) {
        this.notifyExisting = notifyExisting;
    }

    /**
     * @param locCache Local cache.
     */
    public void localCache(boolean locCache) {
        this.locCache = locCache;
    }

    /**
     * @param taskHash Task hash.
     */
    public void taskNameHash(int taskHash) {
        this.taskHash = taskHash;
    }

    /**
     * @param skipPrimaryCheck Whether to skip primary check for REPLICATED cache.
     */
    public void skipPrimaryCheck(boolean skipPrimaryCheck) {
        this.skipPrimaryCheck = skipPrimaryCheck;
    }

    /** {@inheritDoc} */
    @Override public boolean isEvents() {
        return false;
    }

    /** {@inheritDoc} */
    @Override public boolean isMessaging() {
        return false;
    }

    /** {@inheritDoc} */
    @Override public boolean isQuery() {
        return true;
    }

    /** {@inheritDoc} */
    @Override public boolean keepBinary() {
        return keepBinary;
    }

    /**
     * @param keepBinary Keep binary flag.
     */
    public void keepBinary(boolean keepBinary) {
        this.keepBinary = keepBinary;
    }

    /** {@inheritDoc} */
    @Override public String cacheName() {
        return cacheName;
    }

    /** {@inheritDoc} */
    @Override public void updateCounters(AffinityTopologyVersion topVer, Map<UUID, Map<Integer, Long>> cntrsPerNode,
        Map<Integer, Long> cntrs) {
        this.initUpdCntrsPerNode = cntrsPerNode;
        this.initUpdCntrs = cntrs;
        this.initTopVer = topVer;
    }

    /** {@inheritDoc} */
    @Override public RegisterStatus register(final UUID nodeId, final UUID routineId, final GridKernalContext ctx)
        throws IgniteCheckedException {
        assert nodeId != null;
        assert routineId != null;
        assert ctx != null;

        if (locLsnr != null) {
            if (locLsnr instanceof JCacheQueryLocalListener) {
                ctx.resource().injectGeneric(((JCacheQueryLocalListener)locLsnr).impl);

                asyncCallback = ((JCacheQueryLocalListener)locLsnr).async();
            }
            else {
                ctx.resource().injectGeneric(locLsnr);

                asyncCallback = U.hasAnnotation(locLsnr, IgniteAsyncCallback.class);
            }
        }

        final CacheEntryEventFilter filter = getEventFilter();

<<<<<<< HEAD
        if (filter != null)
            ctx.resource().injectGeneric(filter);
=======
        if (filter != null) {
            if (filter instanceof JCacheQueryRemoteFilter) {
                if (((JCacheQueryRemoteFilter)filter).impl != null)
                    ctx.resource().injectGeneric(((JCacheQueryRemoteFilter)filter).impl);

                if (!asyncCallback)
                    asyncCallback = ((JCacheQueryRemoteFilter)filter).async();
            }
            else {
                ctx.resource().injectGeneric(filter);

                if (!asyncCallback)
                    asyncCallback = U.hasAnnotation(filter, IgniteAsyncCallback.class);
            }
        }
>>>>>>> 4a8fb8f3

        entryBufs = new ConcurrentHashMap<>();

        backupQueue = new ConcurrentLinkedDeque8<>();

        ackBuf = new AcknowledgeBuffer();

        rcvs = new ConcurrentHashMap<>();

        this.nodeId = nodeId;

        this.routineId = routineId;

<<<<<<< HEAD
=======
        this.ctx = ctx;

        final boolean loc = nodeId.equals(ctx.localNodeId());

        assert !skipPrimaryCheck || loc;

        log = ctx.log(CacheContinuousQueryHandler.class);

>>>>>>> 4a8fb8f3
        CacheContinuousQueryListener<K, V> lsnr = new CacheContinuousQueryListener<K, V>() {
            @Override public void onExecution() {
                if (ctx.event().isRecordable(EVT_CACHE_QUERY_EXECUTED)) {
                    ctx.event().record(new CacheQueryExecutedEvent<>(
                        ctx.discovery().localNode(),
                        "Continuous query executed.",
                        EVT_CACHE_QUERY_EXECUTED,
                        CacheQueryType.CONTINUOUS.name(),
                        cacheName,
                        null,
                        null,
                        null,
                        filter instanceof CacheEntryEventSerializableFilter ?
                            (CacheEntryEventSerializableFilter)filter : null,
                        null,
                        nodeId,
                        taskName()
                    ));
                }
            }

            @Override public boolean keepBinary() {
                return keepBinary;
            }

            @Override public void onEntryUpdated(final CacheContinuousQueryEvent<K, V> evt,
                boolean primary,
                final boolean recordIgniteEvt,
                GridDhtAtomicUpdateFuture fut) {
                if (ignoreExpired && evt.getEventType() == EventType.EXPIRED)
                    return ;

                final GridCacheContext<K, V> cctx = cacheContext(ctx);

                // Check that cache stopped.
                if (cctx == null)
                    return;

                // skipPrimaryCheck is set only when listen locally for replicated cache events.
                assert !skipPrimaryCheck || (cctx.isReplicated() && ctx.localNodeId().equals(nodeId));

<<<<<<< HEAD
                boolean notify = !evt.entry().isFiltered();

                if (notify && filter != null) {
                    try {
                        notify = filter.evaluate(evt);
                    }
                    catch (Exception e) {
                        U.error(cctx.logger(CacheContinuousQueryHandler.class), "CacheEntryEventFilter failed: " + e);
                    }
=======
                if (asyncCallback) {
                    ContinuousQueryAsyncClosure clsr = new ContinuousQueryAsyncClosure(
                        primary,
                        evt,
                        recordIgniteEvt,
                        fut);

                    ctx.asyncCallbackPool().execute(clsr, evt.partitionId());
>>>>>>> 4a8fb8f3
                }
                else {
                    final boolean notify = filter(evt, primary);

                    if (primary || skipPrimaryCheck) {
<<<<<<< HEAD
                        if (loc) {
                            if (!locCache) {
                                Collection<CacheEntryEvent<? extends K, ? extends V>> entries = handleEvent(ctx, entry);

                                if (!entries.isEmpty()) {
                                    locLsnr.onUpdated(entries);

                                    if (!internal && !skipPrimaryCheck)
                                        sendBackupAcknowledge(ackBuf.onAcknowledged(entry), routineId, ctx);
                                }
                            }
                            else {
                                if (!entry.isFiltered())
                                    locLsnr.onUpdated(F.<CacheEntryEvent<? extends K, ? extends V>>asList(evt));
                            }
                        }
=======
                        if (fut == null)
                            onEntryUpdate(evt, notify, loc, recordIgniteEvt);
>>>>>>> 4a8fb8f3
                        else {
                            fut.addContinuousQueryClosure(new CI1<Boolean>() {
                                @Override public void apply(Boolean suc) {
                                    if (!suc)
                                        evt.entry().markFiltered();

                                    onEntryUpdate(evt, notify, loc, recordIgniteEvt);
                                }
                            });
                        }
                    }
                }
<<<<<<< HEAD
                catch (ClusterTopologyCheckedException ex) {
                    IgniteLogger log = ctx.log(getClass());

                    if (log.isDebugEnabled())
                        log.debug("Failed to send event notification to node, node left cluster " +
                            "[node=" + nodeId + ", err=" + ex + ']');
                }
                catch (IgniteCheckedException ex) {
                    U.error(ctx.log(getClass()), "Failed to send event notification to node: " + nodeId, ex);
                }

                if (recordIgniteEvt && notify) {
                    ctx.event().record(new CacheQueryReadEvent<>(
                        ctx.discovery().localNode(),
                        "Continuous query executed.",
                        EVT_CACHE_QUERY_OBJECT_READ,
                        CacheQueryType.CONTINUOUS.name(),
                        cacheName,
                        null,
                        null,
                        null,
                        filter instanceof CacheEntryEventSerializableFilter ?
                            (CacheEntryEventSerializableFilter)filter : null,
                        null,
                        nodeId,
                        taskName(),
                        evt.getKey(),
                        evt.getValue(),
                        evt.getOldValue(),
                        null
                    ));
                }
=======
>>>>>>> 4a8fb8f3
            }

            @Override public void onUnregister() {
                if (filter instanceof PlatformContinuousQueryFilter)
                    ((PlatformContinuousQueryFilter)filter).onQueryUnregister();
            }

            @Override public void cleanupBackupQueue(Map<Integer, Long> updateCntrs) {
                Iterator<CacheContinuousQueryEntry> it = backupQueue.iterator();

                while (it.hasNext()) {
                    CacheContinuousQueryEntry backupEntry = it.next();

                    Long updateCntr = updateCntrs.get(backupEntry.partition());

                    if (updateCntr != null && backupEntry.updateCounter() <= updateCntr)
                        it.remove();
                }
            }

            @Override public void flushBackupQueue(GridKernalContext ctx, AffinityTopologyVersion topVer) {
                if (backupQueue.isEmpty())
                    return;

                try {
                    GridCacheContext<K, V> cctx = cacheContext(ctx);

                    for (CacheContinuousQueryEntry e : backupQueue) {
                        if (!e.isFiltered())
                            prepareEntry(cctx, nodeId, e);
                    }

                    ctx.continuous().addBackupNotification(nodeId, routineId, backupQueue, topic);

                    backupQueue.clear();
                }
                catch (IgniteCheckedException e) {
                    U.error(ctx.log(getClass()), "Failed to send backup event notification to node: " + nodeId, e);
                }
            }

            @Override public void acknowledgeBackupOnTimeout(GridKernalContext ctx) {
                sendBackupAcknowledge(ackBuf.acknowledgeOnTimeout(), routineId, ctx);
            }

<<<<<<< HEAD
            @Override public void skipUpdateEvent(CacheContinuousQueryEvent<K, V> evt, AffinityTopologyVersion topVer,
                boolean primary) {
=======
            @Override public void skipUpdateEvent(CacheContinuousQueryEvent<K, V> evt,
                AffinityTopologyVersion topVer, boolean primary) {
>>>>>>> 4a8fb8f3
                assert evt != null;

                CacheContinuousQueryEntry e = evt.entry();

                e.markFiltered();

<<<<<<< HEAD
                onEntryUpdated(evt, primary, false);
=======
                onEntryUpdated(evt, primary, false, null);
>>>>>>> 4a8fb8f3
            }

            @Override public void onPartitionEvicted(int part) {
                for (Iterator<CacheContinuousQueryEntry> it = backupQueue.iterator(); it.hasNext();) {
                    if (it.next().partition() == part)
                        it.remove();
                }
            }

            @Override public boolean oldValueRequired() {
                return oldValRequired;
            }

            @Override public boolean notifyExisting() {
                return notifyExisting;
            }

            private String taskName() {
                return ctx.security().enabled() ? ctx.task().resolveTaskName(taskHash) : null;
            }
        };

        CacheContinuousQueryManager mgr = manager(ctx);

        if (mgr == null)
            return RegisterStatus.DELAYED;

        return mgr.registerListener(routineId, lsnr, internal);
    }

    /**
     * @return Cache entry event filter.
     */
    public CacheEntryEventFilter getEventFilter() {
        return rmtFilter;
    }

    /**
     * @param cctx Context.
     * @param nodeId ID of the node that started routine.
     * @param entry Entry.
     * @throws IgniteCheckedException In case of error.
     */
    private void prepareEntry(GridCacheContext cctx, UUID nodeId, CacheContinuousQueryEntry entry)
        throws IgniteCheckedException {
        if (cctx.kernalContext().config().isPeerClassLoadingEnabled() && cctx.discovery().node(nodeId) != null) {
            entry.prepareMarshal(cctx);

            cctx.deploy().prepare(entry);
        }
        else
            entry.prepareMarshal(cctx);
    }

    /**
     * Wait topology.
     */
    public void waitTopologyFuture(GridKernalContext ctx) throws IgniteCheckedException {
        GridCacheContext<K, V> cctx = cacheContext(ctx);

        if (!cctx.isLocal()) {
            cacheContext(ctx).affinity().affinityReadyFuture(initTopVer).get();

            for (int partId = 0; partId < cacheContext(ctx).affinity().partitions(); partId++)
                getOrCreatePartitionRecovery(ctx, partId);
        }
    }

    /** {@inheritDoc} */
    @Override public void onListenerRegistered(UUID routineId, GridKernalContext ctx) {
        // No-op.
    }

    /** {@inheritDoc} */
    @Override public void unregister(UUID routineId, GridKernalContext ctx) {
        assert routineId != null;
        assert ctx != null;

        GridCacheAdapter<K, V> cache = ctx.cache().internalCache(cacheName);

        if (cache != null)
            cache.context().continuousQueries().unregisterListener(internal, routineId);
    }

    /**
     * @param ctx Kernal context.
     * @return Continuous query manager.
     */
    private CacheContinuousQueryManager manager(GridKernalContext ctx) {
        GridCacheContext<K, V> cacheCtx = cacheContext(ctx);

        return cacheCtx == null ? null : cacheCtx.continuousQueries();
    }

    /** {@inheritDoc} */
    @SuppressWarnings("unchecked")
    @Override public void notifyCallback(final UUID nodeId,
        final UUID routineId,
        Collection<?> objs,
        final GridKernalContext ctx) {
        assert nodeId != null;
        assert routineId != null;
        assert objs != null;
        assert ctx != null;

        final List<CacheContinuousQueryEntry> entries = (List<CacheContinuousQueryEntry>)objs;

        if (entries.isEmpty())
            return;

        if (asyncCallback) {
            IgniteStripedThreadPoolExecutor asyncPool = ctx.asyncCallbackPool();

            int threadId = asyncPool.threadId(entries.get(0).partition());

            int startIdx = 0;

            if (entries.size() != 1) {
                for (int i = 1; i < entries.size(); i++) {
                    int curThreadId = asyncPool.threadId(entries.get(i).partition());

                    // If all entries from one partition avoid creation new collections.
                    if (curThreadId == threadId)
                        continue;

                    final int i0 = i;
                    final int startIdx0 = startIdx;

                    asyncPool.execute(new Runnable() {
                        @Override public void run() {
                            notifyCallback0(nodeId, ctx, entries.subList(startIdx0, i0));
                        }
                    }, threadId);

                    startIdx = i0;
                    threadId = curThreadId;
                }
            }

            final int startIdx0 = startIdx;

            asyncPool.execute(new Runnable() {
                @Override public void run() {
                    notifyCallback0(nodeId, ctx,
                        startIdx0 == 0 ? entries : entries.subList(startIdx0, entries.size()));
                }
            }, threadId);
        }
        else
            notifyCallback0(nodeId, ctx, entries);
    }

    /**
     * @param nodeId Node id.
     * @param ctx Kernal context.
     * @param entries Entries.
     */
    private void notifyCallback0(UUID nodeId,
        final GridKernalContext ctx,
        Collection<CacheContinuousQueryEntry> entries) {
        final GridCacheContext cctx = cacheContext(ctx);

<<<<<<< HEAD
        Collection<CacheEntryEvent<? extends K, ? extends V>> entries0 = new ArrayList<>();
=======
        final Collection<CacheEntryEvent<? extends K, ? extends V>> entries0 = new ArrayList<>(entries.size());
>>>>>>> 4a8fb8f3

        for (CacheContinuousQueryEntry e : entries) {
            GridCacheDeploymentManager depMgr = cctx.deploy();

            ClassLoader ldr = depMgr.globalLoader();

            if (ctx.config().isPeerClassLoadingEnabled()) {
                GridDeploymentInfo depInfo = e.deployInfo();

                if (depInfo != null) {
                    depMgr.p2pContext(nodeId, depInfo.classLoaderId(), depInfo.userVersion(), depInfo.deployMode(),
                        depInfo.participants(), depInfo.localDeploymentOwner());
                }
            }

            try {
                e.unmarshal(cctx, ldr);

<<<<<<< HEAD
                entries0.addAll(handleEvent(ctx, e));
=======
                Collection<CacheEntryEvent<? extends K, ? extends V>> evts = handleEvent(ctx, e);

                if (evts != null && !evts.isEmpty())
                    entries0.addAll(evts);
>>>>>>> 4a8fb8f3
            }
            catch (IgniteCheckedException ex) {
                if (ignoreClsNotFound)
                    assert internal;
                else
                    U.error(ctx.log(getClass()), "Failed to unmarshal entry.", ex);
            }
        }

        if (!entries0.isEmpty())
            locLsnr.onUpdated(entries0);
    }

    /**
     * @param ctx Context.
     * @param e entry.
     * @return Entry collection.
     */
    private Collection<CacheEntryEvent<? extends K, ? extends V>> handleEvent(GridKernalContext ctx,
        CacheContinuousQueryEntry e) {
        assert e != null;

        GridCacheContext<K, V> cctx = cacheContext(ctx);

        final IgniteCache cache = cctx.kernalContext().cache().jcache(cctx.name());

        if (internal) {
            if (e.isFiltered())
                return Collections.emptyList();
            else
<<<<<<< HEAD
                return F.<CacheEntryEvent<? extends K, ? extends V>>asList(
                    new CacheContinuousQueryEvent<K, V>(cache, cctx, e));
=======
                return F.<CacheEntryEvent<? extends K, ? extends V>>
                    asList(new CacheContinuousQueryEvent<K, V>(cache, cctx, e));
>>>>>>> 4a8fb8f3
        }

        // Initial query entry or evicted entry. These events should be fired immediately.
        if (e.updateCounter() == -1L) {
            return !e.isFiltered() ? F.<CacheEntryEvent<? extends K, ? extends V>>asList(
                new CacheContinuousQueryEvent<K, V>(cache, cctx, e)) :
                Collections.<CacheEntryEvent<? extends K, ? extends V>>emptyList();
        }

        PartitionRecovery rec = getOrCreatePartitionRecovery(ctx, e.partition());

<<<<<<< HEAD
        return rec.collectEntries(cctx, cache, e);
=======
        return rec.collectEntries(e, cctx, cache);
    }

    /**
     * @param primary Primary.
     * @param evt Query event.
     * @return {@code True} if event passed filter otherwise {@code true}.
     */
    public boolean filter(CacheContinuousQueryEvent evt, boolean primary) {
        CacheContinuousQueryEntry entry = evt.entry();

        boolean notify = !entry.isFiltered();

        try {
            if (notify && getEventFilter() != null)
                notify = getEventFilter().evaluate(evt);
        }
        catch (Exception e) {
            U.error(log, "CacheEntryEventFilter failed: " + e);
        }

        if (!notify)
            entry.markFiltered();

        if (!primary && !internal && entry.updateCounter() != -1L /* Skip init query and expire entries */) {
            entry.markBackup();

            backupQueue.add(entry);
        }

        return notify;
    }

    /**
     * @param evt Continuous query event.
     * @param notify Notify flag.
     * @param loc Listener deployed on this node.
     * @param recordIgniteEvt Record ignite event.
     */
    private void onEntryUpdate(CacheContinuousQueryEvent evt, boolean notify, boolean loc, boolean recordIgniteEvt) {
        try {
            GridCacheContext<K, V> cctx = cacheContext(ctx);

            if (cctx == null)
                return;

            final CacheContinuousQueryEntry entry = evt.entry();

            if (loc) {
                if (!locCache) {
                    Collection<CacheEntryEvent<? extends K, ? extends V>> evts = handleEvent(ctx, entry);

                    if (!evts.isEmpty()) {
                        locLsnr.onUpdated(evts);

                        if (!internal && !skipPrimaryCheck)
                            sendBackupAcknowledge(ackBuf.onAcknowledged(entry), routineId, ctx);
                    }
                }
                else {
                    if (!entry.isFiltered())
                        locLsnr.onUpdated(F.<CacheEntryEvent<? extends K, ? extends V>>asList(evt));
                }
            }
            else {
                if (!entry.isFiltered())
                    prepareEntry(cctx, nodeId, entry);

                CacheContinuousQueryEntry e = handleEntry(entry);

                if (e != null)
                    ctx.continuous().addNotification(nodeId, routineId, entry, topic, sync, true);
            }
        }
        catch (ClusterTopologyCheckedException ex) {
            if (log.isDebugEnabled())
                log.debug("Failed to send event notification to node, node left cluster " +
                    "[node=" + nodeId + ", err=" + ex + ']');
        }
        catch (IgniteCheckedException ex) {
            U.error(ctx.log(getClass()), "Failed to send event notification to node: " + nodeId, ex);
        }

        if (recordIgniteEvt && notify) {
            ctx.event().record(new CacheQueryReadEvent<>(
                ctx.discovery().localNode(),
                "Continuous query executed.",
                EVT_CACHE_QUERY_OBJECT_READ,
                CacheQueryType.CONTINUOUS.name(),
                cacheName,
                null,
                null,
                null,
                getEventFilter() instanceof CacheEntryEventSerializableFilter ?
                    (CacheEntryEventSerializableFilter)getEventFilter() : null,
                null,
                nodeId,
                taskName(),
                evt.getKey(),
                evt.getValue(),
                evt.getOldValue(),
                null
            ));
        }
    }

    /**
     * @return Task name.
     */
    private String taskName() {
        return ctx.security().enabled() ? ctx.task().resolveTaskName(taskHash) : null;
>>>>>>> 4a8fb8f3
    }

    /**
     * @param ctx Context.
     * @param partId Partition id.
     * @return Partition recovery.
     */
    @NotNull private PartitionRecovery getOrCreatePartitionRecovery(GridKernalContext ctx, int partId) {
        PartitionRecovery rec = rcvs.get(partId);

        if (rec == null) {
            Long partCntr = null;

            AffinityTopologyVersion initTopVer0 = initTopVer;
<<<<<<< HEAD

            if (initTopVer0 != null) {
                GridCacheContext<K, V> cctx = cacheContext(ctx);

                GridCacheAffinityManager aff = cctx.affinity();

                if (initUpdCntrsPerNode != null) {
                    for (ClusterNode node : aff.nodes(partId, initTopVer)) {
                        Map<Integer, Long> map = initUpdCntrsPerNode.get(node.id());

                        if (map != null) {
                            partCntr = map.get(partId);

                            break;
                        }
                    }
                }
                else if (initUpdCntrs != null)
                    partCntr = initUpdCntrs.get(partId);
            }

            rec = new PartitionRecovery(ctx.log(getClass()), initTopVer0, partCntr);

=======

            if (initTopVer0 != null) {
                GridCacheContext<K, V> cctx = cacheContext(ctx);

                GridCacheAffinityManager aff = cctx.affinity();

                if (initUpdCntrsPerNode != null) {
                    for (ClusterNode node : aff.nodes(partId, initTopVer)) {
                        Map<Integer, Long> map = initUpdCntrsPerNode.get(node.id());

                        if (map != null) {
                            partCntr = map.get(partId);

                            break;
                        }
                    }
                }
                else if (initUpdCntrs != null)
                    partCntr = initUpdCntrs.get(partId);
            }

            rec = new PartitionRecovery(ctx.log(getClass()), initTopVer0, partCntr);

>>>>>>> 4a8fb8f3
            PartitionRecovery oldRec = rcvs.putIfAbsent(partId, rec);

            if (oldRec != null)
                rec = oldRec;
        }

        return rec;
    }

    /**
     * @param e Entry.
     * @return Entry.
     */
    private CacheContinuousQueryEntry handleEntry(CacheContinuousQueryEntry e) {
        assert e != null;
        assert entryBufs != null;

        if (internal) {
            if (e.isFiltered())
                return null;
            else
                return e;
        }

        // Initial query entry.
        // This events should be fired immediately.
        if (e.updateCounter() == -1)
            return e;

        EntryBuffer buf = entryBufs.get(e.partition());

        if (buf == null) {
            buf = new EntryBuffer();

            EntryBuffer oldRec = entryBufs.putIfAbsent(e.partition(), buf);

            if (oldRec != null)
                buf = oldRec;
        }

        return buf.handle(e);
    }

    /**
     *
     */
    private static class PartitionRecovery {
        /** Event which means hole in sequence. */
        private static final CacheContinuousQueryEntry HOLE = new CacheContinuousQueryEntry();

        /** */
        private final static int MAX_BUFF_SIZE = 100;

        /** */
        private IgniteLogger log;

        /** */
        private long lastFiredEvt;

        /** */
        private AffinityTopologyVersion curTop = AffinityTopologyVersion.NONE;

        /** */
        private final Map<Long, CacheContinuousQueryEntry> pendingEvts = new TreeMap<>();

        /**
         * @param log Logger.
         * @param topVer Topology version.
         * @param initCntr Update counters.
         */
        public PartitionRecovery(IgniteLogger log, AffinityTopologyVersion topVer, @Nullable Long initCntr) {
            this.log = log;

            if (initCntr != null) {
                assert topVer.topologyVersion() > 0 : topVer;

                this.lastFiredEvt = initCntr;

                curTop = topVer;
            }
        }

        /**
         * Add continuous entry.
         *
         * @param cctx Cache context.
         * @param cache Cache.
         * @param entry Cache continuous query entry.
         * @return Collection entries which will be fired. This collection should contains only non-filtered events.
         */
<<<<<<< HEAD
        public <K, V> Collection<CacheEntryEvent<? extends K, ? extends V>> collectEntries(GridCacheContext cctx,
            IgniteCache cache,
            CacheContinuousQueryEntry entry) {
=======
        <K, V> Collection<CacheEntryEvent<? extends K, ? extends V>> collectEntries(
            CacheContinuousQueryEntry entry,
            GridCacheContext cctx,
            IgniteCache cache
        ) {
>>>>>>> 4a8fb8f3
            assert entry != null;

            if (entry.topologyVersion() == null) { // Possible if entry is sent from old node.
                assert entry.updateCounter() == 0L : entry;

                return F.<CacheEntryEvent<? extends K, ? extends V>>
                    asList(new CacheContinuousQueryEvent<K, V>(cache, cctx, entry));
            }

            List<CacheEntryEvent<? extends K, ? extends V>> entries;

            synchronized (pendingEvts) {
                // Received first event.
                if (curTop == AffinityTopologyVersion.NONE) {
                    lastFiredEvt = entry.updateCounter();

                    curTop = entry.topologyVersion();

                    return !entry.isFiltered() ?
                        F.<CacheEntryEvent<? extends K, ? extends V>>
                            asList(new CacheContinuousQueryEvent<K, V>(cache, cctx, entry)) :
                        Collections.<CacheEntryEvent<? extends K, ? extends V>>emptyList();
                }

                if (curTop.compareTo(entry.topologyVersion()) < 0) {
                    if (entry.updateCounter() == 1L && !entry.isBackup()) {
                        entries = new ArrayList<>(pendingEvts.size());

                        for (CacheContinuousQueryEntry evt : pendingEvts.values()) {
                            if (evt != HOLE && !evt.isFiltered())
                                entries.add(new CacheContinuousQueryEvent<K, V>(cache, cctx, evt));
                        }

                        pendingEvts.clear();

                        curTop = entry.topologyVersion();

                        lastFiredEvt = entry.updateCounter();

                        if (!entry.isFiltered())
                            entries.add(new CacheContinuousQueryEvent<K, V>(cache, cctx, entry));

                        return entries;
                    }

                    curTop = entry.topologyVersion();
                }

                // Check duplicate.
                if (entry.updateCounter() > lastFiredEvt) {
                    pendingEvts.put(entry.updateCounter(), entry);

                    // Put filtered events.
                    if (entry.filteredEvents() != null) {
                        for (long cnrt : entry.filteredEvents()) {
                            if (cnrt > lastFiredEvt)
                                pendingEvts.put(cnrt, HOLE);
                        }
                    }
                }
                else {
                    if (log.isDebugEnabled())
                        log.debug("Skip duplicate continuous query message: " + entry);

                    return Collections.emptyList();
                }

                if (pendingEvts.isEmpty())
                    return Collections.emptyList();

                Iterator<Map.Entry<Long, CacheContinuousQueryEntry>> iter = pendingEvts.entrySet().iterator();

                entries = new ArrayList<>();

                if (pendingEvts.size() >= MAX_BUFF_SIZE) {
                    for (int i = 0; i < MAX_BUFF_SIZE - (MAX_BUFF_SIZE / 10); i++) {
                        Map.Entry<Long, CacheContinuousQueryEntry> e = iter.next();

                        if (e.getValue() != HOLE && !e.getValue().isFiltered())
                            entries.add(new CacheContinuousQueryEvent<K, V>(cache, cctx, e.getValue()));

                        lastFiredEvt = e.getKey();

                        iter.remove();
                    }
                }
                else {
                    // Elements are consistently.
                    while (iter.hasNext()) {
                        Map.Entry<Long, CacheContinuousQueryEntry> e = iter.next();

                        if (e.getKey() == lastFiredEvt + 1) {
                            ++lastFiredEvt;

                            if (e.getValue() != HOLE && !e.getValue().isFiltered())
                                entries.add(new CacheContinuousQueryEvent<K, V>(cache, cctx, e.getValue()));

                            iter.remove();
                        }
                        else
                            break;
                    }
                }
            }

            return entries;
        }
    }

    /**
     *
     */
    private static class EntryBuffer {
        /** */
        private final static int MAX_BUFF_SIZE = 100;

        /** */
        private final GridConcurrentSkipListSet<Long> buf = new GridConcurrentSkipListSet<>();

        /** */
        private AtomicLong lastFiredCntr = new AtomicLong();

        /**
         * @param newVal New value.
         * @return Old value if previous value less than new value otherwise {@code -1}.
         */
        private long updateFiredCounter(long newVal) {
            long prevVal = lastFiredCntr.get();

            while (prevVal < newVal) {
                if (lastFiredCntr.compareAndSet(prevVal, newVal))
                    return prevVal;
                else
                    prevVal = lastFiredCntr.get();
            }

            return prevVal >= newVal ? -1 : prevVal;
        }

        /**
         * Add continuous entry.
         *
         * @param e Cache continuous query entry.
         * @return Collection entries which will be fired.
         */
        public CacheContinuousQueryEntry handle(CacheContinuousQueryEntry e) {
            assert e != null;

            if (e.isFiltered()) {
                Long last = buf.lastx();
                Long first = buf.firstx();

                if (last != null && first != null && last - first >= MAX_BUFF_SIZE) {
                    NavigableSet<Long> prevHoles = buf.subSet(first, true, last, true);

                    GridLongList filteredEvts = new GridLongList((int)(last - first));

                    int size = 0;

                    Long cntr;

                    while ((cntr = prevHoles.pollFirst()) != null) {
                        filteredEvts.add(cntr);

                        ++size;
                    }

                    filteredEvts.truncate(size, true);

                    e.filteredEvents(filteredEvts);

                    return e;
                }

                if (lastFiredCntr.get() > e.updateCounter() || e.updateCounter() == 1)
                    return e;
                else {
                    buf.add(e.updateCounter());

                    // Double check. If another thread sent a event with counter higher than this event.
                    if (lastFiredCntr.get() > e.updateCounter() && buf.contains(e.updateCounter())) {
                        buf.remove(e.updateCounter());

                        return e;
                    }
                    else
                        return null;
                }
            }
            else {
                long prevVal = updateFiredCounter(e.updateCounter());

                if (prevVal == -1)
                    return e;
                else {
                    NavigableSet<Long> prevHoles = buf.subSet(prevVal, true, e.updateCounter(), true);

                    GridLongList filteredEvts = new GridLongList((int)(e.updateCounter() - prevVal));

                    int size = 0;

                    Long cntr;

                    while ((cntr = prevHoles.pollFirst()) != null) {
                        filteredEvts.add(cntr);

                        ++size;
                    }

                    filteredEvts.truncate(size, true);

                    e.filteredEvents(filteredEvts);

                    return e;
                }
            }
        }
    }

    /** {@inheritDoc} */
    @Override public void p2pMarshal(GridKernalContext ctx) throws IgniteCheckedException {
        assert ctx != null;
        assert ctx.config().isPeerClassLoadingEnabled();

        if (rmtFilter != null && !U.isGrid(rmtFilter.getClass()))
            rmtFilterDep = new DeployableObject(rmtFilter, ctx);
    }

    /** {@inheritDoc} */
    @Override public void p2pUnmarshal(UUID nodeId, GridKernalContext ctx) throws IgniteCheckedException {
        assert nodeId != null;
        assert ctx != null;
        assert ctx.config().isPeerClassLoadingEnabled();

        if (rmtFilterDep != null)
            rmtFilter = rmtFilterDep.unmarshal(nodeId, ctx);
    }

    /** {@inheritDoc} */
    @Override public GridContinuousBatch createBatch() {
        return new GridContinuousBatchAdapter();
    }

    /** {@inheritDoc} */
    @Override public void onBatchAcknowledged(final UUID routineId,
        GridContinuousBatch batch,
        final GridKernalContext ctx) {
        sendBackupAcknowledge(ackBuf.onAcknowledged(batch), routineId, ctx);
    }

    /**
     * @param t Acknowledge information.
     * @param routineId Routine ID.
     * @param ctx Context.
     */
    private void sendBackupAcknowledge(final IgniteBiTuple<Map<Integer, Long>, Set<AffinityTopologyVersion>> t,
        final UUID routineId,
        final GridKernalContext ctx) {
        if (t != null) {
            ctx.closure().runLocalSafe(new Runnable() {
                @Override public void run() {
                    GridCacheContext<K, V> cctx = cacheContext(ctx);

                    CacheContinuousQueryBatchAck msg = new CacheContinuousQueryBatchAck(cctx.cacheId(),
                        routineId,
                        t.get1());

                    for (AffinityTopologyVersion topVer : t.get2()) {
                        for (ClusterNode node : ctx.discovery().cacheAffinityNodes(cctx.name(), topVer)) {
                            if (!node.isLocal() && node.version().compareTo(CacheContinuousQueryBatchAck.SINCE_VER) >= 0) {
                                try {
                                    cctx.io().send(node, msg, GridIoPolicy.SYSTEM_POOL);
                                }
                                catch (ClusterTopologyCheckedException e) {
                                    IgniteLogger log = ctx.log(getClass());

                                    if (log.isDebugEnabled())
                                        log.debug("Failed to send acknowledge message, node left " +
                                            "[msg=" + msg + ", node=" + node + ']');
                                }
                                catch (IgniteCheckedException e) {
                                    IgniteLogger log = ctx.log(getClass());

                                    U.error(log, "Failed to send acknowledge message " +
                                        "[msg=" + msg + ", node=" + node + ']', e);
                                }
                            }
                        }
                    }
                }
            });
        }
    }

    /** {@inheritDoc} */
    @Nullable @Override public Object orderedTopic() {
        return topic;
    }

    /** {@inheritDoc} */
    @Override public GridContinuousHandler clone() {
        try {
            return (GridContinuousHandler)super.clone();
        }
        catch (CloneNotSupportedException e) {
            throw new IllegalStateException(e);
        }
    }

    /** {@inheritDoc} */
    @Override public String toString() {
        return S.toString(CacheContinuousQueryHandler.class, this);
    }

    /** {@inheritDoc} */
    @Override public void writeExternal(ObjectOutput out) throws IOException {
        U.writeString(out, cacheName);
        out.writeObject(topic);

        boolean b = rmtFilterDep != null;

        out.writeBoolean(b);

        if (b)
            out.writeObject(rmtFilterDep);
        else
            out.writeObject(rmtFilter);

        out.writeBoolean(internal);
        out.writeBoolean(notifyExisting);
        out.writeBoolean(oldValRequired);
        out.writeBoolean(sync);
        out.writeBoolean(ignoreExpired);
        out.writeInt(taskHash);
    }

    /** {@inheritDoc} */
    @SuppressWarnings("unchecked")
    @Override public void readExternal(ObjectInput in) throws IOException, ClassNotFoundException {
        cacheName = U.readString(in);
        topic = in.readObject();

        boolean b = in.readBoolean();

        if (b)
            rmtFilterDep = (DeployableObject)in.readObject();
        else
            rmtFilter = (CacheEntryEventSerializableFilter<K, V>)in.readObject();

        internal = in.readBoolean();
        notifyExisting = in.readBoolean();
        oldValRequired = in.readBoolean();
        sync = in.readBoolean();
        ignoreExpired = in.readBoolean();
        taskHash = in.readInt();

        cacheId = CU.cacheId(cacheName);
    }

    /**
     * @param ctx Kernal context.
     * @return Cache context.
     */
    private GridCacheContext<K, V> cacheContext(GridKernalContext ctx) {
        assert ctx != null;

        return ctx.cache().<K, V>context().cacheContext(cacheId);
    }

    /** */
    private static class AcknowledgeBuffer {
        /** */
        private int size;

        /** */
        @GridToStringInclude
        private Map<Integer, Long> updateCntrs = new HashMap<>();

        /** */
        @GridToStringInclude
        private Set<AffinityTopologyVersion> topVers = U.newHashSet(1);

        /**
         * @param batch Batch.
         * @return Non-null tuple if acknowledge should be sent to backups.
         */
        @SuppressWarnings("unchecked")
        @Nullable synchronized IgniteBiTuple<Map<Integer, Long>, Set<AffinityTopologyVersion>>
        onAcknowledged(GridContinuousBatch batch) {
            size += batch.size();

            Collection<CacheContinuousQueryEntry> entries = (Collection)batch.collect();

            for (CacheContinuousQueryEntry e : entries)
                addEntry(e);

            return size >= BACKUP_ACK_THRESHOLD ? acknowledgeData() : null;
        }

        /**
         * @param e Entry.
         * @return Non-null tuple if acknowledge should be sent to backups.
         */
        @Nullable synchronized IgniteBiTuple<Map<Integer, Long>, Set<AffinityTopologyVersion>>
        onAcknowledged(CacheContinuousQueryEntry e) {
            size++;

            addEntry(e);

            return size >= BACKUP_ACK_THRESHOLD ? acknowledgeData() : null;
        }

        /**
         * @param e Entry.
         */
        private void addEntry(CacheContinuousQueryEntry e) {
            topVers.add(e.topologyVersion());

            Long cntr0 = updateCntrs.get(e.partition());

            if (cntr0 == null || e.updateCounter() > cntr0)
                updateCntrs.put(e.partition(), e.updateCounter());
        }

        /**
         * @return Non-null tuple if acknowledge should be sent to backups.
         */
        @Nullable synchronized IgniteBiTuple<Map<Integer, Long>, Set<AffinityTopologyVersion>>
            acknowledgeOnTimeout() {
            return size > 0 ? acknowledgeData() : null;
        }

        /**
         * @return Tuple with acknowledge information.
         */
        private IgniteBiTuple<Map<Integer, Long>, Set<AffinityTopologyVersion>> acknowledgeData() {
            assert size > 0;

            Map<Integer, Long> cntrs = new HashMap<>(updateCntrs);

            IgniteBiTuple<Map<Integer, Long>, Set<AffinityTopologyVersion>> res =
                new IgniteBiTuple<>(cntrs, topVers);

            topVers = U.newHashSet(1);

            size = 0;

            return res;
        }

        /** {@inheritDoc} */
        @Override public String toString() {
            return S.toString(AcknowledgeBuffer.class, this);
        }
    }

    /**
     *
     */
    private class ContinuousQueryAsyncClosure implements Runnable {
        /** */
        private final CacheContinuousQueryEvent<K, V> evt;

        /** */
        private final boolean primary;

        /** */
        private final boolean recordIgniteEvt;

        /** */
        private final IgniteInternalFuture<?> fut;

        /**
         * @param primary Primary flag.
         * @param evt Event.
         * @param recordIgniteEvt Fired event.
         * @param fut Dht future.
         */
        ContinuousQueryAsyncClosure(
            boolean primary,
            CacheContinuousQueryEvent<K, V> evt,
            boolean recordIgniteEvt,
            IgniteInternalFuture<?> fut) {
            this.primary = primary;
            this.evt = evt;
            this.recordIgniteEvt = recordIgniteEvt;
            this.fut = fut;
        }

        /** {@inheritDoc} */
        @Override public void run() {
            final boolean notify = filter(evt, primary);

            if (!primary())
                return;

            if (fut == null) {
                onEntryUpdate(evt, notify, nodeId.equals(ctx.localNodeId()), recordIgniteEvt);

                return;
            }

            if (fut.isDone()) {
                if (fut.error() != null)
                    evt.entry().markFiltered();

                onEntryUpdate(evt, notify, nodeId.equals(ctx.localNodeId()), recordIgniteEvt);
            }
            else {
                fut.listen(new CI1<IgniteInternalFuture<?>>() {
                    @Override public void apply(IgniteInternalFuture<?> f) {
                        if (f.error() != null)
                            evt.entry().markFiltered();

                        ctx.asyncCallbackPool().execute(new Runnable() {
                            @Override public void run() {
                                onEntryUpdate(evt, notify, nodeId.equals(ctx.localNodeId()), recordIgniteEvt);
                            }
                        }, evt.entry().partition());
                    }
                });
            }
        }

        /**
         * @return {@code True} if event fired on this node.
         */
        private boolean primary() {
            return primary || skipPrimaryCheck;
        }

        /** {@inheritDoc} */
        public String toString() {
            return S.toString(ContinuousQueryAsyncClosure.class, this);
        }
    }

    /**
     * Deployable object.
     */
    protected static class DeployableObject implements Externalizable {
        /** */
        private static final long serialVersionUID = 0L;

        /** Serialized object. */
        private byte[] bytes;

        /** Deployment class name. */
        private String clsName;

        /** Deployment info. */
        private GridDeploymentInfo depInfo;

        /**
         * Required by {@link Externalizable}.
         */
        public DeployableObject() {
            // No-op.
        }

        /**
         * @param obj Object.
         * @param ctx Kernal context.
         * @throws IgniteCheckedException In case of error.
         */
        protected DeployableObject(Object obj, GridKernalContext ctx) throws IgniteCheckedException {
            assert obj != null;
            assert ctx != null;

            Class cls = U.detectClass(obj);

            clsName = cls.getName();

            GridDeployment dep = ctx.deploy().deploy(cls, U.detectClassLoader(cls));

            if (dep == null)
                throw new IgniteDeploymentCheckedException("Failed to deploy object: " + obj);

            depInfo = new GridDeploymentInfoBean(dep);

            bytes = ctx.config().getMarshaller().marshal(obj);
        }

        /**
         * @param nodeId Node ID.
         * @param ctx Kernal context.
         * @return Deserialized object.
         * @throws IgniteCheckedException In case of error.
         */
        <T> T unmarshal(UUID nodeId, GridKernalContext ctx) throws IgniteCheckedException {
            assert ctx != null;

            GridDeployment dep = ctx.deploy().getGlobalDeployment(depInfo.deployMode(), clsName, clsName,
                depInfo.userVersion(), nodeId, depInfo.classLoaderId(), depInfo.participants(), null);

            if (dep == null)
                throw new IgniteDeploymentCheckedException("Failed to obtain deployment for class: " + clsName);

            return ctx.config().getMarshaller().unmarshal(bytes, U.resolveClassLoader(dep.classLoader(), ctx.config()));
        }

        /** {@inheritDoc} */
        @Override public void writeExternal(ObjectOutput out) throws IOException {
            U.writeByteArray(out, bytes);
            U.writeString(out, clsName);
            out.writeObject(depInfo);
        }

        /** {@inheritDoc} */
        @Override public void readExternal(ObjectInput in) throws IOException, ClassNotFoundException {
            bytes = U.readByteArray(in);
            clsName = U.readString(in);
            depInfo = (GridDeploymentInfo)in.readObject();
        }
    }
}<|MERGE_RESOLUTION|>--- conflicted
+++ resolved
@@ -77,11 +77,7 @@
 import org.apache.ignite.internal.util.typedef.internal.U;
 import org.apache.ignite.lang.IgniteAsyncCallback;
 import org.apache.ignite.lang.IgniteBiTuple;
-<<<<<<< HEAD
-import org.apache.ignite.lang.IgnitePredicate;
-=======
 import org.apache.ignite.thread.IgniteStripedThreadPoolExecutor;
->>>>>>> 4a8fb8f3
 import org.jetbrains.annotations.NotNull;
 import org.jetbrains.annotations.Nullable;
 import org.jsr166.ConcurrentLinkedDeque8;
@@ -167,8 +163,6 @@
 
     /** */
     private transient boolean ignoreClsNotFound;
-<<<<<<< HEAD
-=======
 
     /** */
     private transient boolean asyncCallback;
@@ -184,7 +178,6 @@
 
     /** */
     private transient IgniteLogger log;
->>>>>>> 4a8fb8f3
 
     /**
      * Required by {@link Externalizable}.
@@ -325,10 +318,6 @@
 
         final CacheEntryEventFilter filter = getEventFilter();
 
-<<<<<<< HEAD
-        if (filter != null)
-            ctx.resource().injectGeneric(filter);
-=======
         if (filter != null) {
             if (filter instanceof JCacheQueryRemoteFilter) {
                 if (((JCacheQueryRemoteFilter)filter).impl != null)
@@ -344,7 +333,6 @@
                     asyncCallback = U.hasAnnotation(filter, IgniteAsyncCallback.class);
             }
         }
->>>>>>> 4a8fb8f3
 
         entryBufs = new ConcurrentHashMap<>();
 
@@ -358,8 +346,6 @@
 
         this.routineId = routineId;
 
-<<<<<<< HEAD
-=======
         this.ctx = ctx;
 
         final boolean loc = nodeId.equals(ctx.localNodeId());
@@ -368,7 +354,6 @@
 
         log = ctx.log(CacheContinuousQueryHandler.class);
 
->>>>>>> 4a8fb8f3
         CacheContinuousQueryListener<K, V> lsnr = new CacheContinuousQueryListener<K, V>() {
             @Override public void onExecution() {
                 if (ctx.event().isRecordable(EVT_CACHE_QUERY_EXECUTED)) {
@@ -410,17 +395,6 @@
                 // skipPrimaryCheck is set only when listen locally for replicated cache events.
                 assert !skipPrimaryCheck || (cctx.isReplicated() && ctx.localNodeId().equals(nodeId));
 
-<<<<<<< HEAD
-                boolean notify = !evt.entry().isFiltered();
-
-                if (notify && filter != null) {
-                    try {
-                        notify = filter.evaluate(evt);
-                    }
-                    catch (Exception e) {
-                        U.error(cctx.logger(CacheContinuousQueryHandler.class), "CacheEntryEventFilter failed: " + e);
-                    }
-=======
                 if (asyncCallback) {
                     ContinuousQueryAsyncClosure clsr = new ContinuousQueryAsyncClosure(
                         primary,
@@ -429,33 +403,13 @@
                         fut);
 
                     ctx.asyncCallbackPool().execute(clsr, evt.partitionId());
->>>>>>> 4a8fb8f3
                 }
                 else {
                     final boolean notify = filter(evt, primary);
 
                     if (primary || skipPrimaryCheck) {
-<<<<<<< HEAD
-                        if (loc) {
-                            if (!locCache) {
-                                Collection<CacheEntryEvent<? extends K, ? extends V>> entries = handleEvent(ctx, entry);
-
-                                if (!entries.isEmpty()) {
-                                    locLsnr.onUpdated(entries);
-
-                                    if (!internal && !skipPrimaryCheck)
-                                        sendBackupAcknowledge(ackBuf.onAcknowledged(entry), routineId, ctx);
-                                }
-                            }
-                            else {
-                                if (!entry.isFiltered())
-                                    locLsnr.onUpdated(F.<CacheEntryEvent<? extends K, ? extends V>>asList(evt));
-                            }
-                        }
-=======
                         if (fut == null)
                             onEntryUpdate(evt, notify, loc, recordIgniteEvt);
->>>>>>> 4a8fb8f3
                         else {
                             fut.addContinuousQueryClosure(new CI1<Boolean>() {
                                 @Override public void apply(Boolean suc) {
@@ -468,41 +422,6 @@
                         }
                     }
                 }
-<<<<<<< HEAD
-                catch (ClusterTopologyCheckedException ex) {
-                    IgniteLogger log = ctx.log(getClass());
-
-                    if (log.isDebugEnabled())
-                        log.debug("Failed to send event notification to node, node left cluster " +
-                            "[node=" + nodeId + ", err=" + ex + ']');
-                }
-                catch (IgniteCheckedException ex) {
-                    U.error(ctx.log(getClass()), "Failed to send event notification to node: " + nodeId, ex);
-                }
-
-                if (recordIgniteEvt && notify) {
-                    ctx.event().record(new CacheQueryReadEvent<>(
-                        ctx.discovery().localNode(),
-                        "Continuous query executed.",
-                        EVT_CACHE_QUERY_OBJECT_READ,
-                        CacheQueryType.CONTINUOUS.name(),
-                        cacheName,
-                        null,
-                        null,
-                        null,
-                        filter instanceof CacheEntryEventSerializableFilter ?
-                            (CacheEntryEventSerializableFilter)filter : null,
-                        null,
-                        nodeId,
-                        taskName(),
-                        evt.getKey(),
-                        evt.getValue(),
-                        evt.getOldValue(),
-                        null
-                    ));
-                }
-=======
->>>>>>> 4a8fb8f3
             }
 
             @Override public void onUnregister() {
@@ -548,24 +467,15 @@
                 sendBackupAcknowledge(ackBuf.acknowledgeOnTimeout(), routineId, ctx);
             }
 
-<<<<<<< HEAD
-            @Override public void skipUpdateEvent(CacheContinuousQueryEvent<K, V> evt, AffinityTopologyVersion topVer,
-                boolean primary) {
-=======
             @Override public void skipUpdateEvent(CacheContinuousQueryEvent<K, V> evt,
                 AffinityTopologyVersion topVer, boolean primary) {
->>>>>>> 4a8fb8f3
                 assert evt != null;
 
                 CacheContinuousQueryEntry e = evt.entry();
 
                 e.markFiltered();
 
-<<<<<<< HEAD
-                onEntryUpdated(evt, primary, false);
-=======
                 onEntryUpdated(evt, primary, false, null);
->>>>>>> 4a8fb8f3
             }
 
             @Override public void onPartitionEvicted(int part) {
@@ -728,11 +638,7 @@
         Collection<CacheContinuousQueryEntry> entries) {
         final GridCacheContext cctx = cacheContext(ctx);
 
-<<<<<<< HEAD
-        Collection<CacheEntryEvent<? extends K, ? extends V>> entries0 = new ArrayList<>();
-=======
         final Collection<CacheEntryEvent<? extends K, ? extends V>> entries0 = new ArrayList<>(entries.size());
->>>>>>> 4a8fb8f3
 
         for (CacheContinuousQueryEntry e : entries) {
             GridCacheDeploymentManager depMgr = cctx.deploy();
@@ -751,14 +657,10 @@
             try {
                 e.unmarshal(cctx, ldr);
 
-<<<<<<< HEAD
-                entries0.addAll(handleEvent(ctx, e));
-=======
                 Collection<CacheEntryEvent<? extends K, ? extends V>> evts = handleEvent(ctx, e);
 
                 if (evts != null && !evts.isEmpty())
                     entries0.addAll(evts);
->>>>>>> 4a8fb8f3
             }
             catch (IgniteCheckedException ex) {
                 if (ignoreClsNotFound)
@@ -789,13 +691,8 @@
             if (e.isFiltered())
                 return Collections.emptyList();
             else
-<<<<<<< HEAD
-                return F.<CacheEntryEvent<? extends K, ? extends V>>asList(
-                    new CacheContinuousQueryEvent<K, V>(cache, cctx, e));
-=======
                 return F.<CacheEntryEvent<? extends K, ? extends V>>
                     asList(new CacheContinuousQueryEvent<K, V>(cache, cctx, e));
->>>>>>> 4a8fb8f3
         }
 
         // Initial query entry or evicted entry. These events should be fired immediately.
@@ -807,9 +704,6 @@
 
         PartitionRecovery rec = getOrCreatePartitionRecovery(ctx, e.partition());
 
-<<<<<<< HEAD
-        return rec.collectEntries(cctx, cache, e);
-=======
         return rec.collectEntries(e, cctx, cache);
     }
 
@@ -921,7 +815,6 @@
      */
     private String taskName() {
         return ctx.security().enabled() ? ctx.task().resolveTaskName(taskHash) : null;
->>>>>>> 4a8fb8f3
     }
 
     /**
@@ -936,7 +829,6 @@
             Long partCntr = null;
 
             AffinityTopologyVersion initTopVer0 = initTopVer;
-<<<<<<< HEAD
 
             if (initTopVer0 != null) {
                 GridCacheContext<K, V> cctx = cacheContext(ctx);
@@ -960,31 +852,6 @@
 
             rec = new PartitionRecovery(ctx.log(getClass()), initTopVer0, partCntr);
 
-=======
-
-            if (initTopVer0 != null) {
-                GridCacheContext<K, V> cctx = cacheContext(ctx);
-
-                GridCacheAffinityManager aff = cctx.affinity();
-
-                if (initUpdCntrsPerNode != null) {
-                    for (ClusterNode node : aff.nodes(partId, initTopVer)) {
-                        Map<Integer, Long> map = initUpdCntrsPerNode.get(node.id());
-
-                        if (map != null) {
-                            partCntr = map.get(partId);
-
-                            break;
-                        }
-                    }
-                }
-                else if (initUpdCntrs != null)
-                    partCntr = initUpdCntrs.get(partId);
-            }
-
-            rec = new PartitionRecovery(ctx.log(getClass()), initTopVer0, partCntr);
-
->>>>>>> 4a8fb8f3
             PartitionRecovery oldRec = rcvs.putIfAbsent(partId, rec);
 
             if (oldRec != null)
@@ -1075,17 +942,11 @@
          * @param entry Cache continuous query entry.
          * @return Collection entries which will be fired. This collection should contains only non-filtered events.
          */
-<<<<<<< HEAD
-        public <K, V> Collection<CacheEntryEvent<? extends K, ? extends V>> collectEntries(GridCacheContext cctx,
-            IgniteCache cache,
-            CacheContinuousQueryEntry entry) {
-=======
         <K, V> Collection<CacheEntryEvent<? extends K, ? extends V>> collectEntries(
             CacheContinuousQueryEntry entry,
             GridCacheContext cctx,
             IgniteCache cache
         ) {
->>>>>>> 4a8fb8f3
             assert entry != null;
 
             if (entry.topologyVersion() == null) { // Possible if entry is sent from old node.
