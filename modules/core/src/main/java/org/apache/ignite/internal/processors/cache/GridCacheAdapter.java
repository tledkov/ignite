--- conflicted
+++ resolved
@@ -2911,16 +2911,7 @@
     @Override public void removeAll() throws IgniteCheckedException {
         assert ctx.isLocal();
 
-<<<<<<< HEAD
         for (Iterator<KeyCacheObject> it = ctx.offheap().keysIterator(); it.hasNext(); )
-=======
-        for (Iterator<KeyCacheObject> it = ctx.swap().offHeapKeyIterator(true, true, AffinityTopologyVersion.NONE);
-            it.hasNext(); )
-            remove((K)it.next());
-
-        for (Iterator<KeyCacheObject> it = ctx.swap().swapKeyIterator(true, true, AffinityTopologyVersion.NONE);
-            it.hasNext(); )
->>>>>>> c4573701
             remove((K)it.next());
 
         removeAll(keySet());
