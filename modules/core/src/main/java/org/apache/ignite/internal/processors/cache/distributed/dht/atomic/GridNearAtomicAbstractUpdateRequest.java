/*
 * Licensed to the Apache Software Foundation (ASF) under one or more
 * contributor license agreements.  See the NOTICE file distributed with
 * this work for additional information regarding copyright ownership.
 * The ASF licenses this file to You under the Apache License, Version 2.0
 * (the "License"); you may not use this file except in compliance with
 * the License.  You may obtain a copy of the License at
 *
 *      http://www.apache.org/licenses/LICENSE-2.0
 *
 * Unless required by applicable law or agreed to in writing, software
 * distributed under the License is distributed on an "AS IS" BASIS,
 * WITHOUT WARRANTIES OR CONDITIONS OF ANY KIND, either express or implied.
 * See the License for the specific language governing permissions and
 * limitations under the License.
 */

package org.apache.ignite.internal.processors.cache.distributed.dht.atomic;

import java.nio.ByteBuffer;
import java.util.List;
import java.util.UUID;
import javax.cache.expiry.ExpiryPolicy;
import javax.cache.processor.EntryProcessor;
import org.apache.ignite.IgniteLogger;
import org.apache.ignite.cache.CacheWriteSynchronizationMode;
import org.apache.ignite.internal.GridDirectTransient;
import org.apache.ignite.internal.processors.affinity.AffinityTopologyVersion;
import org.apache.ignite.internal.processors.cache.CacheEntryPredicate;
import org.apache.ignite.internal.processors.cache.CacheObject;
import org.apache.ignite.internal.processors.cache.GridCacheDeployable;
import org.apache.ignite.internal.processors.cache.GridCacheMessage;
import org.apache.ignite.internal.processors.cache.GridCacheOperation;
import org.apache.ignite.internal.processors.cache.GridCacheSharedContext;
import org.apache.ignite.internal.processors.cache.KeyCacheObject;
import org.apache.ignite.internal.processors.cache.version.GridCacheVersion;
import org.apache.ignite.internal.util.tostring.GridToStringExclude;
import org.apache.ignite.internal.util.typedef.internal.S;
import org.apache.ignite.plugin.extensions.communication.MessageReader;
import org.apache.ignite.plugin.extensions.communication.MessageWriter;
import org.jetbrains.annotations.NotNull;
import org.jetbrains.annotations.Nullable;

/**
 *
 */
public abstract class GridNearAtomicAbstractUpdateRequest extends GridCacheMessage implements GridCacheDeployable {
    /** Message index. */
    public static final int CACHE_MSG_IDX = nextIndexId();

    /** . */
    private static final int NEED_PRIMARY_RES_FLAG_MASK = 0x01;

    /** Topology locked flag. Set if atomic update is performed inside TX or explicit lock. */
    private static final int TOP_LOCKED_FLAG_MASK = 0x02;

    /** Skip write-through to a persistent storage. */
    private static final int SKIP_STORE_FLAG_MASK = 0x04;

    /** Keep binary flag. */
    private static final int KEEP_BINARY_FLAG_MASK = 0x08;

    /** Return value flag. */
    private static final int RET_VAL_FLAG_MASK = 0x10;

    /** Target node ID. */
    @GridDirectTransient
    protected UUID nodeId;

    /** Future version. */
    protected long futId;

    /** Topology version. */
    protected AffinityTopologyVersion topVer;

    /** Write synchronization mode. */
    protected CacheWriteSynchronizationMode syncMode;

    /** Update operation. */
    protected GridCacheOperation op;

    /** Subject ID. */
    protected UUID subjId;

    /** Task name hash. */
    protected int taskNameHash;

    /** Compressed boolean flags. Make sure 'toString' is updated when add new flag. */
    @GridToStringExclude
    protected byte flags;

    /** */
    @GridDirectTransient
    private GridNearAtomicUpdateResponse res;

    /**
     *
     */
    public GridNearAtomicAbstractUpdateRequest() {
        // No-op.
    }

    /**
     * Constructor.
     *
     * @param cacheId Cache ID.
     * @param nodeId Node ID.
     * @param futId Future ID.
     * @param topVer Topology version.
     * @param topLocked Topology locked flag.
     * @param syncMode Synchronization mode.
     * @param op Cache update operation.
     * @param retval Return value required flag.
     * @param subjId Subject ID.
     * @param taskNameHash Task name hash code.
     * @param needPrimaryRes {@code True} if near node waits for primary response.
     * @param skipStore Skip write-through to a persistent storage.
     * @param keepBinary Keep binary flag.
     * @param addDepInfo Deployment info flag.
     */
    protected GridNearAtomicAbstractUpdateRequest(
        int cacheId,
        UUID nodeId,
        long futId,
        @NotNull AffinityTopologyVersion topVer,
        boolean topLocked,
        CacheWriteSynchronizationMode syncMode,
        GridCacheOperation op,
        boolean retval,
        @Nullable UUID subjId,
        int taskNameHash,
        boolean needPrimaryRes,
        boolean skipStore,
        boolean keepBinary,
        boolean addDepInfo
    ) {
        this.cacheId = cacheId;
        this.nodeId = nodeId;
        this.futId = futId;
        this.topVer = topVer;
        this.syncMode = syncMode;
        this.op = op;
        this.subjId = subjId;
        this.taskNameHash = taskNameHash;
        this.addDepInfo = addDepInfo;

        if (needPrimaryRes)
            needPrimaryResponse(true);
        if (topLocked)
            topologyLocked(true);
        if (retval)
            returnValue(true);
        if (skipStore)
            skipStore(true);
        if (keepBinary)
            keepBinary(true);
    }

    /** {@inheritDoc} */
    @Override public final AffinityTopologyVersion topologyVersion() {
        return topVer;
    }

    /** {@inheritDoc} */
    @Override public final int lookupIndex() {
        return CACHE_MSG_IDX;
    }

    /** {@inheritDoc} */
    @Override public final boolean addDeploymentInfo() {
        return addDepInfo;
    }

    /** {@inheritDoc} */
    @Override public final IgniteLogger messageLogger(GridCacheSharedContext ctx) {
        return ctx.atomicMessageLogger();
    }

    /**
     * @return {@code True} if near node is able to initialize update mapping locally.
     */
    boolean initMappingLocally() {
        return !needPrimaryResponse() && fullSync();
    }

    /**
     * @return {@code True} if near node waits for primary response.
     */
    boolean needPrimaryResponse() {
        return isFlag(NEED_PRIMARY_RES_FLAG_MASK);
    }

    /**
     * @param needRes {@code True} if near node waits for primary response.
     */
    void needPrimaryResponse(boolean needRes) {
        setFlag(needRes, NEED_PRIMARY_RES_FLAG_MASK);
    }

    /**
     * @return {@code True} if update is processed in {@link CacheWriteSynchronizationMode#FULL_SYNC} mode.
     */
    boolean fullSync() {
        assert syncMode != null;

        return syncMode == CacheWriteSynchronizationMode.FULL_SYNC;
    }

    /**
     * @return Task name hash code.
     */
    public int taskNameHash() {
        return taskNameHash;
    }

    /**
     * @return Update opreation.
     */
    public GridCacheOperation operation() {
        return op;
    }

    /**
     * @return Subject ID.
     */
    public UUID subjectId() {
        return subjId;
    }

    /**
     * @return Target node ID.
     */
    public UUID nodeId() {
        return nodeId;
    }

    /**
     * @return Near node future ID.
     */
    public long futureId() {
        return futId;
    }

    /**
     * @return Write synchronization mode.
     */
    public final CacheWriteSynchronizationMode writeSynchronizationMode() {
        return syncMode;
    }

    /**
     * @param res Response.
     * @return {@code True} if current response was {@code null}.
     */
    public boolean onResponse(GridNearAtomicUpdateResponse res) {
        if (this.res == null) {
            this.res = res;

            return true;
        }

        return false;
    }

    /**
     *
     */
    void resetResponse() {
        this.res = null;
    }

    /**
     * @return Response.
     */
    @Nullable public GridNearAtomicUpdateResponse response() {
        return res;
    }

    /**
     * @return {@code True} if received notification about primary fail.
     */
    boolean nodeFailedResponse() {
        return res != null && res.nodeLeftResponse();
    }

    /**
     * @return Topology locked flag.
     */
    final boolean topologyLocked() {
        return isFlag(TOP_LOCKED_FLAG_MASK);
    }

    /**
     * @param val {@code True} if topology is locked on near node.
     */
    private void topologyLocked(boolean val) {
        setFlag(val, TOP_LOCKED_FLAG_MASK);
    }

    /**
     * @return Return value flag.
     */
    public final boolean returnValue() {
        return isFlag(RET_VAL_FLAG_MASK);
    }

    /**
     * @param val Return value flag.
     */
    public final void returnValue(boolean val) {
        setFlag(val, RET_VAL_FLAG_MASK);
    }

    /**
     * @return Skip write-through to a persistent storage.
     */
    public final boolean skipStore() {
        return isFlag(SKIP_STORE_FLAG_MASK);
    }

    /**
     * @param val Skip store flag.
     */
    public void skipStore(boolean val) {
        setFlag(val, SKIP_STORE_FLAG_MASK);
    }

    /**
     * @return Keep binary flag.
     */
    public final boolean keepBinary() {
        return isFlag(KEEP_BINARY_FLAG_MASK);
    }

    /**
<<<<<<< HEAD
     * @return Recovery flag.
     */
    public abstract boolean recovery();

    /**
     * @return Update operation.
=======
     * @param val Keep binary flag.
>>>>>>> 48e78a99
     */
    public void keepBinary(boolean val) {
        setFlag(val, KEEP_BINARY_FLAG_MASK);
    }

    /**
     * Sets flag mask.
     *
     * @param flag Set or clear.
     * @param mask Mask.
     */
    private void setFlag(boolean flag, int mask) {
        flags = flag ? (byte)(flags | mask) : (byte)(flags & ~mask);
    }

    /**
     * Reads flag mask.
     *
     * @param mask Mask to read.
     * @return Flag value.
     */
    private boolean isFlag(int mask) {
        return (flags & mask) != 0;
    }

    /**
     * @return Expiry policy.
     */
    public abstract ExpiryPolicy expiry();

    /**
     * @return Filter.
     */
    @Nullable public abstract CacheEntryPredicate[] filter();

    /**
     * @return Optional arguments for entry processor.
     */
    @Nullable public abstract Object[] invokeArguments();

    /**
     * @param key Key to add.
     * @param val Optional update value.
     * @param conflictTtl Conflict TTL (optional).
     * @param conflictExpireTime Conflict expire time (optional).
     * @param conflictVer Conflict version (optional).
     */
    abstract void addUpdateEntry(KeyCacheObject key,
        @Nullable Object val,
        long conflictTtl,
        long conflictExpireTime,
        @Nullable GridCacheVersion conflictVer);

    /**
     * @return Keys for this update request.
     */
    public abstract List<KeyCacheObject> keys();

    /**
     * @return Values for this update request.
     */
    public abstract List<?> values();

    /**
     * @param idx Key index.
     * @return Value.
     */
    public abstract CacheObject value(int idx);

    /**
     * @param idx Key index.
     * @return Entry processor.
     */
    public abstract EntryProcessor<Object, Object, Object> entryProcessor(int idx);

    /**
     * @param idx Index to get.
     * @return Write value - either value, or transform closure.
     */
    public abstract CacheObject writeValue(int idx);

    /**
     * @return Conflict versions.
     */
    @Nullable public abstract List<GridCacheVersion> conflictVersions();

    /**
     * @param idx Index.
     * @return Conflict version.
     */
    @Nullable public abstract GridCacheVersion conflictVersion(int idx);

    /**
     * @param idx Index.
     * @return Conflict TTL.
     */
    public abstract long conflictTtl(int idx);

    /**
     * @param idx Index.
     * @return Conflict expire time.
     */
    public abstract long conflictExpireTime(int idx);

    /**
     * Cleanup values.
     *
     * @param clearKeys If {@code true} clears keys.
     */
    public abstract void cleanup(boolean clearKeys);

    /**
     * @return Keys size.
     */
    public abstract int size();

    /**
     * @param idx Key index.
     * @return Key.
     */
    public abstract KeyCacheObject key(int idx);

    /** {@inheritDoc} */
    @Override public byte fieldsCount() {
        return 10;
    }

    /** {@inheritDoc} */
    @Override public boolean writeTo(ByteBuffer buf, MessageWriter writer) {
        writer.setBuffer(buf);

        if (!super.writeTo(buf, writer))
            return false;

        if (!writer.isHeaderWritten()) {
            if (!writer.writeHeader(directType(), fieldsCount()))
                return false;

            writer.onHeaderWritten();
        }

        switch (writer.state()) {
            case 3:
                if (!writer.writeByte("flags", flags))
                    return false;

                writer.incrementState();

            case 4:
                if (!writer.writeLong("futId", futId))
                    return false;

                writer.incrementState();

            case 5:
                if (!writer.writeByte("op", op != null ? (byte)op.ordinal() : -1))
                    return false;

                writer.incrementState();

            case 6:
                if (!writer.writeUuid("subjId", subjId))
                    return false;

                writer.incrementState();

            case 7:
                if (!writer.writeByte("syncMode", syncMode != null ? (byte)syncMode.ordinal() : -1))
                    return false;

                writer.incrementState();

            case 8:
                if (!writer.writeInt("taskNameHash", taskNameHash))
                    return false;

                writer.incrementState();

            case 9:
                if (!writer.writeMessage("topVer", topVer))
                    return false;

                writer.incrementState();

        }

        return true;
    }

    /** {@inheritDoc} */
    @Override public boolean readFrom(ByteBuffer buf, MessageReader reader) {
        reader.setBuffer(buf);

        if (!reader.beforeMessageRead())
            return false;

        if (!super.readFrom(buf, reader))
            return false;

        switch (reader.state()) {
            case 3:
                flags = reader.readByte("flags");

                if (!reader.isLastRead())
                    return false;

                reader.incrementState();

            case 4:
                futId = reader.readLong("futId");

                if (!reader.isLastRead())
                    return false;

                reader.incrementState();

            case 5:
                byte opOrd;

                opOrd = reader.readByte("op");

                if (!reader.isLastRead())
                    return false;

                op = GridCacheOperation.fromOrdinal(opOrd);

                reader.incrementState();

            case 6:
                subjId = reader.readUuid("subjId");

                if (!reader.isLastRead())
                    return false;

                reader.incrementState();

            case 7:
                byte syncModeOrd;

                syncModeOrd = reader.readByte("syncMode");

                if (!reader.isLastRead())
                    return false;

                syncMode = CacheWriteSynchronizationMode.fromOrdinal(syncModeOrd);

                reader.incrementState();

            case 8:
                taskNameHash = reader.readInt("taskNameHash");

                if (!reader.isLastRead())
                    return false;

                reader.incrementState();

            case 9:
                topVer = reader.readMessage("topVer");

                if (!reader.isLastRead())
                    return false;

                reader.incrementState();

        }

        return reader.afterMessageRead(GridNearAtomicAbstractUpdateRequest.class);
    }

    /** {@inheritDoc} */
    @Override public String toString() {
        StringBuilder flags = new StringBuilder();

        if (needPrimaryResponse())
            appendFlag(flags, "needRes");
        if (topologyLocked())
            appendFlag(flags, "topLock");
        if (skipStore())
            appendFlag(flags, "skipStore");
        if (keepBinary())
            appendFlag(flags, "keepBinary");
        if (returnValue())
            appendFlag(flags, "retVal");

        return S.toString(GridNearAtomicAbstractUpdateRequest.class, this,
            "flags", flags.toString());
    }
}<|MERGE_RESOLUTION|>--- conflicted
+++ resolved
@@ -63,6 +63,9 @@
     /** Return value flag. */
     private static final int RET_VAL_FLAG_MASK = 0x10;
 
+    /** Recovery value flag. */
+    private static final int RECOVERY_FLAG_MASK = 0x20;
+
     /** Target node ID. */
     @GridDirectTransient
     protected UUID nodeId;
@@ -132,6 +135,7 @@
         boolean needPrimaryRes,
         boolean skipStore,
         boolean keepBinary,
+        boolean recovery,
         boolean addDepInfo
     ) {
         this.cacheId = cacheId;
@@ -154,6 +158,8 @@
             skipStore(true);
         if (keepBinary)
             keepBinary(true);
+        if (recovery)
+            recovery(true);
     }
 
     /** {@inheritDoc} */
@@ -333,19 +339,24 @@
     }
 
     /**
-<<<<<<< HEAD
-     * @return Recovery flag.
-     */
-    public abstract boolean recovery();
-
-    /**
-     * @return Update operation.
-=======
      * @param val Keep binary flag.
->>>>>>> 48e78a99
      */
     public void keepBinary(boolean val) {
         setFlag(val, KEEP_BINARY_FLAG_MASK);
+    }
+
+    /**
+     * @return Keep binary flag.
+     */
+    public final boolean recovery() {
+        return isFlag(RECOVERY_FLAG_MASK);
+    }
+
+    /**
+     * @param val Keep binary flag.
+     */
+    public void recovery(boolean val) {
+        setFlag(val, RECOVERY_FLAG_MASK);
     }
 
     /**
