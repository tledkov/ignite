/*
 * Licensed to the Apache Software Foundation (ASF) under one or more
 * contributor license agreements.  See the NOTICE file distributed with
 * this work for additional information regarding copyright ownership.
 * The ASF licenses this file to You under the Apache License, Version 2.0
 * (the "License"); you may not use this file except in compliance with
 * the License.  You may obtain a copy of the License at
 *
 *      http://www.apache.org/licenses/LICENSE-2.0
 *
 * Unless required by applicable law or agreed to in writing, software
 * distributed under the License is distributed on an "AS IS" BASIS,
 * WITHOUT WARRANTIES OR CONDITIONS OF ANY KIND, either express or implied.
 * See the License for the specific language governing permissions and
 * limitations under the License.
 */

package org.apache.ignite.internal.pagemem.impl;

import java.io.Closeable;
import java.io.IOException;
import java.nio.ByteBuffer;
import java.nio.ByteOrder;
import java.util.ArrayList;
import java.util.Collection;
import java.util.HashMap;
import java.util.HashSet;
import java.util.List;
import java.util.Map;
import java.util.Set;
import java.util.concurrent.ThreadLocalRandom;
import java.util.concurrent.locks.ReentrantReadWriteLock;

import org.apache.ignite.IgniteCheckedException;
import org.apache.ignite.IgniteException;
import org.apache.ignite.IgniteLogger;
import org.apache.ignite.internal.mem.DirectMemory;
import org.apache.ignite.internal.mem.DirectMemoryFragment;
import org.apache.ignite.internal.mem.DirectMemoryProvider;
import org.apache.ignite.internal.mem.OutOfMemoryException;
import org.apache.ignite.internal.pagemem.DirectMemoryUtils;
import org.apache.ignite.internal.pagemem.FullPageId;
import org.apache.ignite.internal.pagemem.Page;
import org.apache.ignite.internal.pagemem.PageIdUtils;
import org.apache.ignite.internal.pagemem.PageMemory;
import org.apache.ignite.internal.pagemem.store.IgnitePageStoreManager;
import org.apache.ignite.internal.util.GridConcurrentHashSet;
import org.apache.ignite.internal.util.offheap.GridOffHeapOutOfMemoryException;
import org.apache.ignite.internal.util.typedef.internal.U;
import org.apache.ignite.lifecycle.LifecycleAware;
import sun.misc.JavaNioAccess;
import sun.misc.SharedSecrets;

/**
 *
 */
@SuppressWarnings({"LockAcquiredButNotSafelyReleased", "FieldAccessedSynchronizedAndUnsynchronized"})
public class  PageMemoryImpl implements PageMemory {
    /** Relative pointer chunk index mask. */
    private static final long CHUNK_INDEX_MASK = 0xFFFFFF0000000000L;

    /** Full relative pointer mask. */
    private static final long RELATIVE_PTR_MASK = 0xFFFFFFFFFFFFFFL;

    /** Dirty flag. */
    private static final long DIRTY_FLAG = 0x0100000000000000L;

    /** Invalid relative pointer value. */
    private static final long INVALID_REL_PTR = RELATIVE_PTR_MASK;

    /** Address mask to avoid ABA problem. */
    private static final long ADDRESS_MASK = 0xFFFFFFFFFFFFFFL;

    /** Counter mask to avoid ABA problem. */
    private static final long COUNTER_MASK = ~ADDRESS_MASK;

    /** Counter increment to avoid ABA problem. */
    private static final long COUNTER_INC = ADDRESS_MASK + 1;

    /** Page relative pointer. Does not change once a page is allocated. */
    public static final int RELATIVE_PTR_OFFSET = 8;

    /** Page ID offset  */
    public static final int PAGE_ID_OFFSET = 16;

    /** Page cache ID offset. */
    public static final int PAGE_CACHE_ID_OFFSET = 24;

    /** Page access timestamp */
    public static final int PAGE_TIMESTAMP_OFFSET = 28;

    /**
     * Need a 8-byte pointer for linked list, 8 bytes for internal needs (flags),
     * 4 bytes cache ID, 8 bytes timestamp.
     */
    public static final int PAGE_OVERHEAD = 36;

    /** Number of random pages that will be picked for eviction. */
    public static final int RANDOM_PAGES_EVICT_NUM = 5;

    /** Page size. */
    private int sysPageSize;

    /** Page store manager. */
    private IgnitePageStoreManager storeMgr;

    /** Direct byte buffer factory. */
    private JavaNioAccess nioAccess;

    // TODO mem should be replaced with platform-aware memory util.
    /** */
    private final DirectMemoryUtils mem = new DirectMemoryUtils();

    /** */
    private final IgniteLogger log;

    /** Direct memory allocator. */
    private final DirectMemoryProvider directMemoryProvider;

    /** Segments array. */
    private Segment[] segments;

    /** Current chunk from which new pages should be allocated. */
    private volatile Chunk currentChunk;

    /** All used chunks. */
    private final List<Chunk> chunks;

    /** Pointer to the address of the free page list. */
    private long freePageListPtr;

    /** */
    private long lastAllocatedPageIdPtr;

    /** */
    private long dbMetaPageIdPtr;

    /** Pages marked as dirty since the last checkpoint. */
    private Collection<FullPageId> dirtyPages = new GridConcurrentHashSet<>();

    /**
     * @param log Logger to use.
     * @param directMemoryProvider Memory allocator to use.
     * @param pageSize Page size.
     * @param segments Number of segments.
     */
    public PageMemoryImpl(
        IgniteLogger log,
        DirectMemoryProvider directMemoryProvider,
        IgnitePageStoreManager storeMgr,
        int pageSize,
        int segments
    ) {
        if (segments == 0)
            segments = Runtime.getRuntime().availableProcessors() * 8;

        this.log = log;
        this.directMemoryProvider = directMemoryProvider;
        this.storeMgr = storeMgr;
        this.segments = new Segment[segments];

        chunks = new ArrayList<>();
        sysPageSize = pageSize + PAGE_OVERHEAD;
    }

    /** {@inheritDoc} */
    @Override public void start() throws IgniteException {
        if (directMemoryProvider instanceof LifecycleAware)
            ((LifecycleAware)directMemoryProvider).start();

        try {
            DirectMemory memory = directMemoryProvider.memory();

            nioAccess = SharedSecrets.getJavaNioAccess();

            if (memory.restored())
                initExisting(memory);
            else
                initNew(memory);
        }
        catch (IgniteCheckedException e) {
            throw new IgniteException("Failed to initialize DirectBuffer class internals.", e);
        }
    }

    /** {@inheritDoc} */
    @SuppressWarnings("OverlyStrongTypeCast")
    @Override public void stop() throws IgniteException {
        if (log.isDebugEnabled())
            log.debug("Stopping page memory.");

        if (directMemoryProvider instanceof LifecycleAware)
            ((LifecycleAware)directMemoryProvider).stop();

        if (directMemoryProvider instanceof Closeable) {
            try {
                ((Closeable)directMemoryProvider).close();
            }
            catch (IOException e) {
                throw new IgniteException(e);
            }
        }
    }

    /** {@inheritDoc} */
    @Override public FullPageId allocatePage(int cacheId, int partId, byte flags) throws IgniteCheckedException {
        if (storeMgr != null)
            return storeMgr.allocatePage(cacheId, partId, flags);

        long pageId, absPtr;

        long relPtr = borrowFreePage();

        if (relPtr != INVALID_REL_PTR) {
            absPtr = absolute(relPtr);

            pageId = readPageId(absPtr);

            long idx = PageIdUtils.pageIdx(pageId);

            // Reassign page ID according to flags and partition ID.
            pageId = PageIdUtils.pageId(partId, flags, idx);
        }
        else {
            while (true) {
                pageId = mem.readLong(lastAllocatedPageIdPtr);

                if (mem.compareAndSwapLong(lastAllocatedPageIdPtr, pageId, pageId + 1))
                    break;
            }

            // Assign page ID according to flags and partition ID.
            pageId = PageIdUtils.pageId(partId, flags, pageId);

            relPtr = allocateFreePage();

            if (relPtr == INVALID_REL_PTR)
                throw new OutOfMemoryException();

            absPtr = absolute(relPtr);
<<<<<<< HEAD
=======

            writePageId(absPtr, pageId);
            writePageCacheId(absPtr, cacheId);
            writeCurrentTimestamp(absPtr);
>>>>>>> 6d68db94
        }

        writePageId(absPtr, pageId);

        // TODO pass an argument to decide whether the page should be cleaned.
        mem.setMemory(absPtr + PAGE_OVERHEAD, sysPageSize - PAGE_OVERHEAD, (byte)0);

        FullPageId fullId = new FullPageId(pageId, cacheId);

        Segment seg = segment(fullId);

        seg.writeLock().lock();

        try {
            seg.loadedPages.put(fullId, relPtr);
        }
        finally {
            seg.writeLock().unlock();
        }

        return fullId;
    }

    /** {@inheritDoc} */
    @Override public boolean freePage(FullPageId fullId) throws IgniteCheckedException {
        Segment seg = segment(fullId);

        seg.writeLock().lock();

        try {
            if (seg.acquiredPages.get(fullId) != null)
                return false;

            long relPtr = seg.loadedPages.get(fullId, INVALID_REL_PTR);

            if (relPtr == INVALID_REL_PTR)
                return false;

            if (isDirty(absolute(relPtr)))
                return false;

            seg.loadedPages.remove(fullId);

            releaseFreePage(relPtr);
        }
        finally {
            seg.writeLock().unlock();
        }

        return true;
    }

    /** {@inheritDoc} */
    @Override public Page metaPage() throws IgniteCheckedException {
        return page(new FullPageId(mem.readLong(dbMetaPageIdPtr), 0));
    }

    /** {@inheritDoc} */
    @Override public Page page(FullPageId fullId) throws IgniteCheckedException {
        Segment seg = segment(fullId);

        seg.readLock().lock();

        try {
            PageImpl page = seg.acquiredPages.get(fullId);

            if (page != null) {
                page.acquireReference();

                return page;
            }
        }
        finally {
            seg.readLock().unlock();
        }

        seg.writeLock().lock();

        try {
            // Double-check.
            PageImpl page = seg.acquiredPages.get(fullId);

            if (page != null) {
                page.acquireReference();

                return page;
            }

            long relPtr = seg.loadedPages.get(fullId, INVALID_REL_PTR);

            if (relPtr == INVALID_REL_PTR) {
                if (storeMgr == null)
                    throw new IllegalStateException("The page with the given page ID was not allocated: " +
                        fullId);

                relPtr = borrowOrAllocateFreePage();

                if (relPtr == INVALID_REL_PTR)
                    relPtr = evictPage(seg);

                long absPtr = absolute(relPtr);

                writeFullPageId(absPtr, fullId);
                writeCurrentTimestamp(absPtr);

                // We can clear dirty flag after the page has been allocated.
                setDirty(fullId, absPtr, false);

                seg.loadedPages.put(fullId, relPtr);

                page = new PageImpl(fullId, absPtr, this);

                if (storeMgr != null)
                    storeMgr.read(fullId.cacheId(), fullId.pageId(), wrapPointer(absPtr + PAGE_OVERHEAD, pageSize()));
            }
            else
                page = new PageImpl(fullId, absolute(relPtr), this);

            seg.acquiredPages.put(fullId, page);

            page.acquireReference();

            return page;
        }
        finally {
            seg.writeLock().unlock();
        }
    }

    /** {@inheritDoc} */
    @Override public void releasePage(Page p) {
        PageImpl page = (PageImpl)p;

        Segment seg = segment(page.fullId());

        seg.writeLock().lock();

        try {
            if (page.releaseReference())
                seg.acquiredPages.remove(page.fullId());
        }
        finally {
            seg.writeLock().unlock();
        }
    }

    /** {@inheritDoc} */
    @Override public int pageSize() {
        return sysPageSize - PAGE_OVERHEAD;
    }

    /** {@inheritDoc} */
    @Override public Collection<FullPageId> beginCheckpoint() throws IgniteException {
        Collection<FullPageId> checkpointIds = new ArrayList<>(dirtyPages.size());

        checkpointIds.addAll(dirtyPages);

        return checkpointIds;
    }

    /** {@inheritDoc} */
    @SuppressWarnings("unchecked")
    @Override public void finishCheckpoint() {
        // No-op.
    }

    /** {@inheritDoc} */
    @Override public boolean getForCheckpoint(FullPageId pageId, ByteBuffer tmpBuf) {
        assert tmpBuf.remaining() == pageSize();

        Segment seg = segment(pageId);

        PageImpl page = null;

        seg.readLock().lock();

        try {
            page = seg.acquiredPages.get(pageId);

            if (page != null) {
                if (!page.isDirty())
                    return false;

                page.acquireReference();
            }
            else {
                long relPtr = seg.loadedPages.get(pageId, INVALID_REL_PTR);

                if (relPtr == INVALID_REL_PTR)
                    return false;

                long absPtr = absolute(relPtr);

                ByteBuffer pageBuf = wrapPointer(absPtr + PAGE_OVERHEAD, pageSize());

                tmpBuf.put(pageBuf);

                setDirty(pageId, absPtr, false);

                return true;
            }
        }
        finally {
            seg.readLock().unlock();
        }

        assert page != null;

        try {
            ByteBuffer pageBuf = page.getForRead();

            try {
                tmpBuf.put(pageBuf);

                setDirty(pageId, page.pointer(), false);
            }
            finally {
                page.releaseRead();
            }
        }
        finally {
            releasePage(page);
        }

        return true;
    }

    /**
     * @return Total number of loaded pages in memory.
     */
    public long totalPages() {
        long total = 0;

        for (Segment seg : segments) {
            seg.readLock().lock();

            try {
                total += seg.loadedPages.size();
            }
            finally {
                seg.readLock().unlock();
            }
        }

        return total;
    }

    /**
     * @param ptr Pointer to wrap.
     * @param len Memory location length.
     * @return Wrapped buffer.
     */
    ByteBuffer wrapPointer(long ptr, int len) {
        ByteBuffer buf = nioAccess.newDirectByteBuffer(ptr, len, null);

        buf.order(ByteOrder.nativeOrder());

        return buf;
    }

    /**
     * @param relativePtr Relative pointer.
     * @return Absolute pointer.
     */
    long absolute(long relativePtr) {
        int chunkIdx = (int)((relativePtr >> 40) & 0xFFFF);

        long pageIdx = relativePtr & ~CHUNK_INDEX_MASK;

        long offset = pageIdx * sysPageSize;

        Chunk chunk = chunks.get(chunkIdx);

        return chunk.pagesBase + offset;
    }

    /**
     * @param chunk Chunk index.
     * @param pageIdx Page index in the chunk.
     * @return Relative pointer.
     */
    long relative(int chunk, long pageIdx) {
        return pageIdx | ((long)chunk) << 40;
    }

    /**
     * Reads relative pointer from the page at the given absolute position.
     *
     * @param absPtr Absolute memory pointer to the page header.
     * @return Relative pointer written to the page.
     */
    long readRelative(long absPtr) {
        return mem.readLong(absPtr + RELATIVE_PTR_OFFSET) & RELATIVE_PTR_MASK;
    }

    /**
     * Writes relative pointer to the page at the given absolute position.
     *
     * @param absPtr Absolute memory pointer to the page header.
     * @param relPtr Relative pointer to write.
     */
    void writeRelative(long absPtr, long relPtr) {
        mem.writeLong(absPtr + RELATIVE_PTR_OFFSET, relPtr & RELATIVE_PTR_MASK);
    }

    /**
     * Reads page ID from the page at the given absolute position.
     *
     * @param absPtr Absolute memory pointer to the page header.
     * @return Page ID written to the page.
     */
    long readPageId(long absPtr) {
        return mem.readLong(absPtr + PAGE_ID_OFFSET);
    }

    /**
     * Writes page ID to the page at the given absolute position.
     *
     * @param absPtr Absolute memory pointer to the page header.
     * @param pageId Page ID to write.
     */
    void writePageId(long absPtr, long pageId) {
        mem.writeLong(absPtr + PAGE_ID_OFFSET, pageId);
    }

    /**
     * Reads cache ID from the page at the given absolute pointer.
     *
     * @param absPtr Absolute memory pointer to the page header.
     * @return Cache ID written to the page.
     */
    int readPageCacheId(final long absPtr) {
        return mem.readInt(absPtr + PAGE_CACHE_ID_OFFSET);
    }

    /**
     * Writes cache ID from the page at the given absolute pointer.
     *
     * @param absPtr Absolute memory pointer to the page header.
     * @param cacheId Cache ID to write.
     */
    void writePageCacheId(final long absPtr, final int cacheId) {
        mem.writeInt(absPtr + PAGE_CACHE_ID_OFFSET, cacheId);
    }

    /**
     * Reads page ID and cache ID from the page at the given absolute pointer.
     *
     * @param absPtr Absolute memory pointer to the page header.
     * @return Full page ID written to the page.
     */
    FullPageId readFullPageId(final long absPtr) {
        return new FullPageId(readPageId(absPtr), readPageCacheId(absPtr));
    }

    /**
     * Writes page ID and cache ID from the page at the given absolute pointer.
     *
     * @param absPtr Absolute memory pointer to the page header.
     * @param fullPageId Full page ID to write.
     */
    void writeFullPageId(final long absPtr, final FullPageId fullPageId) {
        writePageId(absPtr, fullPageId.pageId());
        writePageCacheId(absPtr, fullPageId.cacheId());
    }

    /**
     * @param absPtr Absolute pointer.
     * @return {@code True} if page is dirty.
     */
    boolean isDirty(long absPtr) {
        long relPtrWithFlags = mem.readLong(absPtr + RELATIVE_PTR_OFFSET);

        return (relPtrWithFlags & DIRTY_FLAG) != 0;
    }

    /**
     * Gets the number of active pages across all segments. Used for test purposes only.
     *
     * @return Number of active pages.
     */
    public int activePagesCount() {
        int total = 0;

        for (Segment seg : segments)
            total += seg.acquiredPages.size();

        return total;
    }

    /**
     * This method must be called in synchronized context.
     *
     * @param absPtr Absolute pointer.
     * @param dirty {@code True} dirty flag.
     */
    void setDirty(FullPageId pageId, long absPtr, boolean dirty) {
        long relPtrWithFlags = mem.readLong(absPtr + RELATIVE_PTR_OFFSET);

        boolean wasDirty = (relPtrWithFlags & DIRTY_FLAG) != 0;

        if (dirty)
            relPtrWithFlags |= DIRTY_FLAG;
        else
            relPtrWithFlags &= ~DIRTY_FLAG;

        mem.writeLong(absPtr + RELATIVE_PTR_OFFSET, relPtrWithFlags);

        if (!wasDirty && dirty)
            dirtyPages.add(pageId);
        else if (wasDirty && !dirty)
            dirtyPages.remove(pageId);
    }

    /**
     * Volatile write for current timestamp to page in {@code absAddr} address.
     *
     * @param absPtr Absolute page address.
     */
    void writeCurrentTimestamp(final long absPtr) {
        mem.writeLongVolatile(absPtr + PAGE_TIMESTAMP_OFFSET, U.currentTimeMillis());
    }

    /**
     * Read for timestamp from page in {@code absAddr} address.
     *
     * @param absPtr Absolute page address.
     * @return Timestamp.
     */
    long readTimestamp(final long absPtr) {
        return mem.readLong(absPtr + PAGE_TIMESTAMP_OFFSET);
    }

    /**
     * Attempts to restore page memory state based on the memory chunks returned by the allocator.
     */
    private void initExisting(DirectMemory memory) {
        DirectMemoryFragment meta = memory.fragments().get(0);

        long base = meta.address();

        int segs = mem.readInt(base);

        base +=4;

        int sysPageS = mem.readInt(base);

        base += 4;

        long memPerSegment = mem.readLong(base);

        base += 8;

        freePageListPtr = base;

        base += 8;

        lastAllocatedPageIdPtr = base;

        base += 8;

        dbMetaPageIdPtr = base;

        base += 8;

        if (sysPageSize != sysPageS || segs != segments.length) {
            U.quietAndWarn(log, "Saved memory state setting differ from configured settings " +
                "(configured settings will be ignored) " +
                "[configuredPageSize=" + sysPageSize + ", pageSize=" + sysPageS +
                ", configuredSegments=" + segments.length + ", segments=" + segs + ']');

            sysPageSize = sysPageS;
            segments = new Segment[segs];
        }

        log.info("Allocating segment tables at offset: " + U.hexLong(base - meta.address()));

        for (int i = 0; i < segments.length; i++) {
            segments[i] = new Segment(base, memPerSegment, false);

            base += memPerSegment;
        }

        synchronized (this) {
            for (int i = 0; i < memory.fragments().size(); i++) {
                DirectMemoryFragment fr = memory.fragments().get(i);

                long offset = i == 0 ? (base - fr.address()) : 0;

                Chunk chunk = new Chunk(i, fr, offset, false);

                chunks.add(chunk);

                if (i == 0)
                    currentChunk = chunk;
            }
        }
    }

    /**
     *
     */
    private void initNew(DirectMemory memory) throws IgniteCheckedException {
        long totalMemory = 0;

        for (DirectMemoryFragment fr : memory.fragments())
            totalMemory += fr.size();

        int pages = (int)(totalMemory / sysPageSize);

        long memPerSegment = requiredSegmentMemory(pages / segments.length);

        long metaSize = memPerSegment * segments.length + 40;

        DirectMemoryFragment meta = memory.fragments().get(0);

        if (meta.size() < metaSize)
            throw new IllegalStateException("Failed to initialize page memory (first memory fragment must " +
                "be at least " + metaSize + " bytes) [allocatedSize=" + meta.size() + ']');

        long base = meta.address();

        mem.writeInt(base, segments.length);

        base += 4;

        mem.writeInt(base, sysPageSize);

        base += 4;

        mem.writeLong(base, memPerSegment);

        base += 8;

        freePageListPtr = base;

        base += 8;

        lastAllocatedPageIdPtr = base;

        base += 8;

        dbMetaPageIdPtr = base;

        base += 8;

        log.info("Allocating segment tables at offset: " + U.hexLong(base - meta.address()));

        for (int i = 0; i < segments.length; i++) {
            segments[i] = new Segment(base, memPerSegment, true);

            base += memPerSegment;
        }

        assert (base - meta.address()) == metaSize : "Invalid offset [base=" + U.hexLong(base) +
            ", addr=" + U.hexLong(meta.address()) + ", metaSize=" + U.hexLong(metaSize) + ']';

        mem.writeLong(freePageListPtr, INVALID_REL_PTR);
        mem.writeLong(lastAllocatedPageIdPtr, 1);

        synchronized (this) {
            for (int i = 0; i < memory.fragments().size(); i++) {
                DirectMemoryFragment fr = memory.fragments().get(i);

                long offset = i == 0 ? (base - fr.address()) : 0;

                Chunk chunk = new Chunk(i, fr, offset, true);

                chunks.add(chunk);

                if (i == 0)
                    currentChunk = chunk;
            }
        }

        if (storeMgr == null) {
            mem.writeLong(dbMetaPageIdPtr, allocatePage(0, -1, FLAG_META).pageId());

            Page dbMetaPage = metaPage();

            try {
                ByteBuffer buf = dbMetaPage.getForWrite();

                boolean ok = false;

                try {
                    while (buf.remaining() >= 8)
                        buf.putLong(0);

                    ok = true;
                }
                finally {
                    dbMetaPage.releaseWrite(ok);
                }
            }
            finally {
                releasePage(dbMetaPage);
            }
        }
        else
            mem.writeLong(dbMetaPageIdPtr, storeMgr.metaRoot());
    }

    /**
     * Requests next memory chunk from the system allocator.
     */
    private boolean requestNextChunk() {
        assert Thread.holdsLock(this);

        int curIdx = currentChunk.idx;

        // If current chunk is the last one, fail.
        if (curIdx == chunks.size() - 1)
            return false;

        Chunk chunk = chunks.get(curIdx + 1);

        if (log.isInfoEnabled())
            log.info("Switched to the next page memory chunk [idx=" + chunk.idx +
                ", base=0x" + U.hexLong(chunk.fr.address()) + ", len=" + chunk.size() + ']');

        currentChunk = chunk;

        return true;
    }

    /**
     * @param fullId Page ID to get segment for.
     * @return Segment.
     */
    private Segment segment(FullPageId fullId) {
        int idx = segmentIndex(fullId);

        return segments[idx];
    }

    /**
     * @param pageId Page ID.
     * @return Segment index.
     */
    private int segmentIndex(FullPageId pageId) {
        return U.safeAbs(U.hash(pageId)) % segments.length;
    }

    /**
     * Allocates a new free page.
     *
     * @return Relative pointer to the allocated page.
     * @throws GridOffHeapOutOfMemoryException
     */
    private long borrowOrAllocateFreePage() throws GridOffHeapOutOfMemoryException {
        long relPtr = borrowFreePage();

        return relPtr != INVALID_REL_PTR ? relPtr : allocateFreePage();
    }

    /**
     * @return Relative pointer to a free page that was borrowed from the allocated pool.
     */
    private long borrowFreePage() {
        while (true) {
            long freePageRelPtrMasked = mem.readLong(freePageListPtr);

            long freePageRelPtr = freePageRelPtrMasked & ADDRESS_MASK;
            long cnt = ((freePageRelPtrMasked & COUNTER_MASK) + COUNTER_INC) & COUNTER_MASK;

            if (freePageRelPtr != INVALID_REL_PTR) {
                long nextFreePageRelPtr = mem.readLong(absolute(freePageRelPtr)) & ADDRESS_MASK;

                if (mem.compareAndSwapLong(freePageListPtr, freePageRelPtrMasked, nextFreePageRelPtr | cnt))
                    return freePageRelPtr;

            }
            else
                return INVALID_REL_PTR;
        }
    }

    /**
     * Allocates a page from the next memory chunk.
     *
     * @return Relative pointer to the allocated page.
     */
    private long allocateFreePage() {
        while (true) {
            Chunk chunk = currentChunk;

            long relPtr = chunk.allocateFreePage();

            if (relPtr == INVALID_REL_PTR) {
                synchronized (this) {
                    Chunk full = currentChunk;

                    if (chunk == full && !requestNextChunk())
                        return INVALID_REL_PTR;
                }
            }
            else
                return relPtr;
        }
    }

    /**
     * Evict random oldest page from memory to storage.
     *
     * @param seg Currently locked segment.
     * @return Relative addres for evicted page.
     * @throws IgniteCheckedException
     */
    private long evictPage(final Segment seg) throws IgniteCheckedException {
        final ThreadLocalRandom rnd = ThreadLocalRandom.current();

        final int cap = seg.loadedPages.capacity();

        if (seg.acquiredPages.size() >= seg.loadedPages.size())
            throw new OutOfMemoryException("No not acquired pages left for segment. Unable to evict.");

        // With big number of random picked pages we may fall into infinite loop, because
        // every time the same page may be found.
        Set<Long> ignored = null;

        long relEvictAddr = INVALID_REL_PTR;

        int iterations = 0;

        while (true) {
            long cleanAddr = INVALID_REL_PTR;
            long cleanTs = Long.MAX_VALUE;
            long dirtyTs = Long.MAX_VALUE;
            long dirtyAddr = INVALID_REL_PTR;

            for (int i = 0; i < RANDOM_PAGES_EVICT_NUM; i++) {
                // We need to lookup for pages only in current segment for thread safety,
                // so peeking random memory will lead to checking for found page segment.
                // It's much faster to check available pages for segment right away.
                final long rndAddr = seg.loadedPages.getNearestAt(rnd.nextInt(cap), INVALID_REL_PTR);

                assert rndAddr != INVALID_REL_PTR;

                if (relEvictAddr == rndAddr || (ignored != null && ignored.contains(rndAddr))) {
                    i--;

                    continue;
                }

                final long absPageAddr = absolute(rndAddr);

                final long pageTs = readTimestamp(absPageAddr);

                final boolean dirty = isDirty(absPageAddr);

                if (pageTs < cleanTs && !dirty) {
                    cleanAddr = rndAddr;

                    cleanTs = pageTs;
                } else if (pageTs < dirtyTs && dirty) {
                    dirtyAddr = rndAddr;

                    dirtyTs = pageTs;
                }

                relEvictAddr = cleanAddr == INVALID_REL_PTR ? dirtyAddr : cleanAddr;
            }

            assert relEvictAddr != INVALID_REL_PTR;

            final long absEvictAddr = absolute(relEvictAddr);

            final FullPageId fullPageId = readFullPageId(absEvictAddr);

            final long metaPageId = mem.readLong(dbMetaPageIdPtr);

            if (fullPageId.pageId() == metaPageId && fullPageId.cacheId() == 0) {
                if (++iterations > 2) {
                    if (ignored == null)
                        ignored = new HashSet<>();

                    ignored.add(relEvictAddr);
                }

                continue;
            }

            assert seg.writeLock().isHeldByCurrentThread();

            if (!seg.acquiredPages.containsKey(fullPageId))
                seg.loadedPages.remove(fullPageId);
            else {
                if (++iterations > 2) {
                    if (ignored == null)
                        ignored = new HashSet<>();

                    ignored.add(relEvictAddr);
                }

                continue;
            }

            // Force flush data and free page.
            if (isDirty(absEvictAddr)) {
                storeMgr.write(fullPageId.cacheId(), fullPageId.pageId(), wrapPointer(absEvictAddr + PAGE_OVERHEAD, pageSize()));

                setDirty(fullPageId, absEvictAddr, false);
            }

            return relEvictAddr;
        }
    }

    /**
     * @param relPtr Relative pointer to free.
     */
    private void releaseFreePage(long relPtr) {
        while (true) {
            long freePageRelPtrMasked = mem.readLong(freePageListPtr);

            long freePageRelPtr = freePageRelPtrMasked & RELATIVE_PTR_MASK;

            mem.writeLong(absolute(relPtr), freePageRelPtr);

            if (mem.compareAndSwapLong(freePageListPtr, freePageRelPtrMasked, relPtr))
                return;
        }
    }

    /**
     *
     */
    private class Segment extends ReentrantReadWriteLock {
        /** */
        private static final long serialVersionUID = 0L;

        /** Page ID to relative pointer map. */
        private final FullPageIdTable loadedPages;

        /** */
        private final Map<FullPageId, PageImpl> acquiredPages;

        /**
         * @param ptr Pointer for the page IDs map.
         * @param len Length of the allocated memory.
         */
        private Segment(long ptr, long len, boolean clear) {
            loadedPages = new FullPageIdTable(mem, ptr, len, clear,
                storeMgr == null // if null evictions won't be used
                    ? FullPageIdTable.AddressingStrategy.QUADRATIC
                    : FullPageIdTable.AddressingStrategy.LINEAR);

            acquiredPages = new HashMap<>(16, 0.75f);
        }
    }

    /**
     * Gets an estimate for the amount of memory required to store the given number of page IDs
     * in a segment table.
     *
     * @param pages Number of pages to store.
     * @return Memory size estimate.
     */
    private static long requiredSegmentMemory(int pages) {
        return FullPageIdTable.requiredMemory(pages) + 8;
    }

    /**
     * Convenience memory chunk wrapper.
     */
    private class Chunk {
        /** Chunk index. */
        private int idx;

        /** Direct memory chunk. */
        private DirectMemoryFragment fr;

        /** Base address for all pages. */
        private long pagesBase;

        /** Last allocated page offset relative to the memory base. */
        private long lastAllocatedIdx;

        /**
         * @param idx Chunk index.
         * @param fr Memory to work with.
         */
        private Chunk(int idx, DirectMemoryFragment fr, long offset, boolean clear) {
            this.idx = idx;
            this.fr = fr;

            long base = fr.address() + offset;

            if (clear)
                mem.writeInt(base, idx);
            else {
                int idx0 = mem.readInt(base);

                if (idx0 != idx)
                    throw new IllegalStateException("Failed to restore page memory chunk state " +
                        "(relative index mismatch) [idx=" + idx + ", readIdx=" + idx0 + ']');
            }

            lastAllocatedIdx = base + 4;

            long start = base + 12;

            if (clear)
                mem.writeLong(lastAllocatedIdx, 0);

            pagesBase = start;
        }

        /**
         * @return Relative pointer of the allocated page.
         * @throws GridOffHeapOutOfMemoryException
         */
        private long allocateFreePage() throws GridOffHeapOutOfMemoryException {
            long limit = fr.address() + fr.size();

            while (true) {
                long lastIdx = mem.readLong(lastAllocatedIdx);

                // Check if we have enough space to allocate a page.
                if (pagesBase + (lastIdx + 1) * sysPageSize > limit)
                    return INVALID_REL_PTR;

                if (mem.compareAndSwapLong(lastAllocatedIdx, lastIdx, lastIdx + 1)) {
                    long absPtr = pagesBase + lastIdx * sysPageSize;

                    assert (absPtr & CHUNK_INDEX_MASK) == 0L;

                    long relative = relative(idx, lastIdx);

                    assert relative != INVALID_REL_PTR;

                    writeRelative(absPtr, relative);

                    return relative;
                }
            }
        }

        /**
         * @return Chunk size.
         */
        private long size() {
            return fr.address() - pagesBase + fr.size();
        }
    }
}<|MERGE_RESOLUTION|>--- conflicted
+++ resolved
@@ -238,16 +238,11 @@
                 throw new OutOfMemoryException();
 
             absPtr = absolute(relPtr);
-<<<<<<< HEAD
-=======
-
-            writePageId(absPtr, pageId);
-            writePageCacheId(absPtr, cacheId);
-            writeCurrentTimestamp(absPtr);
->>>>>>> 6d68db94
         }
 
         writePageId(absPtr, pageId);
+        writePageCacheId(absPtr, cacheId);
+        writeCurrentTimestamp(absPtr);
 
         // TODO pass an argument to decide whether the page should be cleaned.
         mem.setMemory(absPtr + PAGE_OVERHEAD, sysPageSize - PAGE_OVERHEAD, (byte)0);
