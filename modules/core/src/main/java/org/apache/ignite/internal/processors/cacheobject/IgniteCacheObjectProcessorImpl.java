/*
 * Licensed to the Apache Software Foundation (ASF) under one or more
 * contributor license agreements.  See the NOTICE file distributed with
 * this work for additional information regarding copyright ownership.
 * The ASF licenses this file to You under the Apache License, Version 2.0
 * (the "License"); you may not use this file except in compliance with
 * the License.  You may obtain a copy of the License at
 *
 *      http://www.apache.org/licenses/LICENSE-2.0
 *
 * Unless required by applicable law or agreed to in writing, software
 * distributed under the License is distributed on an "AS IS" BASIS,
 * WITHOUT WARRANTIES OR CONDITIONS OF ANY KIND, either express or implied.
 * See the License for the specific language governing permissions and
 * limitations under the License.
 */

package org.apache.ignite.internal.processors.cacheobject;

import org.apache.ignite.*;
import org.apache.ignite.cache.*;
import org.apache.ignite.configuration.*;
import org.apache.ignite.internal.*;
import org.apache.ignite.internal.processors.*;
import org.apache.ignite.internal.processors.cache.*;
import org.apache.ignite.internal.processors.query.*;
import org.apache.ignite.internal.util.*;
import org.apache.ignite.internal.util.typedef.internal.*;
import org.apache.ignite.lang.*;
import org.apache.ignite.marshaller.*;
import org.apache.ignite.marshaller.optimized.*;
import org.jetbrains.annotations.*;

import java.lang.reflect.*;
import java.math.*;
import java.util.*;
import java.util.concurrent.*;

import static org.apache.ignite.cache.CacheMemoryMode.*;

/**
 *
 */
public class IgniteCacheObjectProcessorImpl extends GridProcessorAdapter implements IgniteCacheObjectProcessor {
    /** */
    private static final sun.misc.Unsafe UNSAFE = GridUnsafe.unsafe();

    /** Immutable classes. */
    private static final Collection<Class<?>> IMMUTABLE_CLS = new HashSet<>();

    /** */
    private static final OptimizedObjectMetadata EMPTY_META = new OptimizedObjectMetadata();

    /** */
    private volatile IgniteCacheProxy<OptimizedObjectMetadataKey, OptimizedObjectMetadata> metaDataCache;

    /** Metadata updates collected before metadata cache is initialized. */
    private final ConcurrentHashMap<Integer, OptimizedObjectMetadata> metaBuf = new ConcurrentHashMap<>();

    /** */
    private final CountDownLatch startLatch = new CountDownLatch(1);

    /** */
    private OptimizedMarshallerIndexingHandler indexingMgr;

    /** */
    private OptimizedMarshaller optMarsh;

    /**
     *
     */
    static {
        IMMUTABLE_CLS.add(String.class);
        IMMUTABLE_CLS.add(Boolean.class);
        IMMUTABLE_CLS.add(Byte.class);
        IMMUTABLE_CLS.add(Short.class);
        IMMUTABLE_CLS.add(Character.class);
        IMMUTABLE_CLS.add(Integer.class);
        IMMUTABLE_CLS.add(Long.class);
        IMMUTABLE_CLS.add(Float.class);
        IMMUTABLE_CLS.add(Double.class);
        IMMUTABLE_CLS.add(UUID.class);
        IMMUTABLE_CLS.add(IgniteUuid.class);
        IMMUTABLE_CLS.add(BigDecimal.class);
    }

    /** {@inheritDoc} */
    @Override public void start() throws IgniteCheckedException {
        super.start();

        Marshaller marsh = ctx.config().getMarshaller();

        if (marsh instanceof OptimizedMarshaller) {
            optMarsh = (OptimizedMarshaller)marsh;

            indexingMgr = new OptimizedMarshallerIndexingHandler();

            OptimizedMarshallerMetaHandler metaHandler = new OptimizedMarshallerMetaHandler() {
                @Override public void addMeta(int typeId, OptimizedObjectMetadata meta) {
                    if (metaBuf.contains(typeId))
                        return;

                    metaBuf.put(typeId, meta);

                    if (metaDataCache != null)
                        metaDataCache.putIfAbsent(new OptimizedObjectMetadataKey(typeId), meta);
                }

                @Override public OptimizedObjectMetadata metadata(int typeId) {
                    if (metaDataCache == null)
                        U.awaitQuiet(startLatch);

                    OptimizedObjectMetadata meta = metaBuf.get(typeId);

                    if (meta != null)
                        return meta == EMPTY_META ? null : meta;

                    meta = metaDataCache.localPeek(new OptimizedObjectMetadataKey(typeId));

                    if (meta == null)
                        meta = EMPTY_META;

                    metaBuf.put(typeId, meta);

                    return meta == EMPTY_META ? null : meta;
                }
            };

            indexingMgr.setMetaHandler(metaHandler);
            optMarsh.setIndexingHandler(indexingMgr);
        }
    }

    /** {@inheritDoc} */
    @Override public void onUtilityCacheStarted() throws IgniteCheckedException {
        metaDataCache = ctx.cache().jcache(CU.UTILITY_CACHE_NAME);

        startLatch.countDown();

        for (Map.Entry<Integer, OptimizedObjectMetadata> e : metaBuf.entrySet())
            metaDataCache.putIfAbsent(new OptimizedObjectMetadataKey(e.getKey()), e.getValue());
    }

    /**
     * @param ctx Context.
     */
    public IgniteCacheObjectProcessorImpl(GridKernalContext ctx) {
        super(ctx);
    }

    /** {@inheritDoc} */
    @Nullable @Override public CacheObject prepareForCache(@Nullable CacheObject obj, GridCacheContext cctx) {
        if (obj == null)
            return null;

        return obj.prepareForCache(cctx.cacheObjectContext());
    }

    /** {@inheritDoc} */
    @Override public byte[] marshal(CacheObjectContext ctx, Object val) throws IgniteCheckedException {
        return CU.marshal(ctx.kernalContext().cache().context(), val);
    }

    /** {@inheritDoc} */
    @Override public Object unmarshal(CacheObjectContext ctx, byte[] bytes, ClassLoader clsLdr)
        throws IgniteCheckedException
    {
        return ctx.kernalContext().cache().context().marshaller().unmarshal(bytes, clsLdr);
    }

    /** {@inheritDoc} */
    @Override public Object unmarshal(CacheObjectContext ctx, byte[] bytes, int off, int len,
        ClassLoader clsLdr) throws IgniteCheckedException {
        if (optMarsh != null)
            return optMarsh.unmarshal(bytes, off, len, clsLdr);

        else if (off > 0 || len != bytes.length) {
            byte[] arr = new byte[len];

            U.arrayCopy(bytes, off, arr, 0, len);

            bytes = arr;
        }

        return unmarshal(ctx, bytes, clsLdr);
    }

    /** {@inheritDoc} */
    @Override @Nullable public KeyCacheObject toCacheKeyObject(CacheObjectContext ctx, Object obj, boolean userObj) {
        if (obj instanceof KeyCacheObject)
            return (KeyCacheObject)obj;

        return toCacheKeyObject0(obj, userObj);
    }

    /**
     * @param obj Object.
     * @param userObj If {@code true} then given object is object provided by user and should be copied
     *        before stored in cache.
     * @return Key cache object.
     */
    @SuppressWarnings("ExternalizableWithoutPublicNoArgConstructor")
    protected KeyCacheObject toCacheKeyObject0(Object obj, boolean userObj) {
        if (!userObj)
            return isFieldsIndexingEnabled(obj.getClass()) ? new KeyCacheIndexedObjectImpl(obj, null) :
                new KeyCacheObjectImpl(obj, null);

        return isFieldsIndexingEnabled(obj.getClass()) ? new UserKeyCacheIndexedObjectImpl(obj) :
            new UserKeyCacheObjectImpl(obj);
    }

    /** {@inheritDoc} */
    @Override public CacheObject toCacheObject(GridCacheContext ctx, long valPtr, boolean tmp)
        throws IgniteCheckedException
    {
        assert valPtr != 0;

        int size = UNSAFE.getInt(valPtr);

        byte type = UNSAFE.getByte(valPtr + 4);

        byte[] bytes = U.copyMemory(valPtr + 5, size);

        if (ctx.kernalContext().config().isPeerClassLoadingEnabled() &&
            ctx.offheapTiered() &&
            type != CacheObject.TYPE_BYTE_ARR) {
            IgniteUuid valClsLdrId = U.readGridUuid(valPtr + 5 + size);

            ClassLoader ldr =
                valClsLdrId != null ? ctx.deploy().getClassLoader(valClsLdrId) : ctx.deploy().localLoader();

            return toCacheObject(ctx.cacheObjectContext(), unmarshal(ctx.cacheObjectContext(), bytes, ldr), false);
        }
        else
            return toCacheObject(ctx.cacheObjectContext(), type, bytes);
    }

    /** {@inheritDoc} */
    @Override public CacheObject toCacheObject(CacheObjectContext ctx, byte type, byte[] bytes) {
        switch (type) {
            case CacheObject.TYPE_BYTE_ARR:
                return new CacheObjectByteArrayImpl(bytes);

            case CacheObject.TYPE_REGULAR:
                return new CacheObjectImpl(null, bytes);

            case CacheObject.TYPE_OPTIMIZED:
                return new CacheIndexedObjectImpl(bytes, 0, bytes.length);
        }

        throw new IllegalArgumentException("Invalid object type: " + type);
    }

    /** {@inheritDoc} */
    @Nullable @Override public CacheObject toCacheObject(CacheObjectContext ctx, @Nullable Object obj, boolean userObj){
        if (obj == null || obj instanceof CacheObject)
            return (CacheObject)obj;

        return toCacheObject0(obj, userObj);
    }

    /**
     * @param obj Object.
     * @param userObj If {@code true} then given object is object provided by user and should be copied
     *        before stored in cache.
     * @return Cache object.
     */
    @SuppressWarnings("ExternalizableWithoutPublicNoArgConstructor")
    protected CacheObject toCacheObject0(@Nullable Object obj, boolean userObj) {
        assert obj != null;

        if (obj instanceof byte[]) {
            if (!userObj)
                return new CacheObjectByteArrayImpl((byte[])obj);

            return new UserCacheObjectByteArrayImpl((byte[])obj);
        }

        if (!userObj)
            return isFieldsIndexingEnabled(obj.getClass()) ? new CacheIndexedObjectImpl(obj) :
                new CacheObjectImpl(obj, null);

        return isFieldsIndexingEnabled(obj.getClass()) ? new UserCacheIndexedObjectImpl(obj, null) :
            new UserCacheObjectImpl(obj, null);
    }

    /** {@inheritDoc} */
    @Override public CacheObjectContext contextForCache(CacheConfiguration ccfg) throws IgniteCheckedException {
        assert ccfg != null;

        CacheMemoryMode memMode = ccfg.getMemoryMode();

        boolean storeVal = ctx.config().isPeerClassLoadingEnabled() ||
            GridQueryProcessor.isEnabled(ccfg) ||
            !ccfg.isCopyOnRead();

        CacheObjectContext res = new CacheObjectContext(ctx,
            ccfg.getAffinityMapper() != null ? ccfg.getAffinityMapper() : new GridCacheDefaultAffinityKeyMapper(),
            ccfg.isCopyOnRead() && memMode != OFFHEAP_VALUES,
            storeVal);

        ctx.resource().injectGeneric(res.defaultAffMapper());

        return res;
    }

    /** {@inheritDoc} */
    @Override public boolean immutable(Object obj) {
        assert obj != null;

        return IMMUTABLE_CLS.contains(obj.getClass());
    }

    /** {@inheritDoc} */
    @Override public int typeId(String typeName) {
        return indexingMgr != null ? OptimizedMarshallerUtils.resolveTypeId(typeName, indexingMgr.idMapper()) : 0;
    }

    /** {@inheritDoc} */
    @Override public int typeId(Object obj) {
        if (obj instanceof CacheIndexedObjectImpl)
            return ((CacheIndexedObjectImpl)obj).typeId();

        return 0;
    }

    /** {@inheritDoc} */
    @Override public Object unwrapTemporary(GridCacheContext ctx, Object obj) throws IgniteException {
        return obj;
    }

    /** {@inheritDoc} */
    @Override public boolean isPortableObject(Object obj) {
        return false;
    }

    /** {@inheritDoc} */
    @Override public boolean isPortableEnabled() {
        return false;
    }

    /** {@inheritDoc} */
<<<<<<< HEAD
    @Override public Object field(Object obj, String fieldName, Field field) throws IgniteFieldNotFoundException {
        assert indexingMgr != null;

        try {
            return ((CacheIndexedObjectImpl)obj).field(fieldName, optMarsh, field);
        }
        catch (IgniteFieldNotFoundException e) {
            throw e;
        }
        catch (IgniteCheckedException e) {
            throw new IgniteException(e);
        }
        catch (ClassCastException e) {
            throw new IgniteFieldNotFoundException("Object doesn't have field [obj=" + obj + ", field=" + fieldName
                + "]");
        }
    }

    /** {@inheritDoc} */
    @Override public boolean hasField(Object obj, String fieldName, Field field) {
        if (obj instanceof CacheIndexedObjectImpl) {
            assert indexingMgr != null;

            try {
                return ((CacheIndexedObjectImpl)obj).hasField(fieldName, optMarsh, null);
=======
    @Override public Object field(Object obj, String fieldName) throws IgniteFieldNotFoundException {
        assert indexingMgr != null;

        if (obj instanceof CacheIndexedObjectImpl) {
            try {
                return ((CacheIndexedObjectImpl)obj).field(fieldName, optMarsh);
            }
            catch (IgniteFieldNotFoundException e) {
                throw e;
>>>>>>> cc19b086
            }
            catch (IgniteCheckedException e) {
                throw new IgniteException(e);
            }
        }
<<<<<<< HEAD

        return false;
    }

    /** {@inheritDoc} */
    @Override public boolean isFieldsIndexingEnabled() {
        return indexingMgr != null && indexingMgr.isFieldsIndexingSupported();
    }

    /** {@inheritDoc} */
    @Override public boolean isFieldsIndexingEnabled(Class<?> cls) {
        return indexingMgr != null && indexingMgr.isFieldsIndexingSupported() &&
            indexingMgr.fieldsIndexingEnabledForClass(cls);
    }

    /** {@inheritDoc} */
    @Override public boolean enableFieldsIndexing(Class<?> cls) throws IgniteCheckedException {
        return indexingMgr != null && indexingMgr.isFieldsIndexingSupported() &&
            indexingMgr.enableFieldsIndexingForClass(cls);
=======
        else
            throw new IgniteFieldNotFoundException("Object doesn't have field [obj=" + obj + ", field=" + fieldName
                + "]");
    }

    /** {@inheritDoc} */
    @Override public boolean hasField(Object obj, String fieldName) {
        if (obj instanceof CacheIndexedObjectImpl) {
            assert indexingMgr != null;

            try {
                return ((CacheIndexedObjectImpl)obj).hasField(fieldName, optMarsh);
            }
            catch (IgniteCheckedException e) {
                throw new IgniteException(e);
            }
        }

        return false;
>>>>>>> cc19b086
    }

    /** {@inheritDoc} */
    @Override public boolean isFieldsIndexingEnabled() {
        return indexingMgr != null && indexingMgr.isFieldsIndexingSupported();
    }

    /** {@inheritDoc} */
    @Override public boolean isFieldsIndexingEnabled(Class<?> cls) {
        return indexingMgr != null && indexingMgr.isFieldsIndexingSupported() &&
            indexingMgr.fieldsIndexingEnabledForClass(cls);
    }

    /** {@inheritDoc} */
    @Override public boolean enableFieldsIndexing(Class<?> cls) throws IgniteCheckedException {
        return indexingMgr != null && indexingMgr.isFieldsIndexingSupported() &&
            indexingMgr.enableFieldsIndexingForClass(cls);
    }

    /**
     * Wraps key provided by user, must be serialized before stored in cache.
     */
    private static class UserKeyCacheObjectImpl extends KeyCacheObjectImpl {
        /** */
        private static final long serialVersionUID = 0L;

        /**
         *
         */
        public UserKeyCacheObjectImpl() {
            //No-op.
        }

        /**
         * @param key Key.
         */
        UserKeyCacheObjectImpl(Object key) {
            super(key, null);
        }

        /** {@inheritDoc} */
        @Override public CacheObject prepareForCache(CacheObjectContext ctx) {
            try {
                if (!ctx.processor().immutable(val)) {
                    if (valBytes == null)
                        valBytes = ctx.processor().marshal(ctx, val);

                    ClassLoader ldr = ctx.p2pEnabled() ?
                        IgniteUtils.detectClassLoader(IgniteUtils.detectClass(this.val)) : U.gridClassLoader();

                     Object val = ctx.processor().unmarshal(ctx, valBytes, ldr);

                    return new KeyCacheObjectImpl(val, valBytes);
                }

                return new KeyCacheObjectImpl(val, valBytes);
            }
            catch (IgniteCheckedException e) {
                throw new IgniteException("Failed to marshal object: " + val, e);
            }
        }
    }

    /**
     * Wraps value provided by user, must be serialized before stored in cache.
     */
    private static class UserCacheObjectImpl extends CacheObjectImpl {
        /** */
        private static final long serialVersionUID = 0L;

        /**
         *
         */
        public UserCacheObjectImpl() {
            //No-op.
        }

        /**
         * @param val Value.
         * @param valBytes Value bytes.
         */
        public UserCacheObjectImpl(Object val, byte[] valBytes) {
            super(val, valBytes);
        }

        /** {@inheritDoc} */
        @Nullable @Override public <T> T value(CacheObjectContext ctx, boolean cpy) {
            return super.value(ctx, false); // Do not need copy since user value is not in cache.
        }

        /** {@inheritDoc} */
        @Override public CacheObject prepareForCache(CacheObjectContext ctx) {
            try {
                if (valBytes == null)
                    valBytes = ctx.processor().marshal(ctx, val);

                if (ctx.storeValue()) {
                    ClassLoader ldr = ctx.p2pEnabled() ?
                        IgniteUtils.detectClass(this.val).getClassLoader() : val.getClass().getClassLoader();

                    Object val = this.val != null && ctx.processor().immutable(this.val) ? this.val :
                        ctx.processor().unmarshal(ctx, valBytes, ldr);

                    return new CacheObjectImpl(val, valBytes);
                }

                return new CacheObjectImpl(null, valBytes);
            }
            catch (IgniteCheckedException e) {
                throw new IgniteException("Failed to marshal object: " + val, e);
            }
        }
    }

    /**
     * Wraps value provided by user, must be serialized before stored in cache.
     * Used by classes that support fields indexing. Refer to {@link #isFieldsIndexingEnabled(Class)}.
     */
    private static class UserCacheIndexedObjectImpl extends CacheIndexedObjectImpl {
        /** */
        private static final long serialVersionUID = 0L;

        /**
         *
         */
        public UserCacheIndexedObjectImpl() {
            //No-op.
        }

        /**
         * @param val Value.
         * @param valBytes Value bytes.
         */
        public UserCacheIndexedObjectImpl(Object val, byte[] valBytes) {
            super(val, valBytes);
        }

        /** {@inheritDoc} */
        @Nullable @Override public <T> T value(CacheObjectContext ctx, boolean cpy) {
            return super.value(ctx, false); // Do not need copy since user value is not in cache.
        }

        /** {@inheritDoc} */
        @Override public CacheObject prepareForCache(CacheObjectContext ctx) {
            try {
                toMarshaledFormIfNeeded(ctx);

                if (keepDeserialized(ctx, true)) {
                    ClassLoader ldr = ctx.p2pEnabled() ?
                        IgniteUtils.detectClass(this.val).getClassLoader() : val.getClass().getClassLoader();

                    Object val = this.val != null && ctx.processor().immutable(this.val) ? this.val :
                        ctx.processor().unmarshal(ctx, valBytes, start, len, ldr);

                    return new CacheIndexedObjectImpl(val, valBytes, start, len);
                }

                return new CacheIndexedObjectImpl(null, valBytes, start, len);
            }
            catch (IgniteCheckedException e) {
                throw new IgniteException("Failed to marshal object: " + val, e);
            }
        }
    }

    /**
     * Wraps key provided by user, must be serialized before stored in cache.
     * Used by classes that support fields indexing. Refer to {@link #isFieldsIndexingEnabled(Class)}.
     */
    private static class UserKeyCacheIndexedObjectImpl extends KeyCacheIndexedObjectImpl {
        /** */
        private static final long serialVersionUID = 0L;

        /**
         *
         */
        public UserKeyCacheIndexedObjectImpl() {
            //No-op.
        }

        /**
         * @param key Key.
         */
        UserKeyCacheIndexedObjectImpl(Object key) {
            super(key, null);
        }

        /** {@inheritDoc} */
        @Override public CacheObject prepareForCache(CacheObjectContext ctx) {
            try {
                if (!ctx.processor().immutable(val)) {
                    toMarshaledFormIfNeeded(ctx);

                    ClassLoader ldr = ctx.p2pEnabled() ?
                        IgniteUtils.detectClassLoader(IgniteUtils.detectClass(this.val)) : U.gridClassLoader();

                    Object val = ctx.processor().unmarshal(ctx, valBytes, start, len, ldr);

                    return new KeyCacheIndexedObjectImpl(val, valBytes, start, len);
                }

                return new KeyCacheIndexedObjectImpl(val, valBytes, start, len);
            }
            catch (IgniteCheckedException e) {
                throw new IgniteException("Failed to marshal object: " + val, e);
            }
        }
    }

    /**
     * Wraps value provided by user, must be copied before stored in cache.
     */
    private static class UserCacheObjectByteArrayImpl extends CacheObjectByteArrayImpl {
        /** */
        private static final long serialVersionUID = 0L;

        /**
         *
         */
        public UserCacheObjectByteArrayImpl() {
            // No-op.
        }

        /**
         * @param val Value.
         */
        public UserCacheObjectByteArrayImpl(byte[] val) {
            super(val);
        }

        /** {@inheritDoc} */
        @Nullable @Override public <T> T value(CacheObjectContext ctx, boolean cpy) {
            return super.value(ctx, false); // Do not need copy since user value is not in cache.
        }

        /** {@inheritDoc} */
        @Override public CacheObject prepareForCache(CacheObjectContext ctx) {
            byte[] valCpy = Arrays.copyOf(val, val.length);

            return new CacheObjectByteArrayImpl(valCpy);
        }
    }
}<|MERGE_RESOLUTION|>--- conflicted
+++ resolved
@@ -340,33 +340,6 @@
     }
 
     /** {@inheritDoc} */
-<<<<<<< HEAD
-    @Override public Object field(Object obj, String fieldName, Field field) throws IgniteFieldNotFoundException {
-        assert indexingMgr != null;
-
-        try {
-            return ((CacheIndexedObjectImpl)obj).field(fieldName, optMarsh, field);
-        }
-        catch (IgniteFieldNotFoundException e) {
-            throw e;
-        }
-        catch (IgniteCheckedException e) {
-            throw new IgniteException(e);
-        }
-        catch (ClassCastException e) {
-            throw new IgniteFieldNotFoundException("Object doesn't have field [obj=" + obj + ", field=" + fieldName
-                + "]");
-        }
-    }
-
-    /** {@inheritDoc} */
-    @Override public boolean hasField(Object obj, String fieldName, Field field) {
-        if (obj instanceof CacheIndexedObjectImpl) {
-            assert indexingMgr != null;
-
-            try {
-                return ((CacheIndexedObjectImpl)obj).hasField(fieldName, optMarsh, null);
-=======
     @Override public Object field(Object obj, String fieldName) throws IgniteFieldNotFoundException {
         assert indexingMgr != null;
 
@@ -376,33 +349,11 @@
             }
             catch (IgniteFieldNotFoundException e) {
                 throw e;
->>>>>>> cc19b086
             }
             catch (IgniteCheckedException e) {
                 throw new IgniteException(e);
             }
         }
-<<<<<<< HEAD
-
-        return false;
-    }
-
-    /** {@inheritDoc} */
-    @Override public boolean isFieldsIndexingEnabled() {
-        return indexingMgr != null && indexingMgr.isFieldsIndexingSupported();
-    }
-
-    /** {@inheritDoc} */
-    @Override public boolean isFieldsIndexingEnabled(Class<?> cls) {
-        return indexingMgr != null && indexingMgr.isFieldsIndexingSupported() &&
-            indexingMgr.fieldsIndexingEnabledForClass(cls);
-    }
-
-    /** {@inheritDoc} */
-    @Override public boolean enableFieldsIndexing(Class<?> cls) throws IgniteCheckedException {
-        return indexingMgr != null && indexingMgr.isFieldsIndexingSupported() &&
-            indexingMgr.enableFieldsIndexingForClass(cls);
-=======
         else
             throw new IgniteFieldNotFoundException("Object doesn't have field [obj=" + obj + ", field=" + fieldName
                 + "]");
@@ -422,7 +373,6 @@
         }
 
         return false;
->>>>>>> cc19b086
     }
 
     /** {@inheritDoc} */
