--- conflicted
+++ resolved
@@ -195,11 +195,6 @@
 
             GridCacheContext cacheCtx = txEntry.context();
 
-<<<<<<< HEAD
-            List<ClusterNode> nodes = cacheCtx.isLocal() ?
-                cacheCtx.affinity().nodesByKey(txEntry.key(), topVer) :
-                cacheCtx.topology().nodes(cacheCtx.affinity().partition(txEntry.key()), topVer);
-=======
             List<ClusterNode> nodes;
 
             if (!cacheCtx.isLocal()) {
@@ -209,7 +204,6 @@
             }
             else
                 nodes = cacheCtx.affinity().nodesByKey(txEntry.key(), topVer);
->>>>>>> 86c40587
 
             ClusterNode primary = F.first(nodes);
 
