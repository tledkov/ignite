--- conflicted
+++ resolved
@@ -315,13 +315,8 @@
     }
 
     /** {@inheritDoc} */
-<<<<<<< HEAD
-    @Override protected V readThrough(IgniteTxEx<K, V> tx, K key, boolean reload,
+    @Override protected V readThrough(IgniteInternalTx<K, V> tx, K key, boolean reload,
         UUID subjId, String taskName) throws IgniteCheckedException {
-=======
-    @Override protected V readThrough(IgniteInternalTx<K, V> tx, K key, boolean reload,
-        IgnitePredicate<CacheEntry<K, V>>[] filter, UUID subjId, String taskName) throws IgniteCheckedException {
->>>>>>> ce0c3047
         return cctx.near().loadAsync(tx,
             F.asList(key),
             reload,
