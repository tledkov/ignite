--- conflicted
+++ resolved
@@ -950,13 +950,8 @@
         long ttl,
         boolean evt,
         boolean metrics,
-<<<<<<< HEAD
         AffinityTopologyVersion topVer,
-        IgnitePredicate<Cache.Entry<K, V>>[] filter,
-=======
-        long topVer,
         CacheEntryPredicate[] filter,
->>>>>>> 6c4282a1
         GridDrType drType,
         long drExpireTime,
         @Nullable GridCacheVersion explicitVer,
@@ -1115,13 +1110,8 @@
         boolean retval,
         boolean evt,
         boolean metrics,
-<<<<<<< HEAD
         AffinityTopologyVersion topVer,
-        IgnitePredicate<Cache.Entry<K, V>>[] filter,
-=======
-        long topVer,
         CacheEntryPredicate[] filter,
->>>>>>> 6c4282a1
         GridDrType drType,
         @Nullable GridCacheVersion explicitVer,
         @Nullable UUID subjId,
@@ -3008,17 +2998,10 @@
      * @throws IgniteCheckedException If unexpected cache failure occurred.
      */
     @SuppressWarnings({"RedundantTypeArguments"})
-<<<<<<< HEAD
-    @Nullable private GridTuple<V> peekGlobal(boolean failFast,
+    @Nullable private GridTuple<CacheObject> peekGlobal(boolean failFast,
         AffinityTopologyVersion topVer,
-        IgnitePredicate<Cache.Entry<K, V>>[] filter,
-=======
-    @Nullable private GridTuple<CacheObject> peekGlobal(boolean failFast,
-        long topVer,
         CacheEntryPredicate[] filter,
->>>>>>> 6c4282a1
-        @Nullable IgniteCacheExpiryPolicy expiryPlc
-        )
+        @Nullable IgniteCacheExpiryPolicy expiryPlc)
         throws GridCacheEntryRemovedException, GridCacheFilterFailedException, IgniteCheckedException {
         if (!valid(topVer))
             return null;
