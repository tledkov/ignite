/*
 * Licensed to the Apache Software Foundation (ASF) under one or more
 * contributor license agreements.  See the NOTICE file distributed with
 * this work for additional information regarding copyright ownership.
 * The ASF licenses this file to You under the Apache License, Version 2.0
 * (the "License"); you may not use this file except in compliance with
 * the License.  You may obtain a copy of the License at
 *
 *      http://www.apache.org/licenses/LICENSE-2.0
 *
 * Unless required by applicable law or agreed to in writing, software
 * distributed under the License is distributed on an "AS IS" BASIS,
 * WITHOUT WARRANTIES OR CONDITIONS OF ANY KIND, either express or implied.
 * See the License for the specific language governing permissions and
 * limitations under the License.
 */

package org.apache.ignite.internal.processors.cache;

import java.nio.ByteBuffer;
import java.util.Collection;
import java.util.Collections;
import java.util.Map;
import java.util.UUID;
import java.util.concurrent.atomic.AtomicReference;
import javax.cache.Cache;
import javax.cache.expiry.ExpiryPolicy;
import javax.cache.processor.EntryProcessor;
import javax.cache.processor.EntryProcessorResult;
import org.apache.ignite.IgniteCache;
import org.apache.ignite.IgniteCheckedException;
import org.apache.ignite.IgniteException;
import org.apache.ignite.IgniteLogger;
import org.apache.ignite.cache.CacheAtomicWriteOrderMode;
import org.apache.ignite.cache.CacheMemoryMode;
import org.apache.ignite.cache.eviction.EvictableEntry;
import org.apache.ignite.internal.binary.BinaryObjectOffheapImpl;
import org.apache.ignite.internal.managers.deployment.GridDeploymentInfo;
import org.apache.ignite.internal.managers.deployment.GridDeploymentInfoBean;
import org.apache.ignite.internal.processors.affinity.AffinityTopologyVersion;
import org.apache.ignite.internal.processors.cache.distributed.dht.GridDhtCacheEntry;
import org.apache.ignite.internal.processors.cache.distributed.dht.GridDhtLocalPartition;
import org.apache.ignite.internal.processors.cache.distributed.dht.atomic.GridDhtAtomicUpdateFuture;
import org.apache.ignite.internal.processors.cache.distributed.near.GridNearCacheEntry;
import org.apache.ignite.internal.processors.cache.extras.GridCacheEntryExtras;
import org.apache.ignite.internal.processors.cache.extras.GridCacheMvccEntryExtras;
import org.apache.ignite.internal.processors.cache.extras.GridCacheObsoleteEntryExtras;
import org.apache.ignite.internal.processors.cache.extras.GridCacheTtlEntryExtras;
import org.apache.ignite.internal.processors.cache.query.GridCacheQueryManager;
import org.apache.ignite.internal.processors.cache.query.continuous.CacheContinuousQueryListener;
import org.apache.ignite.internal.processors.cache.transactions.IgniteInternalTx;
import org.apache.ignite.internal.processors.cache.transactions.IgniteTxEntry;
import org.apache.ignite.internal.processors.cache.transactions.IgniteTxKey;
import org.apache.ignite.internal.processors.cache.transactions.IgniteTxLocalAdapter;
import org.apache.ignite.internal.processors.cache.version.GridCachePlainVersionedEntry;
import org.apache.ignite.internal.processors.cache.version.GridCacheVersion;
import org.apache.ignite.internal.processors.cache.version.GridCacheVersionConflictContext;
import org.apache.ignite.internal.processors.cache.version.GridCacheVersionEx;
import org.apache.ignite.internal.processors.cache.version.GridCacheVersionedEntryEx;
import org.apache.ignite.internal.processors.dr.GridDrType;
import org.apache.ignite.internal.util.lang.GridClosureException;
import org.apache.ignite.internal.util.lang.GridMetadataAwareAdapter;
import org.apache.ignite.internal.util.lang.GridTuple;
import org.apache.ignite.internal.util.lang.GridTuple3;
import org.apache.ignite.internal.util.offheap.unsafe.GridUnsafeMemory;
import org.apache.ignite.internal.util.tostring.GridToStringExclude;
import org.apache.ignite.internal.util.tostring.GridToStringInclude;
import org.apache.ignite.internal.util.typedef.F;
import org.apache.ignite.internal.util.typedef.T2;
import org.apache.ignite.internal.util.typedef.T3;
import org.apache.ignite.internal.util.typedef.internal.CU;
import org.apache.ignite.internal.util.typedef.internal.S;
import org.apache.ignite.internal.util.typedef.internal.U;
import org.apache.ignite.lang.IgniteBiTuple;
import org.apache.ignite.lang.IgniteUuid;
import org.jetbrains.annotations.Nullable;

import static org.apache.ignite.events.EventType.EVT_CACHE_OBJECT_EXPIRED;
import static org.apache.ignite.events.EventType.EVT_CACHE_OBJECT_PUT;
import static org.apache.ignite.events.EventType.EVT_CACHE_OBJECT_READ;
import static org.apache.ignite.events.EventType.EVT_CACHE_OBJECT_REMOVED;
import static org.apache.ignite.internal.processors.cache.GridCacheOperation.DELETE;
import static org.apache.ignite.internal.processors.dr.GridDrType.DR_NONE;

/**
 * Adapter for cache entry.
 */
@SuppressWarnings({
    "NonPrivateFieldAccessedInSynchronizedContext", "TooBroadScope", "FieldAccessedSynchronizedAndUnsynchronized"})
public abstract class GridCacheMapEntry extends GridMetadataAwareAdapter implements GridCacheEntryEx {
    /** */
    private static final byte IS_DELETED_MASK = 0x01;

    /** */
    private static final byte IS_UNSWAPPED_MASK = 0x02;

    /** */
    private static final byte IS_OFFHEAP_PTR_MASK = 0x04;

    /** */
    private static final byte IS_SWAPPING_REQUIRED = 0x08;

    /** */
    public static final GridCacheAtomicVersionComparator ATOMIC_VER_COMPARATOR = new GridCacheAtomicVersionComparator();

    /**
     * NOTE
     * ====
     * Make sure to recalculate this value any time when adding or removing fields from entry.
     * The size should be count as follows:
     * <ul>
     * <li>Primitives: byte/boolean = 1, short = 2, int/float = 4, long/double = 8</li>
     * <li>References: 8 each</li>
     * <li>Each nested object should be analyzed in the same way as above.</li>
     * </ul>
     */
    // 7 * 8 /*references*/  + 2 * 8 /*long*/  + 1 * 4 /*int*/ + 1 * 1 /*byte*/ + array at parent = 85
    private static final int SIZE_OVERHEAD = 85 /*entry*/ + 32 /* version */ + 4 * 7 /* key + val */;

    /** Static logger to avoid re-creation. Made static for test purpose. */
    protected static final AtomicReference<IgniteLogger> logRef = new AtomicReference<>();

    /** Logger. */
    protected static volatile IgniteLogger log;

    /** Cache registry. */
    @GridToStringExclude
    protected final GridCacheContext<?, ?> cctx;

    /** Key. */
    @GridToStringInclude
    protected final KeyCacheObject key;

    /** Value. */
    @GridToStringInclude
    protected CacheObject val;

    /** Start version. */
    @GridToStringInclude
    protected final long startVer;

    /** Version. */
    @GridToStringInclude
    protected GridCacheVersion ver;

    /** Key hash code. */
    @GridToStringInclude
    private final int hash;

    /** Extras */
    @GridToStringInclude
    private GridCacheEntryExtras extras;

    /**
     * Flags:
     * <ul>
     *     <li>Deleted flag - mask {@link #IS_DELETED_MASK}</li>
     *     <li>Unswapped flag - mask {@link #IS_UNSWAPPED_MASK}</li>
     * </ul>
     */
    @GridToStringInclude
    protected byte flags;

    /**
     * @param cctx Cache context.
     * @param key Cache key.
     * @param hash Key hash value.
     * @param val Entry value.
     */
    protected GridCacheMapEntry(
        GridCacheContext<?, ?> cctx,
        KeyCacheObject key,
        int hash,
        CacheObject val
    ) {
        if (log == null)
            log = U.logger(cctx.kernalContext(), logRef, GridCacheMapEntry.class);

        key = (KeyCacheObject)cctx.kernalContext().cacheObjects().prepareForCache(key, cctx);

        assert key != null;

        this.key = key;
        this.hash = hash;
        this.cctx = cctx;

        val = cctx.kernalContext().cacheObjects().prepareForCache(val, cctx);

        synchronized (this) {
            value(val);
        }

        ver = cctx.versions().next();

        startVer = ver.order();
    }

    /** {@inheritDoc} */
    @Override public long startVersion() {
        return startVer;
    }

    /**
     * Sets entry value. If off-heap value storage is enabled, will serialize value to off-heap.
     *
     * @param val Value to store.
     */
    protected void value(@Nullable CacheObject val) {
        assert Thread.holdsLock(this);

        // In case we deal with IGFS cache, count updated data
        if (cctx.cache().isIgfsDataCache() &&
            cctx.kernalContext().igfsHelper().isIgfsBlockKey(keyValue(false))) {
            int newSize = valueLength0(val, null);
            int oldSize = valueLength0(this.val, (this.val == null && hasOffHeapPointer()) ? valueBytes0() : null);

            int delta = newSize - oldSize;

            if (delta != 0 && !cctx.isNear())
                cctx.cache().onIgfsDataSizeChanged(delta);
        }

        if (!isOffHeapValuesOnly()) {
            this.val = val;

            offHeapPointer(0);
        }
        else {
            try {
                if (cctx.deploymentEnabled()) {
                    Object val0 = null;

                    if (val != null && val.cacheObjectType() != CacheObject.TYPE_BYTE_ARR) {
                        val0 = cctx.cacheObjects().unmarshal(cctx.cacheObjectContext(),
                            val.valueBytes(cctx.cacheObjectContext()), cctx.deploy().globalLoader());

                        if (val0 != null)
                            cctx.gridDeploy().deploy(val0.getClass(), val0.getClass().getClassLoader());
                    }

                    if (U.p2pLoader(val0)) {
                        cctx.deploy().addDeploymentContext(
                            new GridDeploymentInfoBean((GridDeploymentInfo)val0.getClass().getClassLoader()));
                    }
                }

                GridUnsafeMemory mem = cctx.unsafeMemory();

                assert mem != null;

                if (val != null) {
                    byte type = val.cacheObjectType();

                    offHeapPointer(mem.putOffHeap(offHeapPointer(), val.valueBytes(cctx.cacheObjectContext()), type));
                }
                else {
                    mem.removeOffHeap(offHeapPointer());

                    offHeapPointer(0);
                }
            }
            catch (IgniteCheckedException e) {
                U.error(log, "Failed to deserialize value [entry=" + this + ", val=" + val + ']');

                throw new IgniteException(e);
            }
        }
    }

    /**
     * Isolated method to get length of IGFS block.
     *
     * @param val Value.
     * @param valBytes Value bytes.
     * @return Length of value.
     */
    private int valueLength0(@Nullable CacheObject val, @Nullable IgniteBiTuple<byte[], Byte> valBytes) {
        byte[] bytes = val != null ? (byte[])val.value(cctx.cacheObjectContext(), false) : null;

        if (bytes != null)
            return bytes.length;

        if (valBytes == null)
            return 0;

        return valBytes.get1().length - (((valBytes.get2() == CacheObject.TYPE_BYTE_ARR) ? 0 : 6));
    }

    /**
     * @return Value bytes.
     */
    protected CacheObject valueBytesUnlocked() {
        assert Thread.holdsLock(this);

        CacheObject val0 = val;

        if (val0 == null && hasOffHeapPointer()) {
            IgniteBiTuple<byte[], Byte> t = valueBytes0();

            return cctx.cacheObjects().toCacheObject(cctx.cacheObjectContext(), t.get2(), t.get1());
        }

        return val0;
    }

    /** {@inheritDoc} */
    @Override public int memorySize() throws IgniteCheckedException {
        byte[] kb;
        byte[] vb = null;

        int extrasSize;

        synchronized (this) {
            key.prepareMarshal(cctx.cacheObjectContext());

            kb = key.valueBytes(cctx.cacheObjectContext());

            if (val != null) {
                val.prepareMarshal(cctx.cacheObjectContext());

                vb = val.valueBytes(cctx.cacheObjectContext());
            }

            extrasSize = extrasSize();
        }

        return SIZE_OVERHEAD + extrasSize + kb.length + (vb == null ? 1 : vb.length);
    }

    /** {@inheritDoc} */
    @Override public boolean isInternal() {
        return key.internal();
    }

    /** {@inheritDoc} */
    @Override public boolean isDht() {
        return false;
    }

    /** {@inheritDoc} */
    @Override public boolean isLocal() {
        return false;
    }

    /** {@inheritDoc} */
    @Override public boolean isNear() {
        return false;
    }

    /** {@inheritDoc} */
    @Override public boolean isReplicated() {
        return false;
    }

    /** {@inheritDoc} */
    @Override public boolean detached() {
        return false;
    }

    /** {@inheritDoc} */
    @Override public <K, V> GridCacheContext<K, V> context() {
        return (GridCacheContext<K, V>)cctx;
    }

    /** {@inheritDoc} */
    @Override public boolean isNew() throws GridCacheEntryRemovedException {
        assert Thread.holdsLock(this);

        checkObsolete();

        return isStartVersion();
    }

    /** {@inheritDoc} */
    @Override public synchronized boolean isNewLocked() throws GridCacheEntryRemovedException {
        checkObsolete();

        return isStartVersion();
    }

    /**
     * @return {@code True} if start version.
     */
    public boolean isStartVersion() {
        return ver.nodeOrder() == cctx.localNode().order() && ver.order() == startVer;
    }

    /** {@inheritDoc} */
    @Override public boolean valid(AffinityTopologyVersion topVer) {
        return true;
    }

    /** {@inheritDoc} */
    @Override public int partition() {
        return 0;
    }

    /** {@inheritDoc} */
    @Override public boolean partitionValid() {
        return true;
    }

    /** {@inheritDoc} */
    @Nullable @Override public GridCacheEntryInfo info() {
        GridCacheEntryInfo info = null;

        long time = U.currentTimeMillis();

        synchronized (this) {
            if (!obsolete()) {
                info = new GridCacheEntryInfo();

                info.key(key);
                info.cacheId(cctx.cacheId());

                long expireTime = expireTimeExtras();

                boolean expired = expireTime != 0 && expireTime <= time;

                info.ttl(ttlExtras());
                info.expireTime(expireTime);
                info.version(ver);
                info.setNew(isStartVersion());
                info.setDeleted(deletedUnlocked());

                if (!expired)
                    info.value(valueBytesUnlocked());
            }
        }

        return info;
    }

    /** {@inheritDoc} */
    @Override public boolean onOffheapEvict(byte[] entry, GridCacheVersion evictVer, GridCacheVersion obsoleteVer)
        throws IgniteCheckedException, GridCacheEntryRemovedException {
        assert cctx.swap().offHeapEnabled() && (cctx.swap().swapEnabled() || cctx.queries().enabled()) : this;

        boolean obsolete;

        synchronized (this) {
            checkObsolete();

            if (hasReaders() || !isStartVersion())
                return false;

            GridCacheMvcc mvcc = mvccExtras();

            if (mvcc != null && !mvcc.isEmpty(obsoleteVer))
                return false;

            if (cctx.swap().onOffheapEvict(key, entry, partition(), evictVer)) {
                assert !hasValueUnlocked() : this;

                obsolete = markObsolete0(obsoleteVer, false, null);

                assert obsolete : this;

                if (!cctx.swap().swapEnabled()) {
                    CacheObject val = cctx.swap().unmarshalSwapEntryValue(entry);

                    clearIndex(val);
                }
            }
            else
                obsolete = false;
        }

        if (obsolete)
            onMarkedObsolete();

        return obsolete;
    }

    /** {@inheritDoc} */
    @Override public CacheObject unswap() throws IgniteCheckedException, GridCacheEntryRemovedException {
        return unswap(true);
    }

    /**
     * Unswaps an entry.
     *
     * @param needVal If {@code false} then do not to deserialize value during unswap.
     * @return Value.
     * @throws IgniteCheckedException If failed.
     */
    @Nullable @Override public CacheObject unswap(boolean needVal)
        throws IgniteCheckedException, GridCacheEntryRemovedException {
        boolean swapEnabled = cctx.swap().swapEnabled();

        if (!swapEnabled && !cctx.isOffHeapEnabled())
            return null;

        synchronized (this) {
            checkObsolete();

            if (isStartVersion() && ((flags & IS_UNSWAPPED_MASK) == 0)) {
                GridCacheSwapEntry e;

                if (cctx.offheapTiered()) {
                    e = cctx.swap().readOffheapPointer(this);

                    if (e != null) {
                        if (e.offheapPointer() > 0) {
                            offHeapPointer(e.offheapPointer());

                            flags |= IS_OFFHEAP_PTR_MASK;

                            if (needVal) {
                                CacheObject val = cctx.fromOffheap(offHeapPointer(), false);

                                e.value(val);
                            }
                        }
                        else // Read from swap.
                            offHeapPointer(0);
                    }
                }
                else
                    e = detached() ? cctx.swap().read(this, true, true, true, false) : cctx.swap().readAndRemove(this);

                if (log.isDebugEnabled())
                    log.debug("Read swap entry [swapEntry=" + e + ", cacheEntry=" + this + ']');

                flags |= IS_UNSWAPPED_MASK;

                // If there is a value.
                if (e != null) {
                    long delta = e.expireTime() == 0 ? 0 : e.expireTime() - U.currentTimeMillis();

                    if (delta >= 0) {
                        CacheObject val = e.value();

                        val = cctx.kernalContext().cacheObjects().prepareForCache(val, cctx);

                        // Set unswapped value.
                        update(val, e.expireTime(), e.ttl(), e.version(), false);

                        // Must update valPtr again since update() will reset it.
                        if (cctx.offheapTiered() && e.offheapPointer() > 0)
                            offHeapPointer(e.offheapPointer());

                        return val;
                    }
                    else
                        clearIndex(e.value());
                }
            }
        }

        return null;
    }

    /**
     * @throws IgniteCheckedException If failed.
     */
    private void swap() throws IgniteCheckedException {
        boolean swapNeeded = (flags & IS_SWAPPING_REQUIRED) != 0;

        if (cctx.isSwapOrOffheapEnabled() && !deletedUnlocked() && (hasValueUnlocked() || swapNeeded) && !detached()) {
            assert Thread.holdsLock(this);

            long expireTime = expireTimeExtras();

            if (expireTime > 0 && U.currentTimeMillis() >= expireTime) { // Don't swap entry if it's expired.
                // Entry might have been updated.
                if (cctx.offheapTiered()) {
                    cctx.swap().removeOffheap(key);

                    offHeapPointer(0);
                }

                return;
            }

            if (cctx.offheapTiered() && hasOffHeapPointer() && !swapNeeded) {
                if (log.isDebugEnabled())
                    log.debug("Value did not change, skip write swap entry: " + this);

                if (cctx.swap().offheapEvictionEnabled())
                    cctx.swap().enableOffheapEviction(key(), partition());

                return;
            }

            IgniteUuid valClsLdrId = null;
            IgniteUuid keyClsLdrId = null;

            if (cctx.deploymentEnabled()) {
                if (val != null) {
                    valClsLdrId = cctx.deploy().getClassLoaderId(
                        U.detectObjectClassLoader(val.value(cctx.cacheObjectContext(), false)));
                }

                keyClsLdrId = cctx.deploy().getClassLoaderId(
                    U.detectObjectClassLoader(keyValue(false)));
            }

            IgniteBiTuple<byte[], Byte> valBytes = valueBytes0();

            cctx.swap().write(key(),
                ByteBuffer.wrap(valBytes.get1()),
                valBytes.get2(),
                ver,
                ttlExtras(),
                expireTime,
                keyClsLdrId,
                valClsLdrId);

            flags &= ~IS_SWAPPING_REQUIRED;

            if (log.isDebugEnabled())
                log.debug("Wrote swap entry: " + this);
        }
    }

    /**
     * @return Value bytes and flag indicating whether value is byte array.
     */
    protected IgniteBiTuple<byte[], Byte> valueBytes0() {
        assert Thread.holdsLock(this);

        if (hasOffHeapPointer()) {
            assert isOffHeapValuesOnly() || cctx.offheapTiered();

            return cctx.unsafeMemory().get(offHeapPointer());
        }
        else {
            assert val != null;

            try {
                byte[] bytes = val.valueBytes(cctx.cacheObjectContext());

                return new IgniteBiTuple<>(bytes, val.cacheObjectType());
            }
            catch (IgniteCheckedException e) {
                throw new IgniteException(e);
            }
        }
    }

    /**
     * @throws IgniteCheckedException If failed.
     */
    protected final void releaseSwap() throws IgniteCheckedException {
        if (cctx.isSwapOrOffheapEnabled()) {
            synchronized (this) {
                cctx.swap().remove(key());
            }

            if (log.isDebugEnabled())
                log.debug("Removed swap entry [entry=" + this + ']');
        }
    }

    /**
     * @param tx Transaction.
     * @param key Key.
     * @param reload flag.
     * @param subjId Subject ID.
     * @param taskName Task name.
     * @return Read value.
     * @throws IgniteCheckedException If failed.
     */
    @SuppressWarnings({"RedundantTypeArguments"})
    @Nullable protected Object readThrough(@Nullable IgniteInternalTx tx, KeyCacheObject key, boolean reload, UUID subjId,
        String taskName) throws IgniteCheckedException {
        return cctx.store().load(tx, key);
    }

    /** {@inheritDoc} */
    @Nullable @Override public final CacheObject innerGet(@Nullable GridCacheVersion ver,
        @Nullable IgniteInternalTx tx,
        boolean readSwap,
        boolean readThrough,
        boolean failFast,
        boolean unmarshal,
        boolean updateMetrics,
        boolean evt,
        boolean tmp,
        UUID subjId,
        Object transformClo,
        String taskName,
        @Nullable IgniteCacheExpiryPolicy expirePlc,
        boolean keepBinary)
        throws IgniteCheckedException, GridCacheEntryRemovedException {
        return (CacheObject)innerGet0(ver,
            tx,
            readSwap,
            readThrough,
            evt,
            unmarshal,
            updateMetrics,
            tmp,
            subjId,
            transformClo,
            taskName,
            expirePlc,
            false,
            keepBinary);
    }

    /** {@inheritDoc} */
    @Nullable @Override public T2<CacheObject, GridCacheVersion> innerGetVersioned(
        @Nullable GridCacheVersion ver,
        IgniteInternalTx tx,
        boolean readSwap,
        boolean unmarshal,
        boolean updateMetrics,
        boolean evt,
        UUID subjId,
        Object transformClo,
        String taskName,
        @Nullable IgniteCacheExpiryPolicy expiryPlc,
        boolean keepBinary)
        throws IgniteCheckedException, GridCacheEntryRemovedException {
        return (T2<CacheObject, GridCacheVersion>)innerGet0(ver,
            tx,
            readSwap,
            false,
            evt,
            unmarshal,
            updateMetrics,
            false,
            subjId,
            transformClo,
            taskName,
            expiryPlc,
            true,
            keepBinary);
    }

    /** {@inheritDoc} */
    @SuppressWarnings({"unchecked", "RedundantTypeArguments", "TooBroadScope"})
    private Object innerGet0(
        GridCacheVersion nextVer,
        IgniteInternalTx tx,
        boolean readSwap,
        boolean readThrough,
        boolean evt,
        boolean unmarshal,
        boolean updateMetrics,
        boolean tmp,
        UUID subjId,
        Object transformClo,
        String taskName,
        @Nullable IgniteCacheExpiryPolicy expiryPlc,
        boolean retVer,
        boolean keepBinary
    ) throws IgniteCheckedException, GridCacheEntryRemovedException {
        assert !(retVer && readThrough);

        // Disable read-through if there is no store.
        if (readThrough && !cctx.readThrough())
            readThrough = false;

        GridCacheMvccCandidate owner;

        CacheObject old;
        CacheObject ret = null;

        GridCacheVersion startVer;
        GridCacheVersion resVer = null;

        boolean expired = false;

        CacheObject expiredVal = null;

        boolean hasOldBytes;

        synchronized (this) {
            checkObsolete();

            // Cache version for optimistic check.
            startVer = ver;

            GridCacheMvcc mvcc = mvccExtras();

            owner = mvcc == null ? null : mvcc.anyOwner();

            double delta;

            long expireTime = expireTimeExtras();

            if (expireTime > 0) {
                delta = expireTime - U.currentTimeMillis();

                if (log.isDebugEnabled())
                    log.debug("Checked expiration time for entry [timeLeft=" + delta + ", entry=" + this + ']');

                if (delta <= 0)
                    expired = true;
            }

            CacheObject val = this.val;

            hasOldBytes = hasOffHeapPointer();

            if ((unmarshal || isOffHeapValuesOnly()) && !expired && val == null && hasOldBytes)
                val = rawGetOrUnmarshalUnlocked(tmp);

            boolean valid = valid(tx != null ? tx.topologyVersion() : cctx.affinity().affinityTopologyVersion());

            // Attempt to load from swap.
            if (val == null && !hasOldBytes && readSwap) {
                // Only promote when loading initial state.
                if (isNew() || !valid) {
                    // If this entry is already expired (expiration time was too low),
                    // we simply remove from swap and clear index.
                    if (expired) {
                        releaseSwap();

                        // Previous value is guaranteed to be null
                        clearIndex(null);
                    }
                    else {
                        // Read and remove swap entry.
                        if (tmp) {
                            unswap(false);

                            val = rawGetOrUnmarshalUnlocked(true);
                        }
                        else
                            val = unswap();

                        // Recalculate expiration after swap read.
                        if (expireTime > 0) {
                            delta = expireTime - U.currentTimeMillis();

                            if (log.isDebugEnabled())
                                log.debug("Checked expiration time for entry [timeLeft=" + delta +
                                    ", entry=" + this + ']');

                            if (delta <= 0)
                                expired = true;
                        }
                    }
                }
            }

            old = expired || !valid ? null : val;

            if (expired) {
                expiredVal = val;

                value(null);
            }

            if (old == null && !hasOldBytes) {
                if (updateMetrics && cctx.cache().configuration().isStatisticsEnabled())
                    cctx.cache().metrics0().onRead(false);
            }
            else {
                if (updateMetrics && cctx.cache().configuration().isStatisticsEnabled())
                    cctx.cache().metrics0().onRead(true);

                // Set retVal here for event notification.
                ret = old;
            }

            if (evt && expired) {
                if (cctx.events().isRecordable(EVT_CACHE_OBJECT_EXPIRED)) {
                    cctx.events().addEvent(partition(),
                        key,
                        tx,
                        owner,
                        EVT_CACHE_OBJECT_EXPIRED,
                        null,
                        false,
                        expiredVal,
                        expiredVal != null || hasOldBytes,
                        subjId,
                        null,
                        taskName,
                        keepBinary);
                }

                cctx.continuousQueries().onEntryExpired(this, key, expiredVal);

                // No more notifications.
                evt = false;
            }

            if (evt && !expired && cctx.events().isRecordable(EVT_CACHE_OBJECT_READ)) {
                cctx.events().addEvent(
                    partition(),
                    key,
                    tx,
                    owner,
                    EVT_CACHE_OBJECT_READ,
                    ret,
                    ret != null,
                    old,
                    hasOldBytes || old != null,
                    subjId,
                    transformClo != null ? transformClo.getClass().getName() : null,
                    taskName,
                    keepBinary);

                // No more notifications.
                evt = false;
            }

            if (ret != null && expiryPlc != null)
                updateTtl(expiryPlc);

            if (retVer) {
                resVer = (isNear() && cctx.transactional()) ? ((GridNearCacheEntry)this).dhtVersion() : this.ver;

                if (resVer == null)
                    ret = null;
            }
        }

        if (ret != null) {
            assert tmp || !(ret instanceof BinaryObjectOffheapImpl);

            // If return value is consistent, then done.
            return retVer ? new T2<>(ret, resVer) : ret;
        }

        boolean loadedFromStore = false;

        if (ret == null && readThrough) {
            IgniteInternalTx tx0 = null;

            if (tx != null && tx.local()) {
                if (cctx.isReplicated() || cctx.isColocated() || tx.near())
                    tx0 = tx;
                else if (tx.dht()) {
                    GridCacheVersion ver = tx.nearXidVersion();

                    tx0 = cctx.dht().near().context().tm().tx(ver);
                }
            }

            Object storeVal = readThrough(tx0, key, false, subjId, taskName);

            ret = cctx.toCacheObject(storeVal);

            loadedFromStore = true;
        }

        synchronized (this) {
            long ttl = ttlExtras();

            // If version matched, set value.
            if (startVer.equals(ver)) {
                if (ret != null) {
                    // Detach value before index update.
                    ret = cctx.kernalContext().cacheObjects().prepareForCache(ret, cctx);

                    nextVer = nextVer != null ? nextVer : nextVersion();

                    CacheObject prevVal = rawGetOrUnmarshalUnlocked(false);

                    long expTime = CU.toExpireTime(ttl);

                    if (loadedFromStore)
                        // Update indexes before actual write to entry.
                        updateIndex(ret, expTime, nextVer, prevVal);

                    boolean hadValPtr = hasOffHeapPointer();

                    update(ret, expTime, ttl, nextVer, true);

                    if (hadValPtr && cctx.offheapTiered())
                        cctx.swap().removeOffheap(key);

                    if (cctx.deferredDelete() && deletedUnlocked() && !isInternal() && !detached())
                        deletedUnlocked(false);
                }

                if (evt && cctx.events().isRecordable(EVT_CACHE_OBJECT_READ))
                    cctx.events().addEvent(
                        partition(),
                        key,
                        tx,
                        owner,
                        EVT_CACHE_OBJECT_READ,
                        ret,
                        ret != null,
                        old,
                        hasOldBytes,
                        subjId,
                        transformClo != null ? transformClo.getClass().getName() : null,
                        taskName,
                        keepBinary);
            }
        }

        assert ret == null || !retVer;
        assert tmp || !(ret instanceof BinaryObjectOffheapImpl);

        return ret;
    }

    /** {@inheritDoc} */
    @SuppressWarnings({"unchecked", "TooBroadScope"})
    @Nullable @Override public final CacheObject innerReload()
        throws IgniteCheckedException, GridCacheEntryRemovedException {
        CU.checkStore(cctx);

        GridCacheVersion startVer;

        boolean wasNew;

        synchronized (this) {
            checkObsolete();

            // Cache version for optimistic check.
            startVer = ver;

            wasNew = isNew();
        }

        String taskName = cctx.kernalContext().job().currentTaskName();

        // Check before load.
        CacheObject ret = cctx.toCacheObject(readThrough(null, key, true, cctx.localNodeId(), taskName));

        boolean touch = false;

        try {
            synchronized (this) {
                long ttl = ttlExtras();

                // Generate new version.
                GridCacheVersion nextVer = cctx.versions().nextForLoad(ver);

                // If entry was loaded during read step.
                if (wasNew && !isNew())
                    // Map size was updated on entry creation.
                    return ret;

                // If version matched, set value.
                if (startVer.equals(ver)) {
                    releaseSwap();

                    CacheObject old = rawGetOrUnmarshalUnlocked(false);

                    long expTime = CU.toExpireTime(ttl);

                    // Detach value before index update.
                    ret = cctx.kernalContext().cacheObjects().prepareForCache(ret, cctx);

                    // Update indexes.
                    if (ret != null) {
                        updateIndex(ret, expTime, nextVer, old);

                        if (cctx.deferredDelete() && !isInternal() && !detached() && deletedUnlocked())
                            deletedUnlocked(false);
                    }
                    else {
                        clearIndex(old);

                        if (cctx.deferredDelete() && !isInternal() && !detached() && !deletedUnlocked())
                            deletedUnlocked(true);
                    }

                    update(ret, expTime, ttl, nextVer, true);

                    touch = true;

                    // If value was set - return, otherwise try again.
                    return ret;
                }
            }

            touch = true;

            return ret;
        }
        finally {
            if (touch)
                cctx.evicts().touch(this, cctx.affinity().affinityTopologyVersion());
        }
    }

    /**
     * @param nodeId Node ID.
     */
    protected void recordNodeId(UUID nodeId, AffinityTopologyVersion topVer) {
        // No-op.
    }

    /** {@inheritDoc} */
    @Override public final GridCacheUpdateTxResult innerSet(
        @Nullable IgniteInternalTx tx,
        UUID evtNodeId,
        UUID affNodeId,
        CacheObject val,
        boolean writeThrough,
        boolean retval,
        long ttl,
        boolean evt,
        boolean metrics,
        boolean keepBinary,
        AffinityTopologyVersion topVer,
        CacheEntryPredicate[] filter,
        GridDrType drType,
        long drExpireTime,
        @Nullable GridCacheVersion explicitVer,
        @Nullable UUID subjId,
        String taskName,
        @Nullable GridCacheVersion dhtVer,
        @Nullable Long updateCntr
    ) throws IgniteCheckedException, GridCacheEntryRemovedException {
        CacheObject old;

        boolean valid = valid(tx != null ? tx.topologyVersion() : topVer);

        // Lock should be held by now.
        if (!cctx.isAll(this, filter))
            return new GridCacheUpdateTxResult(false, null);

        final GridCacheVersion newVer;

        boolean intercept = cctx.config().getInterceptor() != null;

        Object key0 = null;
        Object val0 = null;

        long updateCntr0;

        synchronized (this) {
            checkObsolete();

            if (isNear()) {
                assert dhtVer != null;

                // It is possible that 'get' could load more recent value.
                if (!((GridNearCacheEntry)this).recordDhtVersion(dhtVer))
                    return new GridCacheUpdateTxResult(false, null);
            }

            assert tx == null || (!tx.local() && tx.onePhaseCommit()) || tx.ownsLock(this) :
                "Transaction does not own lock for update [entry=" + this + ", tx=" + tx + ']';

            // Load and remove from swap if it is new.
            boolean startVer = isStartVersion();

            if (startVer)
                unswap(retval);

            newVer = explicitVer != null ? explicitVer : tx == null ?
                nextVersion() : tx.writeVersion();

            assert newVer != null : "Failed to get write version for tx: " + tx;

            boolean internal = isInternal() || !context().userCache();

            Map<UUID, CacheContinuousQueryListener> lsnrCol =
                notifyContinuousQueries(tx) ? cctx.continuousQueries().updateListeners(internal, false) : null;

            old = (retval || intercept || lsnrCol != null) ?
                rawGetOrUnmarshalUnlocked(!retval && !isOffHeapValuesOnly()) : this.val;

            if (intercept) {
                val0 = CU.value(val, cctx, false);

                CacheLazyEntry e = new CacheLazyEntry(cctx, key, old, keepBinary);

                Object interceptorVal = cctx.config().getInterceptor().onBeforePut(
                    new CacheLazyEntry(cctx, key, old, keepBinary),
                    val0);

                key0 = e.key();

                if (interceptorVal == null)
                    return new GridCacheUpdateTxResult(false, (CacheObject)cctx.unwrapTemporary(old));
                else if (interceptorVal != val0)
                    val0 = cctx.unwrapTemporary(interceptorVal);

                val = cctx.toCacheObject(val0);
            }

            // Determine new ttl and expire time.
            long expireTime;

            if (drExpireTime >= 0) {
                assert ttl >= 0 : ttl;

                expireTime = drExpireTime;
            }
            else {
                if (ttl == -1L) {
                    ttl = ttlExtras();
                    expireTime = expireTimeExtras();
                }
                else
                    expireTime = CU.toExpireTime(ttl);
            }

            assert ttl >= 0 : ttl;
            assert expireTime >= 0 : expireTime;

            // Detach value before index update.
            val = cctx.kernalContext().cacheObjects().prepareForCache(val, cctx);

            // Update index inside synchronization since it can be updated
            // in load methods without actually holding entry lock.
            if (val != null) {
                updateIndex(val, expireTime, newVer, old);

                if (cctx.deferredDelete() && deletedUnlocked() && !isInternal() && !detached())
                    deletedUnlocked(false);
            }

            updateCntr0 = nextPartCounter(topVer);

            if (updateCntr != null && updateCntr != 0)
                updateCntr0 = updateCntr;

            update(val, expireTime, ttl, newVer, true);

            drReplicate(drType, val, newVer, topVer);

            recordNodeId(affNodeId, topVer);

            if (metrics && cctx.cache().configuration().isStatisticsEnabled())
                cctx.cache().metrics0().onWrite();

            if (evt && newVer != null && cctx.events().isRecordable(EVT_CACHE_OBJECT_PUT)) {
                CacheObject evtOld = cctx.unwrapTemporary(old);

                cctx.events().addEvent(partition(),
                    key,
                    evtNodeId,
                    tx == null ? null : tx.xid(),
                    newVer,
                    EVT_CACHE_OBJECT_PUT,
                    val,
                    val != null,
                    evtOld,
                    evtOld != null || hasValueUnlocked(),
                    subjId, null, taskName,
                    keepBinary);
            }

            if (lsnrCol != null) {
                cctx.continuousQueries().onEntryUpdated(
                    lsnrCol,
                    key,
                    val,
                    old,
                    internal,
                    partition(),
                    tx.local(),
                    false,
                    updateCntr0,
                    null,
                    topVer);
            }

            cctx.dataStructures().onEntryUpdated(key, false, keepBinary);
        }

        if (log.isDebugEnabled())
            log.debug("Updated cache entry [val=" + val + ", old=" + old + ", entry=" + this + ']');

        // Persist outside of synchronization. The correctness of the
        // value will be handled by current transaction.
        if (writeThrough)
            cctx.store().put(tx, key, val, newVer);

        if (intercept)
            cctx.config().getInterceptor().onAfterPut(new CacheLazyEntry(cctx, key, key0, val, val0, keepBinary, updateCntr0));

        return valid ? new GridCacheUpdateTxResult(true, retval ? old : null, updateCntr0) :
            new GridCacheUpdateTxResult(false, null);
    }

    /**
     * @param cpy Copy flag.
     * @return Key value.
     */
    protected Object keyValue(boolean cpy) {
        return key.value(cctx.cacheObjectContext(), cpy);
    }

    /** {@inheritDoc} */
    @Override public final GridCacheUpdateTxResult innerRemove(
        @Nullable IgniteInternalTx tx,
        UUID evtNodeId,
        UUID affNodeId,
        boolean retval,
        boolean evt,
        boolean metrics,
        boolean keepBinary,
        AffinityTopologyVersion topVer,
        CacheEntryPredicate[] filter,
        GridDrType drType,
        @Nullable GridCacheVersion explicitVer,
        @Nullable UUID subjId,
        String taskName,
        @Nullable GridCacheVersion dhtVer,
        @Nullable Long updateCntr
        ) throws IgniteCheckedException, GridCacheEntryRemovedException {
        assert cctx.transactional();

        CacheObject old;

        GridCacheVersion newVer;

        boolean valid = valid(tx != null ? tx.topologyVersion() : topVer);

        // Lock should be held by now.
        if (!cctx.isAll(this, filter))
            return new GridCacheUpdateTxResult(false, null);

        GridCacheVersion obsoleteVer = null;

        boolean intercept = cctx.config().getInterceptor() != null;

        IgniteBiTuple<Boolean, Object> interceptRes = null;

        CacheLazyEntry entry0 = null;

        Long updateCntr0;

        boolean deferred;

        boolean marked = false;

        synchronized (this) {
            checkObsolete();

            if (isNear()) {
                assert dhtVer != null;

                // It is possible that 'get' could load more recent value.
                if (!((GridNearCacheEntry)this).recordDhtVersion(dhtVer))
                    return new GridCacheUpdateTxResult(false, null);
            }

            assert tx == null || (!tx.local() && tx.onePhaseCommit()) || tx.ownsLock(this) :
                "Transaction does not own lock for remove[entry=" + this + ", tx=" + tx + ']';

            boolean startVer = isStartVersion();

            if (startVer) {
                // Release swap.
                releaseSwap();
            }

            newVer = explicitVer != null ? explicitVer : tx == null ? nextVersion() : tx.writeVersion();

            boolean internal = isInternal() || !context().userCache();

            Map<UUID, CacheContinuousQueryListener> lsnrCol =
                notifyContinuousQueries(tx) ? cctx.continuousQueries().updateListeners(internal, false) : null;

            old = (retval || intercept || lsnrCol != null) ?
                rawGetOrUnmarshalUnlocked(!retval && !isOffHeapValuesOnly()) : val;

            if (intercept) {
                entry0 = new CacheLazyEntry(cctx, key, old, keepBinary);

                interceptRes = cctx.config().getInterceptor().onBeforeRemove(entry0);

                if (cctx.cancelRemove(interceptRes)) {
                    CacheObject ret = cctx.toCacheObject(cctx.unwrapTemporary(interceptRes.get2()));

                    return new GridCacheUpdateTxResult(false, ret);
                }
            }

            if (old == null)
                old = saveValueForIndexUnlocked();

            // Clear indexes inside of synchronization since indexes
            // can be updated without actually holding entry lock.
            clearIndex(old);

            boolean hadValPtr = hasOffHeapPointer();

            update(null, 0, 0, newVer, true);

            if (cctx.offheapTiered() && hadValPtr) {
                boolean rmv = cctx.swap().removeOffheap(key);

                assert rmv;
            }

            if (cctx.deferredDelete() && !detached() && !isInternal()) {
                if (!deletedUnlocked()) {
                    deletedUnlocked(true);

                    if (tx != null) {
                        GridCacheMvcc mvcc = mvccExtras();

                        if (mvcc == null || mvcc.isEmpty(tx.xidVersion()))
                            clearReaders();
                        else
                            clearReader(tx.originatingNodeId());
                    }
                }
            }

            updateCntr0 = nextPartCounter(topVer);

            if (updateCntr != null && updateCntr != 0)
                updateCntr0 = updateCntr;

            drReplicate(drType, null, newVer, topVer);

            if (metrics && cctx.cache().configuration().isStatisticsEnabled())
                cctx.cache().metrics0().onRemove();

            if (tx == null)
                obsoleteVer = newVer;
            else {
                // Only delete entry if the lock is not explicit.
                if (lockedBy(tx.xidVersion()))
                    obsoleteVer = tx.xidVersion();
                else if (log.isDebugEnabled())
                    log.debug("Obsolete version was not set because lock was explicit: " + this);
            }

            if (evt && newVer != null && cctx.events().isRecordable(EVT_CACHE_OBJECT_REMOVED)) {
                CacheObject evtOld = cctx.unwrapTemporary(old);

                cctx.events().addEvent(partition(),
                    key,
                    evtNodeId,
                    tx == null ? null : tx.xid(), newVer,
                    EVT_CACHE_OBJECT_REMOVED,
                    null,
                    false,
                    evtOld,
                    evtOld != null || hasValueUnlocked(),
                    subjId,
                    null,
                    taskName,
                    keepBinary);
            }

            if (lsnrCol != null) {
                cctx.continuousQueries().onEntryUpdated(
                    lsnrCol,
                    key,
                    null,
                    old,
                    internal,
                    partition(),
                    tx.local(),
                    false,
                    updateCntr0,
                    null,
                    topVer);
            }

            cctx.dataStructures().onEntryUpdated(key, true, keepBinary);

            deferred = cctx.deferredDelete() && !detached() && !isInternal();

            if (!deferred) {
                // If entry is still removed.
                assert newVer == ver;

                if (obsoleteVer == null || !(marked = markObsolete0(obsoleteVer, true, null))) {
                    if (log.isDebugEnabled())
                        log.debug("Entry could not be marked obsolete (it is still used): " + this);
                }
                else {
                    recordNodeId(affNodeId, topVer);

                    if (log.isDebugEnabled())
                        log.debug("Entry was marked obsolete: " + this);
                }
            }
        }

        if (deferred)
            cctx.onDeferredDelete(this, newVer);

        if (marked) {
            assert !deferred;

            onMarkedObsolete();
        }

        if (intercept) {
            entry0.updateCounter(updateCntr0);

            cctx.config().getInterceptor().onAfterRemove(entry0);
        }

        if (valid) {
            CacheObject ret;

            if (interceptRes != null)
                ret = cctx.toCacheObject(cctx.unwrapTemporary(interceptRes.get2()));
            else
                ret = old;

            return new GridCacheUpdateTxResult(true, ret, updateCntr0);
        }
        else
            return new GridCacheUpdateTxResult(false, null);
    }

    /**
     * @param tx Transaction.
     * @return {@code True} if should notify continuous query manager.
     */
    private boolean notifyContinuousQueries(@Nullable IgniteInternalTx tx) {
        return cctx.isLocal() ||
            cctx.isReplicated() ||
            (!isNear() && !(tx != null && tx.onePhaseCommit() && !tx.local()));
    }

    /** {@inheritDoc} */
    @SuppressWarnings("unchecked")
    @Override public GridTuple3<Boolean, Object, EntryProcessorResult<Object>> innerUpdateLocal(
        GridCacheVersion ver,
        GridCacheOperation op,
        @Nullable Object writeObj,
        @Nullable Object[] invokeArgs,
        boolean writeThrough,
        boolean readThrough,
        boolean retval,
        boolean keepBinary,
        @Nullable ExpiryPolicy expiryPlc,
        boolean evt,
        boolean metrics,
        @Nullable CacheEntryPredicate[] filter,
        boolean intercept,
        @Nullable UUID subjId,
        String taskName
    ) throws IgniteCheckedException, GridCacheEntryRemovedException {
        assert cctx.isLocal() && cctx.atomic();

        CacheObject old;

        boolean res = true;

        IgniteBiTuple<Boolean, ?> interceptorRes = null;

        EntryProcessorResult<Object> invokeRes = null;

        synchronized (this) {
            boolean internal = isInternal() || !context().userCache();

            Map<UUID, CacheContinuousQueryListener> lsnrCol =
                cctx.continuousQueries().updateListeners(internal, false);

            boolean needVal = retval ||
                intercept ||
                op == GridCacheOperation.TRANSFORM ||
                !F.isEmpty(filter) ||
                lsnrCol != null;

            checkObsolete();

            // Load and remove from swap if it is new.
            if (isNew())
                unswap(retval);

            // Possibly get old value form store.
            old = needVal ? rawGetOrUnmarshalUnlocked(!retval && !isOffHeapValuesOnly()) : val;

            boolean readFromStore = false;

            Object old0 = null;

            if (readThrough && needVal && old == null &&
                (cctx.readThrough() && (op == GridCacheOperation.TRANSFORM || cctx.loadPreviousValue()))) {
                    old0 = readThrough(null, key, false, subjId, taskName);

                old = cctx.toCacheObject(old0);

                long ttl = CU.TTL_ETERNAL;
                long expireTime = CU.EXPIRE_TIME_ETERNAL;

                if (expiryPlc != null && old != null) {
                    ttl = CU.toTtl(expiryPlc.getExpiryForCreation());

                    if (ttl == CU.TTL_ZERO) {
                        ttl = CU.TTL_MINIMUM;
                        expireTime = CU.expireTimeInPast();
                    }
                    else if (ttl == CU.TTL_NOT_CHANGED)
                        ttl = CU.TTL_ETERNAL;
                    else
                        expireTime = CU.toExpireTime(ttl);
                }

                // Detach value before index update.
                old = cctx.kernalContext().cacheObjects().prepareForCache(old, cctx);

                if (old != null)
                    updateIndex(old, expireTime, ver, null);
                else
                    clearIndex(null);

                update(old, expireTime, ttl, ver, true);
            }

            // Apply metrics.
            if (metrics && cctx.cache().configuration().isStatisticsEnabled() && needVal) {
                // PutIfAbsent methods mustn't update hit/miss statistics
                if (op != GridCacheOperation.UPDATE || F.isEmpty(filter) || !cctx.putIfAbsentFilter(filter))
                    cctx.cache().metrics0().onRead(old != null);
            }

            // Check filter inside of synchronization.
            if (!F.isEmpty(filter)) {
                boolean pass = cctx.isAllLocked(this, filter);

                if (!pass) {
                    if (expiryPlc != null && !readFromStore && !cctx.putIfAbsentFilter(filter) && hasValueUnlocked())
                        updateTtl(expiryPlc);

                    Object val = retval ?
                        cctx.cacheObjectContext().unwrapBinaryIfNeeded(CU.value(old, cctx, false), keepBinary, false)
                        : null;

                    return new T3<>(false, val, null);
                }
            }

            String transformCloClsName = null;

            CacheObject updated;

            Object key0 = null;
            Object updated0 = null;

            // Calculate new value.
            if (op == GridCacheOperation.TRANSFORM) {
                transformCloClsName = writeObj.getClass().getName();

                EntryProcessor<Object, Object, ?> entryProcessor = (EntryProcessor<Object, Object, ?>)writeObj;

                assert entryProcessor != null;

                CacheInvokeEntry<Object, Object> entry = new CacheInvokeEntry<>(key, old, version(), keepBinary, this);

                try {
                    Object computed = entryProcessor.process(entry, invokeArgs);

                    if (entry.modified()) {
                        updated0 = cctx.unwrapTemporary(entry.getValue());

                        updated = cctx.toCacheObject(updated0);
                    }
                    else
                        updated = old;

                    key0 = entry.key();

                    invokeRes = computed != null ? CacheInvokeResult.fromResult(cctx.unwrapTemporary(computed)) : null;
                }
                catch (Exception e) {
                    updated = old;

                    invokeRes = CacheInvokeResult.fromError(e);
                }

                if (!entry.modified()) {
                    if (expiryPlc != null && !readFromStore && hasValueUnlocked())
                        updateTtl(expiryPlc);

                    return new GridTuple3<>(false, null, invokeRes);
                }
            }
            else
                updated = (CacheObject)writeObj;

            op = updated == null ? GridCacheOperation.DELETE : GridCacheOperation.UPDATE;

            if (intercept) {
                CacheLazyEntry e;

                if (op == GridCacheOperation.UPDATE) {
                    updated0 = value(updated0, updated, false);

                    e = new CacheLazyEntry(cctx, key, key0, old, old0, keepBinary);

                    Object interceptorVal = cctx.config().getInterceptor().onBeforePut(e, updated0);

                    if (interceptorVal == null)
                        return new GridTuple3<>(false, cctx.unwrapTemporary(value(old0, old, false)), invokeRes);
                    else {
                        updated0 = cctx.unwrapTemporary(interceptorVal);

                        updated = cctx.toCacheObject(updated0);
                    }
                }
                else {
                    e = new CacheLazyEntry(cctx, key, key0, old, old0, keepBinary);

                    interceptorRes = cctx.config().getInterceptor().onBeforeRemove(e);

                    if (cctx.cancelRemove(interceptorRes))
                        return new GridTuple3<>(false, cctx.unwrapTemporary(interceptorRes.get2()), invokeRes);
                }

                key0 = e.key();
                old0 = e.value();
            }

            boolean hadVal = hasValueUnlocked();

            long ttl = CU.TTL_ETERNAL;
            long expireTime = CU.EXPIRE_TIME_ETERNAL;

            if (op == GridCacheOperation.UPDATE) {
                if (expiryPlc != null) {
                    ttl = CU.toTtl(hadVal ? expiryPlc.getExpiryForUpdate() : expiryPlc.getExpiryForCreation());

                    if (ttl == CU.TTL_NOT_CHANGED) {
                        ttl = ttlExtras();
                        expireTime = expireTimeExtras();
                    }
                    else if (ttl != CU.TTL_ZERO)
                        expireTime = CU.toExpireTime(ttl);
                }
                else {
                    ttl = ttlExtras();
                    expireTime = expireTimeExtras();
                }
            }

            if (ttl == CU.TTL_ZERO)
                op = GridCacheOperation.DELETE;

            // Try write-through.
            if (op == GridCacheOperation.UPDATE) {
                // Detach value before index update.
                updated = cctx.kernalContext().cacheObjects().prepareForCache(updated, cctx);

                if (writeThrough)
                    // Must persist inside synchronization in non-tx mode.
                    cctx.store().put(null, key, updated, ver);

                // Update index inside synchronization since it can be updated
                // in load methods without actually holding entry lock.
                updateIndex(updated, expireTime, ver, old);

                assert ttl != CU.TTL_ZERO;

                update(updated, expireTime, ttl, ver, true);

                if (evt) {
                    CacheObject evtOld = null;

                    if (transformCloClsName != null && cctx.events().isRecordable(EVT_CACHE_OBJECT_READ)) {
                        evtOld = cctx.unwrapTemporary(old);

                        cctx.events().addEvent(partition(), key, cctx.localNodeId(), null,
                            (GridCacheVersion)null, EVT_CACHE_OBJECT_READ, evtOld, evtOld != null || hadVal, evtOld,
                            evtOld != null || hadVal, subjId, transformCloClsName, taskName, keepBinary);
                    }

                    if (cctx.events().isRecordable(EVT_CACHE_OBJECT_PUT)) {
                        if (evtOld == null)
                            evtOld = cctx.unwrapTemporary(old);

                        cctx.events().addEvent(partition(), key, cctx.localNodeId(), null,
                            (GridCacheVersion)null, EVT_CACHE_OBJECT_PUT, updated, updated != null, evtOld,
                            evtOld != null || hadVal, subjId, null, taskName, keepBinary);
                    }
                }
            }
            else {
                if (writeThrough)
                    // Must persist inside synchronization in non-tx mode.
                    cctx.store().remove(null, key);

                boolean hasValPtr = hasOffHeapPointer();

                if (old == null)
                    old = saveValueForIndexUnlocked();

                // Update index inside synchronization since it can be updated
                // in load methods without actually holding entry lock.
                clearIndex(old);

                update(null, CU.TTL_ETERNAL, CU.EXPIRE_TIME_ETERNAL, ver, true);

                if (cctx.offheapTiered() && hasValPtr) {
                    boolean rmv = cctx.swap().removeOffheap(key);

                    assert rmv;
                }

                if (evt) {
                    CacheObject evtOld = null;

                    if (transformCloClsName != null && cctx.events().isRecordable(EVT_CACHE_OBJECT_READ))
                        cctx.events().addEvent(partition(), key, cctx.localNodeId(), null,
                            (GridCacheVersion)null, EVT_CACHE_OBJECT_READ, evtOld, evtOld != null || hadVal, evtOld,
                            evtOld != null || hadVal, subjId, transformCloClsName, taskName, keepBinary);

                    if (cctx.events().isRecordable(EVT_CACHE_OBJECT_REMOVED)) {
                        if (evtOld == null)
                            evtOld = cctx.unwrapTemporary(old);

                        cctx.events().addEvent(partition(), key, cctx.localNodeId(), null, (GridCacheVersion)null,
                            EVT_CACHE_OBJECT_REMOVED, null, false, evtOld, evtOld != null || hadVal, subjId, null,
                            taskName, keepBinary);
                    }
                }

                res = hadVal;
            }

            if (res)
                updateMetrics(op, metrics);

            if (lsnrCol != null) {
                long updateCntr = nextPartCounter(AffinityTopologyVersion.NONE);

                cctx.continuousQueries().onEntryUpdated(
                    lsnrCol,
                    key,
                    val,
                    old,
                    internal,
                    partition(),
                    true,
                    false,
                    updateCntr,
                    null,
                    AffinityTopologyVersion.NONE);
            }

            cctx.dataStructures().onEntryUpdated(key, op == GridCacheOperation.DELETE, keepBinary);

            if (intercept) {
                if (op == GridCacheOperation.UPDATE)
                    cctx.config().getInterceptor().onAfterPut(new CacheLazyEntry(cctx, key, key0, updated, updated0, keepBinary, 0L));
                else
                    cctx.config().getInterceptor().onAfterRemove(new CacheLazyEntry(cctx, key, key0, old, old0, keepBinary, 0L));
            }
        }

        return new GridTuple3<>(res,
            cctx.unwrapTemporary(interceptorRes != null ?
                interceptorRes.get2() :
                cctx.cacheObjectContext().unwrapBinaryIfNeeded(old, keepBinary, false)),
            invokeRes);
    }

    /** {@inheritDoc} */
    @SuppressWarnings("unchecked")
    @Override public GridCacheUpdateAtomicResult innerUpdate(
        GridCacheVersion newVer,
        final UUID evtNodeId,
        final UUID affNodeId,
        GridCacheOperation op,
        @Nullable Object writeObj,
        @Nullable final Object[] invokeArgs,
        final boolean writeThrough,
        final boolean readThrough,
        final boolean retval,
        final boolean keepBinary,
        @Nullable final IgniteCacheExpiryPolicy expiryPlc,
        final boolean evt,
        final boolean metrics,
        final boolean primary,
        final boolean verCheck,
        final AffinityTopologyVersion topVer,
        @Nullable final CacheEntryPredicate[] filter,
        final GridDrType drType,
        final long explicitTtl,
        final long explicitExpireTime,
        @Nullable GridCacheVersion conflictVer,
<<<<<<< HEAD
        boolean conflictResolve,
        boolean intercept,
        @Nullable UUID subjId,
        String taskName,
        @Nullable CacheObject prevVal,
        @Nullable Long updateCntr,
        @Nullable GridDhtAtomicUpdateFuture fut
=======
        final boolean conflictResolve,
        final boolean intercept,
        @Nullable final UUID subjId,
        final String taskName,
        @Nullable final CacheObject prevVal,
        @Nullable final Long updateCntr
>>>>>>> 222f9c13
    ) throws IgniteCheckedException, GridCacheEntryRemovedException, GridClosureException {
        assert cctx.atomic();

        boolean res = true;

        CacheObject oldVal;
        CacheObject updated;

        GridCacheVersion enqueueVer = null;

        GridCacheVersionConflictContext<?, ?> conflictCtx = null;

        IgniteBiTuple<Object, Exception> invokeRes = null;

        // System TTL/ET which may have special values.
        long newSysTtl;
        long newSysExpireTime;

        // TTL/ET which will be passed to entry on update.
        long newTtl;
        long newExpireTime;

        Object key0 = null;
        Object updated0 = null;

        Long updateCntr0 = null;

        synchronized (this) {
            boolean needVal = intercept || retval || op == GridCacheOperation.TRANSFORM || !F.isEmptyOrNulls(filter);

            checkObsolete();

            // Load and remove from swap if it is new.
            if (isNew())
                unswap(retval);

            Object transformClo = null;

            // Request-level conflict resolution is needed, i.e. we do not know who will win in advance.
            if (conflictResolve) {
                GridCacheVersion oldConflictVer = version().conflictVersion();

                // Cache is conflict-enabled.
                if (cctx.conflictNeedResolve()) {
                    // Get new value, optionally unmarshalling and/or transforming it.
                    Object writeObj0;

                    if (op == GridCacheOperation.TRANSFORM) {
                        transformClo = writeObj;

                        EntryProcessor<Object, Object, ?> entryProcessor = (EntryProcessor<Object, Object, ?>)writeObj;

                        oldVal = rawGetOrUnmarshalUnlocked(true);

                        CacheInvokeEntry<Object, Object> entry = new CacheInvokeEntry(key, oldVal, version(),
                            keepBinary, this);

                        try {
                            Object computed = entryProcessor.process(entry, invokeArgs);

                            if (entry.modified()) {
                                writeObj0 = cctx.unwrapTemporary(entry.getValue());
                                writeObj = cctx.toCacheObject(writeObj0);
                            }
                            else {
                                writeObj = oldVal;
                                writeObj0 = cctx.unwrapBinaryIfNeeded(oldVal, keepBinary, false);
                            }

                            key0 = entry.key();

                            if (computed != null)
                                invokeRes = new IgniteBiTuple(cctx.unwrapTemporary(computed), null);
                        }
                        catch (Exception e) {
                            invokeRes = new IgniteBiTuple(null, e);

                            writeObj = oldVal;
                            writeObj0 = cctx.unwrapBinaryIfNeeded(oldVal, keepBinary, false);
                        }
                    }
                    else
                        writeObj0 = cctx.unwrapBinaryIfNeeded(writeObj, keepBinary, false);

                    GridTuple3<Long, Long, Boolean> expiration = ttlAndExpireTime(expiryPlc,
                        explicitTtl,
                        explicitExpireTime);

                    // Prepare old and new entries for conflict resolution.
                    GridCacheVersionedEntryEx oldEntry = versionedEntry(keepBinary);
                    GridCacheVersionedEntryEx newEntry = new GridCachePlainVersionedEntry<>(
                        oldEntry.key(),
                        writeObj0,
                        expiration.get1(),
                        expiration.get2(),
                        conflictVer != null ? conflictVer : newVer);

                    // Resolve conflict.
                    conflictCtx = cctx.conflictResolve(oldEntry, newEntry, verCheck);

                    assert conflictCtx != null;

                    boolean ignoreTime = cctx.config().getAtomicWriteOrderMode() == CacheAtomicWriteOrderMode.PRIMARY;

                    // Use old value?
                    if (conflictCtx.isUseOld()) {
                        GridCacheVersion newConflictVer = conflictVer != null ? conflictVer : newVer;

                        // Handle special case with atomic comparator.
                        if (!isNew() &&                                                                       // Not initial value,
                            verCheck &&                                                                       // and atomic version check,
                            oldConflictVer.dataCenterId() == newConflictVer.dataCenterId() &&                 // and data centers are equal,
                            ATOMIC_VER_COMPARATOR.compare(oldConflictVer, newConflictVer, ignoreTime) == 0 && // and both versions are equal,
                            cctx.writeThrough() &&                                                            // and store is enabled,
                            primary)                                                                          // and we are primary.
                        {
                            CacheObject val = rawGetOrUnmarshalUnlocked(false);

                            if (val == null) {
                                assert deletedUnlocked();

                                cctx.store().remove(null, key);
                            }
                            else
                                cctx.store().put(null, key, val, ver);
                        }

                        return new GridCacheUpdateAtomicResult(false,
                            retval ? rawGetOrUnmarshalUnlocked(false) : null,
                            null,
                            invokeRes,
                            CU.TTL_ETERNAL,
                            CU.EXPIRE_TIME_ETERNAL,
                            null,
                            null,
                            false,
                            updateCntr0 == null ? 0 : updateCntr0);
                    }
                    // Will update something.
                    else {
                        // Merge is a local update which override passed value bytes.
                        if (conflictCtx.isMerge()) {
                            writeObj = cctx.toCacheObject(conflictCtx.mergeValue());

                            conflictVer = null;
                        }
                        else
                            assert conflictCtx.isUseNew();

                        // Update value is known at this point, so update operation type.
                        op = writeObj != null ? GridCacheOperation.UPDATE : GridCacheOperation.DELETE;
                    }
                }
                else
                    // Nullify conflict version on this update, so that we will use regular version during next updates.
                    conflictVer = null;
            }

            boolean ignoreTime = cctx.config().getAtomicWriteOrderMode() == CacheAtomicWriteOrderMode.PRIMARY;

            // Perform version check only in case there was no explicit conflict resolution.
            if (conflictCtx == null) {
                if (verCheck) {
                    if (!isNew() && ATOMIC_VER_COMPARATOR.compare(ver, newVer, ignoreTime) >= 0) {
                        if (ATOMIC_VER_COMPARATOR.compare(ver, newVer, ignoreTime) == 0 && cctx.writeThrough() && primary) {
                            if (log.isDebugEnabled())
                                log.debug("Received entry update with same version as current (will update store) " +
                                    "[entry=" + this + ", newVer=" + newVer + ']');

                            CacheObject val = rawGetOrUnmarshalUnlocked(false);

                            if (val == null) {
                                assert deletedUnlocked();

                                cctx.store().remove(null, key);
                            }
                            else
                                cctx.store().put(null, key, val, ver);
                        }
                        else {
                            if (log.isDebugEnabled())
                                log.debug("Received entry update with smaller version than current (will ignore) " +
                                    "[entry=" + this + ", newVer=" + newVer + ']');
                        }

                        if (!cctx.isNear()) {
                            CacheObject evtVal;

                            if (op == GridCacheOperation.TRANSFORM) {
                                EntryProcessor<Object, Object, ?> entryProcessor =
                                    (EntryProcessor<Object, Object, ?>)writeObj;

                                CacheInvokeEntry<Object, Object> entry =
                                    new CacheInvokeEntry<>(key, prevVal, version(), keepBinary, this);

                                try {
                                    entryProcessor.process(entry, invokeArgs);

                                    evtVal = entry.modified() ?
                                        cctx.toCacheObject(cctx.unwrapTemporary(entry.getValue())) : prevVal;
                                }
                                catch (Exception ignore) {
                                    evtVal = prevVal;
                                }
                            }
                            else
                                evtVal = (CacheObject)writeObj;

                            updateCntr0 = nextPartCounter(topVer);

                            if (updateCntr != null)
                                updateCntr0 = updateCntr;

                            cctx.continuousQueries().onEntryUpdated(
                                key,
                                evtVal,
                                prevVal,
                                isInternal() || !context().userCache(),
                                partition(),
                                primary,
                                false,
                                updateCntr0,
                                null,
                                topVer);
                        }

                        return new GridCacheUpdateAtomicResult(false,
                            retval ? rawGetOrUnmarshalUnlocked(false) : null,
                            null,
                            invokeRes,
                            CU.TTL_ETERNAL,
                            CU.EXPIRE_TIME_ETERNAL,
                            null,
                            null,
                            false,
                            0);
                    }
                }
                else
                    assert isNew() || ATOMIC_VER_COMPARATOR.compare(ver, newVer, ignoreTime) <= 0 :
                        "Invalid version for inner update [isNew=" + isNew() + ", entry=" + this + ", newVer=" + newVer + ']';
            }

            // Prepare old value and value bytes.
            oldVal = needVal ? rawGetOrUnmarshalUnlocked(!retval && !isOffHeapValuesOnly()) : val;

            // Possibly read value from store.
            boolean readFromStore = false;

            Object old0 = null;

            if (readThrough && needVal && oldVal == null && (cctx.readThrough() &&
                (op == GridCacheOperation.TRANSFORM || cctx.loadPreviousValue()))) {
                old0 = readThrough(null, key, false, subjId, taskName);

                oldVal = cctx.toCacheObject(old0);

                readFromStore = true;

                // Detach value before index update.
                oldVal = cctx.kernalContext().cacheObjects().prepareForCache(oldVal, cctx);

                // Calculate initial TTL and expire time.
                long initTtl;
                long initExpireTime;

                if (expiryPlc != null && oldVal != null) {
                    IgniteBiTuple<Long, Long> initTtlAndExpireTime = initialTtlAndExpireTime(expiryPlc);

                    initTtl = initTtlAndExpireTime.get1();
                    initExpireTime = initTtlAndExpireTime.get2();
                }
                else {
                    initTtl = CU.TTL_ETERNAL;
                    initExpireTime = CU.EXPIRE_TIME_ETERNAL;
                }

                if (oldVal != null)
                    updateIndex(oldVal, initExpireTime, ver, null);
                else
                    clearIndex(null);

                update(oldVal, initExpireTime, initTtl, ver, true);

                if (deletedUnlocked() && oldVal != null && !isInternal())
                    deletedUnlocked(false);
            }

            // Apply metrics.
            if (metrics && cctx.cache().configuration().isStatisticsEnabled() && needVal) {
                // PutIfAbsent methods mustn't update hit/miss statistics
                if (op != GridCacheOperation.UPDATE || F.isEmpty(filter) || !cctx.putIfAbsentFilter(filter))
                    cctx.cache().metrics0().onRead(oldVal != null);
            }

            // Check filter inside of synchronization.
            if (!F.isEmptyOrNulls(filter)) {
                boolean pass = cctx.isAllLocked(this, filter);

                if (!pass) {
                    if (expiryPlc != null && !readFromStore && hasValueUnlocked() && !cctx.putIfAbsentFilter(filter))
                        updateTtl(expiryPlc);

                    return new GridCacheUpdateAtomicResult(false,
                        retval ? oldVal : null,
                        null,
                        invokeRes,
                        CU.TTL_ETERNAL,
                        CU.EXPIRE_TIME_ETERNAL,
                        null,
                        null,
                        false,
                        updateCntr0 == null ? 0 : updateCntr0);
                }
            }

            // Calculate new value in case we met transform.
            if (op == GridCacheOperation.TRANSFORM) {
                assert conflictCtx == null : "Cannot be TRANSFORM here if conflict resolution was performed earlier.";

                transformClo = writeObj;

                EntryProcessor<Object, Object, ?> entryProcessor = (EntryProcessor<Object, Object, ?>)writeObj;

                CacheInvokeEntry<Object, Object> entry = new CacheInvokeEntry(key, oldVal, version(), keepBinary, this);

                try {
                    Object computed = entryProcessor.process(entry, invokeArgs);

                    if (entry.modified()) {
                        updated0 = cctx.unwrapTemporary(entry.getValue());
                        updated = cctx.toCacheObject(updated0);
                    }
                    else
                        updated = oldVal;

                    key0 = entry.key();

                    if (computed != null)
                        invokeRes = new IgniteBiTuple(cctx.unwrapTemporary(computed), null);
                }
                catch (Exception e) {
                    invokeRes = new IgniteBiTuple(null, e);

                    updated = oldVal;
                }

                if (!entry.modified()) {
                    if (expiryPlc != null && !readFromStore && hasValueUnlocked())
                        updateTtl(expiryPlc);

                    return new GridCacheUpdateAtomicResult(false,
                        retval ? oldVal : null,
                        null,
                        invokeRes,
                        CU.TTL_ETERNAL,
                        CU.EXPIRE_TIME_ETERNAL,
                        null,
                        null,
                        false,
                        updateCntr0 == null ? 0 : updateCntr0);
                }
            }
            else
                updated = (CacheObject)writeObj;

            op = updated == null ? GridCacheOperation.DELETE : GridCacheOperation.UPDATE;

            assert op == GridCacheOperation.UPDATE || (op == GridCacheOperation.DELETE && updated == null);

            boolean hadVal = hasValueUnlocked();

            // Incorporate conflict version into new version if needed.
            if (conflictVer != null && conflictVer != newVer)
                newVer = new GridCacheVersionEx(newVer.topologyVersion(),
                    newVer.globalTime(),
                    newVer.order(),
                    newVer.nodeOrder(),
                    newVer.dataCenterId(),
                    conflictVer);

            if (op == GridCacheOperation.UPDATE) {
                // Conflict context is null if there were no explicit conflict resolution.
                if (conflictCtx == null) {
                    // Calculate TTL and expire time for local update.
                    if (explicitTtl != CU.TTL_NOT_CHANGED) {
                        // If conflict existed, expire time must be explicit.
                        assert conflictVer == null || explicitExpireTime != CU.EXPIRE_TIME_CALCULATE;

                        newSysTtl = newTtl = explicitTtl;
                        newSysExpireTime = explicitExpireTime;

                        newExpireTime = explicitExpireTime != CU.EXPIRE_TIME_CALCULATE ?
                            explicitExpireTime : CU.toExpireTime(explicitTtl);
                    }
                    else {
                        newSysTtl = expiryPlc == null ? CU.TTL_NOT_CHANGED :
                            hadVal ? expiryPlc.forUpdate() : expiryPlc.forCreate();

                        if (newSysTtl == CU.TTL_NOT_CHANGED) {
                            newSysExpireTime = CU.EXPIRE_TIME_CALCULATE;
                            newTtl = ttlExtras();
                            newExpireTime = expireTimeExtras();
                        }
                        else if (newSysTtl == CU.TTL_ZERO) {
                            op = GridCacheOperation.DELETE;

                            newSysTtl = CU.TTL_NOT_CHANGED;
                            newSysExpireTime = CU.EXPIRE_TIME_CALCULATE;

                            newTtl = CU.TTL_ETERNAL;
                            newExpireTime = CU.EXPIRE_TIME_ETERNAL;

                            updated = null;
                        }
                        else {
                            newSysExpireTime = CU.EXPIRE_TIME_CALCULATE;
                            newTtl = newSysTtl;
                            newExpireTime = CU.toExpireTime(newTtl);
                        }
                    }
                }
                else {
                    newSysTtl = newTtl = conflictCtx.ttl();
                    newSysExpireTime = newExpireTime = conflictCtx.expireTime();
                }
            }
            else {
                assert op == GridCacheOperation.DELETE;

                newSysTtl = CU.TTL_NOT_CHANGED;
                newSysExpireTime = CU.EXPIRE_TIME_CALCULATE;

                newTtl = CU.TTL_ETERNAL;
                newExpireTime = CU.EXPIRE_TIME_ETERNAL;
            }

            // TTL and expire time must be resolved at this point.
            assert newTtl != CU.TTL_NOT_CHANGED && newTtl != CU.TTL_ZERO && newTtl >= 0;
            assert newExpireTime != CU.EXPIRE_TIME_CALCULATE && newExpireTime >= 0;

            IgniteBiTuple<Boolean, Object> interceptRes = null;

            // Actual update.
            if (op == GridCacheOperation.UPDATE) {
                if (intercept) {
                    updated0 = value(updated0, updated, false);

                    Object interceptorVal = cctx.config().getInterceptor()
                        .onBeforePut(new CacheLazyEntry(cctx, key, key0, oldVal, old0, keepBinary), updated0);

                    if (interceptorVal == null)
                        return new GridCacheUpdateAtomicResult(false,
                            retval ? oldVal : null,
                            null,
                            invokeRes,
                            CU.TTL_ETERNAL,
                            CU.EXPIRE_TIME_ETERNAL,
                            null,
                            null,
                            false,
                            updateCntr0 == null ? 0 : updateCntr0);
                    else if (interceptorVal != updated0) {
                        updated0 = cctx.unwrapTemporary(interceptorVal);

                        updated = cctx.toCacheObject(updated0);
                    }
                }

                // Try write-through.
                if (writeThrough)
                    // Must persist inside synchronization in non-tx mode.
                    cctx.store().put(null, key, updated, newVer);

                if (!hadVal) {
                    boolean new0 = isNew();

                    assert deletedUnlocked() || new0 || isInternal(): "Invalid entry [entry=" + this + ", locNodeId=" +
                        cctx.localNodeId() + ']';

                    if (!new0 && !isInternal())
                        deletedUnlocked(false);
                }
                else {
                    assert !deletedUnlocked() : "Invalid entry [entry=" + this +
                        ", locNodeId=" + cctx.localNodeId() + ']';

                    // Do not change size.
                }

                updated = cctx.kernalContext().cacheObjects().prepareForCache(updated, cctx);

                // Update index inside synchronization since it can be updated
                // in load methods without actually holding entry lock.
                updateIndex(updated, newExpireTime, newVer, oldVal);

                update(updated, newExpireTime, newTtl, newVer, true);

                updateCntr0 = nextPartCounter(topVer);

                if (updateCntr != null)
                    updateCntr0 = updateCntr;

                drReplicate(drType, updated, newVer, topVer);

                recordNodeId(affNodeId, topVer);

                if (evt) {
                    CacheObject evtOld = null;

                    if (transformClo != null && cctx.events().isRecordable(EVT_CACHE_OBJECT_READ)) {
                        evtOld = cctx.unwrapTemporary(oldVal);

                        cctx.events().addEvent(partition(), key, evtNodeId, null,
                            newVer, EVT_CACHE_OBJECT_READ, evtOld, evtOld != null || hadVal, evtOld,
                            evtOld != null || hadVal, subjId, transformClo.getClass().getName(), taskName,
                            keepBinary);
                    }

                    if (newVer != null && cctx.events().isRecordable(EVT_CACHE_OBJECT_PUT)) {
                        if (evtOld == null)
                            evtOld = cctx.unwrapTemporary(oldVal);

                        cctx.events().addEvent(partition(), key, evtNodeId, null,
                            newVer, EVT_CACHE_OBJECT_PUT, updated, updated != null, evtOld,
                            evtOld != null || hadVal, subjId, null, taskName, keepBinary);
                    }
                }
            }
            else {
                if (intercept) {
                    interceptRes = cctx.config().getInterceptor().onBeforeRemove(new CacheLazyEntry(cctx, key, key0,
                        oldVal, old0, keepBinary, updateCntr0));

                    if (cctx.cancelRemove(interceptRes))
                        return new GridCacheUpdateAtomicResult(false,
                            cctx.toCacheObject(cctx.unwrapTemporary(interceptRes.get2())),
                            null,
                            invokeRes,
                            CU.TTL_ETERNAL,
                            CU.EXPIRE_TIME_ETERNAL,
                            null,
                            null,
                            false,
                            updateCntr0 == null ? 0 : updateCntr0);
                }

                if (writeThrough)
                    // Must persist inside synchronization in non-tx mode.
                    cctx.store().remove(null, key);

                if (oldVal == null)
                    oldVal = saveValueForIndexUnlocked();

                // Update index inside synchronization since it can be updated
                // in load methods without actually holding entry lock.
                clearIndex(oldVal);

                if (hadVal) {
                    assert !deletedUnlocked();

                    if (!isInternal())
                        deletedUnlocked(true);
                }
                else {
                    boolean new0 = isNew();

                    assert deletedUnlocked() || new0 || isInternal() : "Invalid entry [entry=" + this + ", locNodeId=" +
                        cctx.localNodeId() + ']';

                    if (new0) {
                        if (!isInternal())
                            deletedUnlocked(true);
                    }
                }

                enqueueVer = newVer;

                boolean hasValPtr = hasOffHeapPointer();

                // Clear value on backup. Entry will be removed from cache when it got evicted from queue.
                update(null, CU.TTL_ETERNAL, CU.EXPIRE_TIME_ETERNAL, newVer, true);

                assert newSysTtl == CU.TTL_NOT_CHANGED;
                assert newSysExpireTime == CU.EXPIRE_TIME_CALCULATE;

                if (cctx.offheapTiered() && hasValPtr) {
                    boolean rmv = cctx.swap().removeOffheap(key);

                    assert rmv;
                }

                clearReaders();

                recordNodeId(affNodeId, topVer);

                updateCntr0 = nextPartCounter(topVer);

                if (updateCntr != null)
                    updateCntr0 = updateCntr;

                drReplicate(drType, null, newVer, topVer);

                if (evt) {
                    CacheObject evtOld = null;

                    if (transformClo != null && cctx.events().isRecordable(EVT_CACHE_OBJECT_READ)) {
                        evtOld = cctx.unwrapTemporary(oldVal);

                        cctx.events().addEvent(partition(), key, evtNodeId, null,
                            newVer, EVT_CACHE_OBJECT_READ, evtOld, evtOld != null || hadVal, evtOld,
                            evtOld != null || hadVal, subjId, transformClo.getClass().getName(), taskName,
                            keepBinary);
                    }

                    if (newVer != null && cctx.events().isRecordable(EVT_CACHE_OBJECT_REMOVED)) {
                        if (evtOld == null)
                            evtOld = cctx.unwrapTemporary(oldVal);

                        cctx.events().addEvent(partition(), key, evtNodeId, null, newVer,
                            EVT_CACHE_OBJECT_REMOVED, null, false, evtOld, evtOld != null || hadVal,
                            subjId, null, taskName, keepBinary);
                    }
                }

                res = hadVal;
            }

            if (res)
                updateMetrics(op, metrics);

            boolean internal = isInternal() || !context().userCache();

            Map<UUID, CacheContinuousQueryListener> lsnrs = cctx.continuousQueries().updateListeners(internal, false);

            // Continuous query filter should be perform under lock.
            if (lsnrs != null) {
                CacheObject evtVal = updated;
                CacheObject evtOldVal = oldVal;

                if (isOffHeapValuesOnly()) {
                    evtVal = cctx.toCacheObject(cctx.unwrapTemporary(evtVal));

                    evtOldVal = cctx.toCacheObject(cctx.unwrapTemporary(evtOldVal));
                }

                cctx.continuousQueries().onEntryUpdated(lsnrs, key, evtVal, evtOldVal, internal,
                    partition(), primary, false, updateCntr0, fut, topVer);
            }

            cctx.dataStructures().onEntryUpdated(key, op == GridCacheOperation.DELETE, keepBinary);

            if (intercept) {
                if (op == GridCacheOperation.UPDATE)
                    cctx.config().getInterceptor().onAfterPut(new CacheLazyEntry(cctx, key, key0, updated, updated0, keepBinary, updateCntr0));
                else
                    cctx.config().getInterceptor().onAfterRemove(new CacheLazyEntry(cctx, key, key0, oldVal, old0, keepBinary, updateCntr0));

                if (interceptRes != null)
                    oldVal = cctx.toCacheObject(cctx.unwrapTemporary(interceptRes.get2()));
            }
        }

        if (log.isDebugEnabled())
            log.debug("Updated cache entry [val=" + val + ", old=" + oldVal + ", entry=" + this + ']');

        return new GridCacheUpdateAtomicResult(res,
            oldVal,
            updated,
            invokeRes,
            newSysTtl,
            newSysExpireTime,
            enqueueVer,
            conflictCtx,
            true,
            updateCntr0 == null ? 0 : updateCntr0);
    }

    /**
     * @param val Value.
     * @param cacheObj Cache object.
     * @param cpy Copy flag.
     * @return Cache object value.
     */
    @Nullable private Object value(@Nullable Object val, @Nullable CacheObject cacheObj, boolean cpy) {
        if (val != null)
            return val;

        return cacheObj != null ? cacheObj.value(cctx.cacheObjectContext(), cpy) : null;
    }

    /**
     * @param expiry Expiration policy.
     * @return Tuple holding initial TTL and expire time with the given expiry.
     */
    private static IgniteBiTuple<Long, Long> initialTtlAndExpireTime(IgniteCacheExpiryPolicy expiry) {
        assert expiry != null;

        long initTtl = expiry.forCreate();
        long initExpireTime;

        if (initTtl == CU.TTL_ZERO) {
            initTtl = CU.TTL_MINIMUM;
            initExpireTime = CU.expireTimeInPast();
        }
        else if (initTtl == CU.TTL_NOT_CHANGED) {
            initTtl = CU.TTL_ETERNAL;
            initExpireTime = CU.EXPIRE_TIME_ETERNAL;
        }
        else
            initExpireTime = CU.toExpireTime(initTtl);

        return F.t(initTtl, initExpireTime);
    }

    /**
     * Get TTL, expire time and remove flag for the given entry, expiration policy and explicit TTL and expire time.
     *
     * @param expiry Expiration policy.
     * @param ttl Explicit TTL.
     * @param expireTime Explicit expire time.
     * @return Result.
     */
    private GridTuple3<Long, Long, Boolean> ttlAndExpireTime(IgniteCacheExpiryPolicy expiry, long ttl, long expireTime)
        throws GridCacheEntryRemovedException {
        boolean rmv = false;

        // 1. If TTL is not changed, then calculate it based on expiry.
        if (ttl == CU.TTL_NOT_CHANGED) {
            if (expiry != null)
                ttl = hasValueUnlocked() ? expiry.forUpdate() : expiry.forCreate();
        }

        // 2. If TTL is zero, then set delete marker.
        if (ttl == CU.TTL_ZERO) {
            rmv = true;

            ttl = CU.TTL_ETERNAL;
        }

        // 3. If TTL is still not changed, then either use old entry TTL or set it to "ETERNAL".
        if (ttl == CU.TTL_NOT_CHANGED) {
            if (isNew())
                ttl = CU.TTL_ETERNAL;
            else {
                ttl = ttlExtras();
                expireTime = expireTimeExtras();
            }
        }

        // 4 If expire time was not set explicitly, then calculate it.
        if (expireTime == CU.EXPIRE_TIME_CALCULATE)
            expireTime = CU.toExpireTime(ttl);

        return F.t(ttl, expireTime, rmv);
    }

    /**
     * Perform DR if needed.
     *
     * @param drType DR type.
     * @param val Value.
     * @param ver Version.
     * @param topVer Topology version.
     * @throws IgniteCheckedException In case of exception.
     */
    private void drReplicate(GridDrType drType, @Nullable CacheObject val, GridCacheVersion ver, AffinityTopologyVersion topVer)
        throws IgniteCheckedException {
        if (cctx.isDrEnabled() && drType != DR_NONE && !isInternal())
            cctx.dr().replicate(key, val, rawTtl(), rawExpireTime(), ver.conflictVersion(), drType, topVer);
    }

    /**
     * @return {@code true} if entry has readers. It makes sense only for dht entry.
     * @throws GridCacheEntryRemovedException If removed.
     */
    protected boolean hasReaders() throws GridCacheEntryRemovedException {
        return false;
    }

    /**
     *
     */
    protected void clearReaders() {
        // No-op.
    }

    /**
     * @param nodeId Node ID to clear.
     * @throws GridCacheEntryRemovedException If removed.
     */
    protected void clearReader(UUID nodeId) throws GridCacheEntryRemovedException {
        // No-op.
    }

    /** {@inheritDoc} */
    @Override public boolean clear(GridCacheVersion ver, boolean readers) throws IgniteCheckedException {
        synchronized (this) {
            if (obsolete())
                return false;

            CacheObject val = saveValueForIndexUnlocked();

            try {
                if ((!hasReaders() || readers)) {
                    // markObsolete will clear the value.
                    if (!(markObsolete0(ver, true, null))) {
                        if (log.isDebugEnabled())
                            log.debug("Entry could not be marked obsolete (it is still used): " + this);

                        return false;
                    }

                    clearReaders();
                }
                else {
                    if (log.isDebugEnabled())
                        log.debug("Entry could not be marked obsolete (it still has readers): " + this);

                    return false;
                }
            }
            catch (GridCacheEntryRemovedException ignore) {
                assert false;

                return false;
            }

            if (log.isDebugEnabled())
                log.debug("Entry has been marked obsolete: " + this);

            clearIndex(val);

            releaseSwap();
        }

        onMarkedObsolete();

        cctx.cache().removeEntry(this); // Clear cache.

        return true;
    }

    /** {@inheritDoc} */
    @Override public synchronized GridCacheVersion obsoleteVersion() {
        return obsoleteVersionExtras();
    }

    /** {@inheritDoc} */
    @Override public boolean markObsolete(GridCacheVersion ver) {
        boolean obsolete;

        synchronized (this) {
            obsolete = markObsolete0(ver, true, null);
        }

        if (obsolete)
            onMarkedObsolete();

        return obsolete;
    }

    /** {@inheritDoc} */
    @Override public boolean markObsoleteIfEmpty(@Nullable GridCacheVersion ver) throws IgniteCheckedException {
        boolean obsolete = false;
        boolean deferred = false;

        try {
            synchronized (this) {
                if (obsoleteVersionExtras() != null)
                    return false;

                if (!hasValueUnlocked() || checkExpired()) {
                    if (ver == null)
                        ver = nextVersion();

                    if (cctx.deferredDelete() && !isStartVersion() && !detached() && !isInternal()) {
                        if (!deletedUnlocked()) {
                            update(null, 0L, 0L, ver, true);

                            deletedUnlocked(true);

                            deferred = true;
                        }
                    }
                    else
                        obsolete = markObsolete0(ver, true, null);
                }
            }
        }
        finally {
            if (obsolete)
                onMarkedObsolete();

            if (deferred)
                cctx.onDeferredDelete(this, ver);
        }

        return obsolete;
    }

    /** {@inheritDoc} */
    @Override public boolean markObsoleteVersion(GridCacheVersion ver) {
        assert cctx.deferredDelete();

        boolean marked;

        synchronized (this) {
            if (obsoleteVersionExtras() != null)
                return true;

            if (!this.ver.equals(ver))
                return false;

            marked = markObsolete0(ver, true, null);
        }

        if (marked)
            onMarkedObsolete();

        return marked;
    }

    /**
     * @return {@code True} if this entry should not be evicted from cache.
     */
    protected boolean evictionDisabled() {
        return false;
    }

    /**
     * <p>
     * Note that {@link #onMarkedObsolete()} should always be called after this method
     * returns {@code true}.
     *
     * @param ver Version.
     * @param clear {@code True} to clear.
     * @param extras Predefined extras.
     * @return {@code True} if entry is obsolete, {@code false} if entry is still used by other threads or nodes.
     */
    protected final boolean markObsolete0(GridCacheVersion ver, boolean clear, GridCacheObsoleteEntryExtras extras) {
        assert Thread.holdsLock(this);

        if (evictionDisabled()) {
            assert !obsolete() : this;

            return false;
        }

        GridCacheVersion obsoleteVer = obsoleteVersionExtras();

        if (ver != null) {
            // If already obsolete, then do nothing.
            if (obsoleteVer != null)
                return true;

            GridCacheMvcc mvcc = mvccExtras();

            if (mvcc == null || mvcc.isEmpty(ver)) {
                obsoleteVer = ver;

                obsoleteVersionExtras(obsoleteVer, extras);

                if (clear)
                    value(null);
            }

            return obsoleteVer != null;
        }
        else
            return obsoleteVer != null;
    }

    /** {@inheritDoc} */
    @Override public void onMarkedObsolete() {
        // No-op.
    }

    /** {@inheritDoc} */
    @Override public final synchronized boolean obsolete() {
        return obsoleteVersionExtras() != null;
    }

    /** {@inheritDoc} */
    @Override public final synchronized boolean obsolete(GridCacheVersion exclude) {
        GridCacheVersion obsoleteVer = obsoleteVersionExtras();

        return obsoleteVer != null && !obsoleteVer.equals(exclude);
    }

    /** {@inheritDoc} */
    @Override public synchronized boolean invalidate(@Nullable GridCacheVersion curVer, GridCacheVersion newVer)
        throws IgniteCheckedException {
        assert newVer != null;

        if (curVer == null || ver.equals(curVer)) {
            CacheObject val = saveValueForIndexUnlocked();

            value(null);

            ver = newVer;

            releaseSwap();

            clearIndex(val);

            onInvalidate();
        }

        return obsoleteVersionExtras() != null;
    }

    /**
     * Called when entry invalidated.
     */
    protected void onInvalidate() {
        // No-op.
    }

    /** {@inheritDoc} */
    @Override public boolean invalidate(@Nullable CacheEntryPredicate[] filter)
        throws GridCacheEntryRemovedException, IgniteCheckedException {
        if (F.isEmptyOrNulls(filter)) {
            synchronized (this) {
                checkObsolete();

                invalidate(null, nextVersion());

                return true;
            }
        }
        else {
            // For optimistic checking.
            GridCacheVersion startVer;

            synchronized (this) {
                checkObsolete();

                startVer = ver;
            }

            if (!cctx.isAll(this, filter))
                return false;

            synchronized (this) {
                checkObsolete();

                if (startVer.equals(ver)) {
                    invalidate(null, nextVersion());

                    return true;
                }
            }

            // If version has changed then repeat the process.
            return invalidate(filter);
        }
    }

    /**
     *
     * @param val New value.
     * @param expireTime Expiration time.
     * @param ttl Time to live.
     * @param ver Update version.
     */
    protected final void update(@Nullable CacheObject val, long expireTime, long ttl, GridCacheVersion ver, boolean addTracked) {
        assert ver != null;
        assert Thread.holdsLock(this);
        assert ttl != CU.TTL_ZERO && ttl != CU.TTL_NOT_CHANGED && ttl >= 0 : ttl;

        long oldExpireTime = expireTimeExtras();

        if (addTracked && oldExpireTime != 0 && (expireTime != oldExpireTime || isStartVersion()) && cctx.config().isEagerTtl())
            cctx.ttl().removeTrackedEntry(this);

        value(val);

        ttlAndExpireTimeExtras(ttl, expireTime);

        this.ver = ver;

        if (addTracked && expireTime != 0 && (expireTime != oldExpireTime || isStartVersion()) && cctx.config().isEagerTtl())
            cctx.ttl().addTrackedEntry(this);
    }

    /**
     * Update TTL if it is changed.
     *
     * @param expiryPlc Expiry policy.
     */
    private void updateTtl(ExpiryPolicy expiryPlc) {
        long ttl = CU.toTtl(expiryPlc.getExpiryForAccess());

        if (ttl != CU.TTL_NOT_CHANGED)
            updateTtl(ttl);
    }

    /**
     * Update TTL is it is changed.
     *
     * @param expiryPlc Expiry policy.
     * @throws GridCacheEntryRemovedException If failed.
     */
    private void updateTtl(IgniteCacheExpiryPolicy expiryPlc) throws GridCacheEntryRemovedException {
        long ttl = expiryPlc.forAccess();

        if (ttl != CU.TTL_NOT_CHANGED) {
            updateTtl(ttl);

            expiryPlc.ttlUpdated(key(),
                version(),
                hasReaders() ? ((GridDhtCacheEntry)this).readers() : null);
        }
    }

    /**
     * @param ttl Time to live.
     */
    protected void updateTtl(long ttl) {
        assert ttl >= 0 || ttl == CU.TTL_ZERO : ttl;
        assert Thread.holdsLock(this);

        long expireTime;

        if (ttl == CU.TTL_ZERO) {
            ttl = CU.TTL_MINIMUM;
            expireTime = CU.expireTimeInPast();
        }
        else
            expireTime = CU.toExpireTime(ttl);

        long oldExpireTime = expireTimeExtras();

        if (oldExpireTime != 0 && expireTime != oldExpireTime && cctx.config().isEagerTtl())
            cctx.ttl().removeTrackedEntry(this);

        ttlAndExpireTimeExtras(ttl, expireTime);

        if (cctx.isSwapOrOffheapEnabled())
            flags |= IS_SWAPPING_REQUIRED;

        if (expireTime != 0 && expireTime != oldExpireTime && cctx.config().isEagerTtl())
            cctx.ttl().addTrackedEntry(this);
    }

    /**
     * @return {@code True} if values should be stored off-heap.
     */
    protected final boolean isOffHeapValuesOnly() {
        return cctx.config().getMemoryMode() == CacheMemoryMode.OFFHEAP_VALUES;
    }

    /**
     * @throws GridCacheEntryRemovedException If entry is obsolete.
     */
    protected void checkObsolete() throws GridCacheEntryRemovedException {
        assert Thread.holdsLock(this);

        if (obsoleteVersionExtras() != null)
            throw new GridCacheEntryRemovedException();
    }

    /** {@inheritDoc} */
    @Override public KeyCacheObject key() {
        return key;
    }

    /** {@inheritDoc} */
    @Override public IgniteTxKey txKey() {
        return cctx.txKey(key);
    }

    /** {@inheritDoc} */
    @Override public synchronized GridCacheVersion version() throws GridCacheEntryRemovedException {
        checkObsolete();

        return ver;
    }

    /** {@inheritDoc} */
    @Override public synchronized boolean checkSerializableReadVersion(GridCacheVersion serReadVer)
        throws GridCacheEntryRemovedException {
        checkObsolete();

        if (!serReadVer.equals(ver)) {
            boolean empty = isStartVersion() || deletedUnlocked();

            if (serReadVer.equals(IgniteTxEntry.SER_READ_EMPTY_ENTRY_VER))
                return empty;
            else if (serReadVer.equals(IgniteTxEntry.SER_READ_NOT_EMPTY_VER))
                return !empty;

            return false;
        }

        return true;
    }

    /**
     * Gets hash value for the entry key.
     *
     * @return Hash value.
     */
    int hash() {
        return hash;
    }

    /** {@inheritDoc} */
    @Nullable @Override public CacheObject peek(boolean heap,
        boolean offheap,
        boolean swap,
        AffinityTopologyVersion topVer,
        @Nullable IgniteCacheExpiryPolicy expiryPlc)
        throws GridCacheEntryRemovedException, IgniteCheckedException {
        assert heap || offheap || swap;

        if (heap) {
            GridTuple<CacheObject> val = peekGlobal(topVer, null, expiryPlc);

            if (val != null)
                return val.get();
        }

        if (offheap || swap) {
            GridCacheSwapEntry e = cctx.swap().read(this, false, offheap, swap, true);

            return e != null ? e.value() : null;
        }

        return null;
    }

    /** {@inheritDoc} */
    @Nullable @Override public CacheObject peek(
        boolean heap,
        boolean offheap,
        boolean swap,
        @Nullable IgniteCacheExpiryPolicy plc)
        throws GridCacheEntryRemovedException, IgniteCheckedException {
        IgniteInternalTx tx = cctx.tm().localTxx();

        AffinityTopologyVersion topVer = tx != null ? tx.topologyVersion() : cctx.affinity().affinityTopologyVersion();

        return peek(heap, offheap, swap, topVer, plc);
    }

    /**
     * @param topVer Topology version.
     * @param filter Filter.
     * @param expiryPlc Optional expiry policy.
     * @return Peeked value.
     * @throws GridCacheEntryRemovedException If entry got removed.
     * @throws IgniteCheckedException If unexpected cache failure occurred.
     */
    @SuppressWarnings({"RedundantTypeArguments"})
    @Nullable private GridTuple<CacheObject> peekGlobal(
        AffinityTopologyVersion topVer,
        CacheEntryPredicate[] filter,
        @Nullable IgniteCacheExpiryPolicy expiryPlc)
        throws GridCacheEntryRemovedException, IgniteCheckedException {
        if (!valid(topVer))
            return null;

        boolean rmv = false;

        try {
            while (true) {
                GridCacheVersion ver;
                CacheObject val;

                synchronized (this) {
                    if (checkExpired()) {
                        rmv = markObsolete0(cctx.versions().next(this.ver), true, null);

                        return null;
                    }

                    checkObsolete();

                    ver = this.ver;
                    val = rawGetOrUnmarshalUnlocked(false);

                    if (val != null && expiryPlc != null)
                        updateTtl(expiryPlc);
                }

                if (val == null)
                    return null;

                if (!cctx.isAll(this, filter))
                    return null;

                if (F.isEmptyOrNulls(filter) || ver.equals(version()))
                    return F.t(val);
            }
        }
        finally {
            if (rmv) {
                onMarkedObsolete();

                cctx.cache().map().removeEntry(this);
            }
        }
    }

    /**
     * TODO: GG-4009: do we need to generate event and invalidate value?
     *
     * @return {@code true} if expired.
     * @throws IgniteCheckedException In case of failure.
     */
    private boolean checkExpired() throws IgniteCheckedException {
        assert Thread.holdsLock(this);

        long expireTime = expireTimeExtras();

        if (expireTime > 0) {
            long delta = expireTime - U.currentTimeMillis();

            if (log.isDebugEnabled())
                log.debug("Checked expiration time for entry [timeLeft=" + delta + ", entry=" + this + ']');

            if (delta <= 0) {
                releaseSwap();

                clearIndex(saveValueForIndexUnlocked());

                return true;
            }
        }

        return false;
    }

    /**
     * @return Value.
     */
    @Override public synchronized CacheObject rawGet() {
        return val;
    }

    /** {@inheritDoc} */
    @Nullable @Override public synchronized CacheObject rawGetOrUnmarshal(boolean tmp) throws IgniteCheckedException {
        return rawGetOrUnmarshalUnlocked(tmp);
    }

    /**
     * @param tmp If {@code true} can return temporary instance.
     * @return Value (unmarshalled if needed).
     * @throws IgniteCheckedException If failed.
     */
    @Nullable public CacheObject rawGetOrUnmarshalUnlocked(boolean tmp) throws IgniteCheckedException {
        assert Thread.holdsLock(this);

        CacheObject val = this.val;

        if (val != null)
            return val;

        if (hasOffHeapPointer()) {
            CacheObject val0 = cctx.fromOffheap(offHeapPointer(), tmp);

            if (!tmp && cctx.kernalContext().config().isPeerClassLoadingEnabled())
                val0.finishUnmarshal(cctx.cacheObjectContext(), cctx.deploy().globalLoader());

            return val0;
        }

        return null;
    }

    /** {@inheritDoc} */
    @Override public synchronized boolean hasValue() {
        return hasValueUnlocked();
    }

    /**
     * @return {@code True} if this entry has value.
     */
    protected boolean hasValueUnlocked() {
        assert Thread.holdsLock(this);

        return val != null || hasOffHeapPointer();
    }

    /** {@inheritDoc} */
    @Override public synchronized CacheObject rawPut(CacheObject val, long ttl) {
        CacheObject old = this.val;

        update(val, CU.toExpireTime(ttl), ttl, nextVersion(), true);

        return old;
    }

    /** {@inheritDoc} */
    @SuppressWarnings({"RedundantTypeArguments"})
    @Override public boolean initialValue(
        CacheObject val,
        GridCacheVersion ver,
        long ttl,
        long expireTime,
        boolean preload,
        AffinityTopologyVersion topVer,
        GridDrType drType)
        throws IgniteCheckedException, GridCacheEntryRemovedException {
        synchronized (this) {
            checkObsolete();

            if ((isNew() && !cctx.swap().containsKey(key, partition())) || (!preload && deletedUnlocked())) {
                long expTime = expireTime < 0 ? CU.toExpireTime(ttl) : expireTime;

                val = cctx.kernalContext().cacheObjects().prepareForCache(val, cctx);

                if (val != null)
                    updateIndex(val, expTime, ver, null);

                // Version does not change for load ops.
                update(val, expTime, ttl, ver, true);

                boolean skipQryNtf = false;

                if (val == null) {
                    skipQryNtf = true;

                    if (cctx.deferredDelete() && !isInternal()) {
                        assert !deletedUnlocked();

                        deletedUnlocked(true);
                    }
                }
                else if (deletedUnlocked())
                    deletedUnlocked(false);

                long updateCntr = 0;

                if (!preload)
                    updateCntr = nextPartCounter(topVer);

                drReplicate(drType, val, ver, topVer);

                if (!skipQryNtf) {
                    cctx.continuousQueries().onEntryUpdated(
                        key,
                        val,
                        null,
                        this.isInternal() || !this.context().userCache(),
                        this.partition(),
                        true,
                        preload,
                        updateCntr,
                        null,
                        topVer);

                    cctx.dataStructures().onEntryUpdated(key, false, true);
                }

                if (cctx.store().isLocal()) {
                    if (val != null)
                        cctx.store().put(null, key, val, ver);
                }

                return true;
            }

            return false;
        }
    }

    /**
     * @param topVer Topology version.
     * @return Update counter.
     */
    private long nextPartCounter(AffinityTopologyVersion topVer) {
        long updateCntr;

        if (!cctx.isLocal() && !isNear()) {
            GridDhtLocalPartition locPart = cctx.topology().localPartition(partition(), topVer, false);

            if (locPart == null)
                return 0;

            updateCntr = locPart.nextUpdateCounter();
        }
        else
            updateCntr = 0;

        return updateCntr;
    }

    /** {@inheritDoc} */
    @Override public synchronized boolean initialValue(KeyCacheObject key, GridCacheSwapEntry unswapped) throws
        IgniteCheckedException,
        GridCacheEntryRemovedException {
        checkObsolete();

        if (isNew()) {
            CacheObject val = unswapped.value();

            val = cctx.kernalContext().cacheObjects().prepareForCache(val, cctx);

            // Version does not change for load ops.
            update(val,
                unswapped.expireTime(),
                unswapped.ttl(),
                unswapped.version(),
                true
            );

            return true;
        }

        return false;
    }

    /** {@inheritDoc} */
    @Override public synchronized GridCacheVersionedEntryEx versionedEntry(final boolean keepBinary)
        throws IgniteCheckedException, GridCacheEntryRemovedException {
        boolean isNew = isStartVersion();

        CacheObject val = isNew ? unswap(true) : rawGetOrUnmarshalUnlocked(false);

        return new GridCachePlainVersionedEntry<>(cctx.unwrapBinaryIfNeeded(key, keepBinary, true),
            cctx.unwrapBinaryIfNeeded(val, keepBinary, true),
            ttlExtras(),
            expireTimeExtras(),
            ver.conflictVersion(),
            isNew);
    }

    /** {@inheritDoc} */
    @Override public synchronized GridCacheVersion versionedValue(CacheObject val,
        GridCacheVersion curVer,
        GridCacheVersion newVer)
        throws IgniteCheckedException, GridCacheEntryRemovedException {

        checkObsolete();

        if (curVer == null || curVer.equals(ver)) {
            if (val != this.val) {
                GridCacheMvcc mvcc = mvccExtras();

                if (mvcc != null && !mvcc.isEmpty())
                    return null;

                if (newVer == null)
                    newVer = cctx.versions().next();

                CacheObject old = rawGetOrUnmarshalUnlocked(false);

                long ttl = ttlExtras();

                long expTime = CU.toExpireTime(ttl);

                // Detach value before index update.
                val = cctx.kernalContext().cacheObjects().prepareForCache(val, cctx);

                if (val != null) {
                    updateIndex(val, expTime, newVer, old);

                    if (deletedUnlocked())
                        deletedUnlocked(false);
                }

                // Version does not change for load ops.
                update(val, expTime, ttl, newVer, true);

                return newVer;
            }
        }

        return null;
    }

    /**
     * Gets next version for this cache entry.
     *
     * @return Next version.
     */
    private GridCacheVersion nextVersion() {
        // Do not change topology version when generating next version.
        return cctx.versions().next(ver);
    }

    /** {@inheritDoc} */
    @Override public synchronized boolean hasLockCandidate(GridCacheVersion ver) throws GridCacheEntryRemovedException {
        checkObsolete();

        GridCacheMvcc mvcc = mvccExtras();

        return mvcc != null && mvcc.hasCandidate(ver);
    }

    /** {@inheritDoc} */
    @Override public synchronized boolean hasLockCandidate(long threadId) throws GridCacheEntryRemovedException {
        checkObsolete();

        GridCacheMvcc mvcc = mvccExtras();

        return mvcc != null && mvcc.localCandidate(threadId) != null;
    }

    /** {@inheritDoc} */
    @Override public synchronized boolean lockedByAny(GridCacheVersion... exclude)
        throws GridCacheEntryRemovedException {
        checkObsolete();

        GridCacheMvcc mvcc = mvccExtras();

        return mvcc != null && !mvcc.isEmpty(exclude);
    }

    /** {@inheritDoc} */
    @Override public boolean lockedByThread() throws GridCacheEntryRemovedException {
        return lockedByThread(Thread.currentThread().getId());
    }

    /** {@inheritDoc} */
    @Override public synchronized boolean lockedLocally(GridCacheVersion lockVer)
        throws GridCacheEntryRemovedException {
        checkObsolete();

        GridCacheMvcc mvcc = mvccExtras();

        return mvcc != null && mvcc.isLocallyOwned(lockVer);
    }

    /** {@inheritDoc} */
    @Override public synchronized boolean lockedByThread(long threadId, GridCacheVersion exclude)
        throws GridCacheEntryRemovedException {
        checkObsolete();

        GridCacheMvcc mvcc = mvccExtras();

        return mvcc != null && mvcc.isLocallyOwnedByThread(threadId, false, exclude);
    }

    /** {@inheritDoc} */
    @Override public synchronized boolean lockedLocallyByIdOrThread(GridCacheVersion lockVer, long threadId)
        throws GridCacheEntryRemovedException {
        GridCacheMvcc mvcc = mvccExtras();

        return mvcc != null && mvcc.isLocallyOwnedByIdOrThread(lockVer, threadId);
    }

    /** {@inheritDoc} */
    @Override public synchronized boolean lockedByThread(long threadId) throws GridCacheEntryRemovedException {
        checkObsolete();

        GridCacheMvcc mvcc = mvccExtras();

        return mvcc != null && mvcc.isLocallyOwnedByThread(threadId, true);
    }

    /** {@inheritDoc} */
    @Override public synchronized boolean lockedBy(GridCacheVersion ver) throws GridCacheEntryRemovedException {
        checkObsolete();

        GridCacheMvcc mvcc = mvccExtras();

        return mvcc != null && mvcc.isOwnedBy(ver);
    }

    /** {@inheritDoc} */
    @Override public synchronized boolean lockedByThreadUnsafe(long threadId) {
        GridCacheMvcc mvcc = mvccExtras();

        return mvcc != null && mvcc.isLocallyOwnedByThread(threadId, true);
    }

    /** {@inheritDoc} */
    @Override public synchronized boolean lockedByUnsafe(GridCacheVersion ver) {
        GridCacheMvcc mvcc = mvccExtras();

        return mvcc != null && mvcc.isOwnedBy(ver);
    }

    /** {@inheritDoc} */
    @Override public synchronized boolean lockedLocallyUnsafe(GridCacheVersion lockVer) {
        GridCacheMvcc mvcc = mvccExtras();

        return mvcc != null && mvcc.isLocallyOwned(lockVer);
    }

    /** {@inheritDoc} */
    @Override public synchronized boolean hasLockCandidateUnsafe(GridCacheVersion ver) {
        GridCacheMvcc mvcc = mvccExtras();

        return mvcc != null && mvcc.hasCandidate(ver);
    }

    /** {@inheritDoc} */
    @Override public synchronized Collection<GridCacheMvccCandidate> localCandidates(GridCacheVersion... exclude)
        throws GridCacheEntryRemovedException {
        checkObsolete();

        GridCacheMvcc mvcc = mvccExtras();

        return mvcc == null ? Collections.<GridCacheMvccCandidate>emptyList() : mvcc.localCandidates(exclude);
    }

    /** {@inheritDoc} */
    @Override public Collection<GridCacheMvccCandidate> remoteMvccSnapshot(GridCacheVersion... exclude) {
        return Collections.emptyList();
    }

    /** {@inheritDoc} */
    @Nullable @Override public synchronized GridCacheMvccCandidate candidate(GridCacheVersion ver)
        throws GridCacheEntryRemovedException {
        checkObsolete();

        GridCacheMvcc mvcc = mvccExtras();

        return mvcc == null ? null : mvcc.candidate(ver);
    }

    /** {@inheritDoc} */
    @Override public synchronized GridCacheMvccCandidate localCandidate(long threadId)
        throws GridCacheEntryRemovedException {
        checkObsolete();

        GridCacheMvcc mvcc = mvccExtras();

        return mvcc == null ? null : mvcc.localCandidate(threadId);
    }

    /** {@inheritDoc} */
    @Override public GridCacheMvccCandidate candidate(UUID nodeId, long threadId)
        throws GridCacheEntryRemovedException {
        boolean loc = cctx.nodeId().equals(nodeId);

        synchronized (this) {
            checkObsolete();

            GridCacheMvcc mvcc = mvccExtras();

            return mvcc == null ? null : loc ? mvcc.localCandidate(threadId) :
                mvcc.remoteCandidate(nodeId, threadId);
        }
    }

    /** {@inheritDoc} */
    @Override public synchronized GridCacheMvccCandidate localOwner() throws GridCacheEntryRemovedException {
        checkObsolete();

        GridCacheMvcc mvcc = mvccExtras();

        return mvcc == null ? null : mvcc.localOwner();
    }

    /** {@inheritDoc} */
    @Override public synchronized long rawExpireTime() {
        return expireTimeExtras();
    }

    /** {@inheritDoc} */
    @Override public long expireTimeUnlocked() {
        assert Thread.holdsLock(this);

        return expireTimeExtras();
    }

    /** {@inheritDoc} */
    @Override public boolean onTtlExpired(GridCacheVersion obsoleteVer) {
        boolean obsolete = false;
        boolean deferred = false;
        GridCacheVersion ver0 = null;

        try {
            synchronized (this) {
                CacheObject expiredVal = saveOldValueUnlocked(false);

                boolean hasOldBytes = hasOffHeapPointer();

                boolean expired = checkExpired();

                if (expired) {
                    if (!obsolete()) {
                        if (cctx.deferredDelete() && !detached() && !isInternal()) {
                            if (!deletedUnlocked()) {
                                update(null, 0L, 0L, ver0 = ver, true);

                                deletedUnlocked(true);

                                deferred = true;
                            }
                        }
                        else {
                            if (markObsolete0(obsoleteVer, true, null))
                                obsolete = true; // Success, will return "true".
                        }
                    }

                    clearIndex(expiredVal);

                    releaseSwap();

                    if (cctx.events().isRecordable(EVT_CACHE_OBJECT_EXPIRED)) {
                        cctx.events().addEvent(partition(),
                            key,
                            cctx.localNodeId(),
                            null,
                            EVT_CACHE_OBJECT_EXPIRED,
                            null,
                            false,
                            expiredVal,
                            expiredVal != null || hasOldBytes,
                            null,
                            null,
                            null,
                            true);
                    }

                    cctx.continuousQueries().onEntryExpired(this, key, expiredVal);
                }
            }
        }
        catch (IgniteCheckedException e) {
            U.error(log, "Failed to clean up expired cache entry: " + this, e);
        }
        finally {
            if (obsolete) {
                onMarkedObsolete();

                cctx.cache().removeEntry(this);
            }

            if (deferred) {
                assert ver0 != null;

                cctx.onDeferredDelete(this, ver0);
            }

            if ((obsolete || deferred) && cctx.cache().configuration().isStatisticsEnabled())
                cctx.cache().metrics0().onEvict();
        }

        return obsolete;
    }

    /** {@inheritDoc} */
    @Override public synchronized long rawTtl() {
        return ttlExtras();
    }

    /** {@inheritDoc} */
    @SuppressWarnings({"IfMayBeConditional"})
    @Override public long expireTime() throws GridCacheEntryRemovedException {
        IgniteTxLocalAdapter tx = currentTx();

        if (tx != null) {
            long time = tx.entryExpireTime(txKey());

            if (time > 0)
                return time;
        }

        synchronized (this) {
            checkObsolete();

            return expireTimeExtras();
        }
    }

    /** {@inheritDoc} */
    @SuppressWarnings({"IfMayBeConditional"})
    @Override public long ttl() throws GridCacheEntryRemovedException {
        IgniteTxLocalAdapter tx = currentTx();

        if (tx != null) {
            long entryTtl = tx.entryTtl(txKey());

            if (entryTtl > 0)
                return entryTtl;
        }

        synchronized (this) {
            checkObsolete();

            return ttlExtras();
        }
    }

    /**
     * @return Current transaction.
     */
    private IgniteTxLocalAdapter currentTx() {
        if (cctx.isDht())
            return cctx.dht().near().context().tm().localTx();
        else
            return cctx.tm().localTx();
    }

    /** {@inheritDoc} */
    @Override public void updateTtl(@Nullable GridCacheVersion ver, long ttl) throws GridCacheEntryRemovedException {
        synchronized (this) {
            checkObsolete();

            updateTtl(ttl);

            /*
            TODO IGNITE-305.
            try {
                if (var == null || ver.equals(version()))
                    updateTtl(ttl);
            }
            catch (GridCacheEntryRemovedException ignored) {
                // No-op.
            }
            */
        }
    }

    /** {@inheritDoc} */
    @Override public synchronized CacheObject valueBytes() throws GridCacheEntryRemovedException {
        checkObsolete();

        return valueBytesUnlocked();
    }

    /** {@inheritDoc} */
    @Nullable @Override public CacheObject valueBytes(@Nullable GridCacheVersion ver)
        throws IgniteCheckedException, GridCacheEntryRemovedException {
        CacheObject val = null;

        synchronized (this) {
            checkObsolete();

            if (ver == null || this.ver.equals(ver))
                val = valueBytesUnlocked();
        }

        return val;
    }

    /**
     * Updates cache index.
     *
     * @param val Value.
     * @param expireTime Expire time.
     * @param ver New entry version.
     * @param prevVal Previous value.
     * @throws IgniteCheckedException If update failed.
     */
    protected void updateIndex(@Nullable CacheObject val,
        long expireTime,
        GridCacheVersion ver,
        @Nullable CacheObject prevVal) throws IgniteCheckedException {
        assert Thread.holdsLock(this);
        assert val != null : "null values in update index for key: " + key;

        try {
            GridCacheQueryManager qryMgr = cctx.queries();

            if (qryMgr.enabled())
                qryMgr.store(key, val, ver, expireTime);
        }
        catch (IgniteCheckedException e) {
            throw new GridCacheIndexUpdateException(e);
        }
    }

    /**
     * Clears index.
     *
     * @param prevVal Previous value (if needed for index update).
     * @throws IgniteCheckedException If failed.
     */
    protected void clearIndex(CacheObject prevVal) throws IgniteCheckedException {
        assert Thread.holdsLock(this);

        try {
            GridCacheQueryManager<?, ?> qryMgr = cctx.queries();

            if (qryMgr.enabled())
                qryMgr.remove(key(), prevVal);
        }
        catch (IgniteCheckedException e) {
            throw new GridCacheIndexUpdateException(e);
        }
    }

    /**
     * This method will return current value only if clearIndex(V) will require previous value.
     * If previous value is not required, this method will return {@code null}.
     *
     * @return Previous value or {@code null}.
     * @throws IgniteCheckedException If failed to retrieve previous value.
     */
    protected final CacheObject saveValueForIndexUnlocked() throws IgniteCheckedException {
        return saveOldValueUnlocked(true);
    }

    /**
     * @param qryOnly If {@code true} reads old value only if query indexing is enabled.
     * @return Previous value or {@code null}.
     * @throws IgniteCheckedException If failed to retrieve previous value.
     */
    private CacheObject saveOldValueUnlocked(boolean qryOnly) throws IgniteCheckedException {
        assert Thread.holdsLock(this);

        if (qryOnly && !cctx.queries().enabled())
            return null;

        CacheObject val = rawGetOrUnmarshalUnlocked(false);

        if (val == null)
            val = cctx.swap().readValue(key, true, true);

        return val;
    }

    /** {@inheritDoc} */
    @SuppressWarnings("unchecked")
    @Override public <K, V> Cache.Entry<K, V> wrap() {
        try {
            IgniteInternalTx tx = cctx.tm().userTx();

            CacheObject val;

            if (tx != null) {
                GridTuple<CacheObject> peek = tx.peek(cctx, false, key);

                val = peek == null ? rawGetOrUnmarshal(false) : peek.get();
            }
            else
                val = rawGetOrUnmarshal(false);

            return new CacheEntryImpl<>(key.<K>value(cctx.cacheObjectContext(), false),
                CU.<V>value(val, cctx, false), ver);
        }
        catch (GridCacheFilterFailedException ignored) {
            throw new IgniteException("Should never happen.");
        }
        catch (IgniteCheckedException e) {
            throw new IgniteException("Failed to wrap entry: " + this, e);
        }
    }

    /** {@inheritDoc} */
    @Override public <K, V> Cache.Entry<K, V> wrapLazyValue() {
        CacheOperationContext opCtx = cctx.operationContextPerCall();

        return new LazyValueEntry<>(key, opCtx != null && opCtx.isKeepBinary());
    }

    /** {@inheritDoc} */
    @Override @Nullable public CacheObject peekVisibleValue() {
        try {
            IgniteInternalTx tx = cctx.tm().userTx();

            if (tx != null) {
                GridTuple<CacheObject> peek = tx.peek(cctx, false, key);

                if (peek != null)
                    return peek.get();
            }

            if (detached())
                return rawGet();

            for (;;) {
                GridCacheEntryEx e = cctx.cache().peekEx(key);

                if (e == null)
                    return null;

                try {
                    return e.peek(true, false, false, null);
                }
                catch (GridCacheEntryRemovedException ignored) {
                    // No-op.
                }
                catch (IgniteCheckedException ex) {
                    throw new IgniteException(ex);
                }
            }
        }
        catch (GridCacheFilterFailedException ignored) {
            throw new IgniteException("Should never happen.");
        }
    }

    /** {@inheritDoc} */
    @Override public <K, V> EvictableEntry<K, V> wrapEviction() {
        return new CacheEvictableEntryImpl<>(this);
    }

    /** {@inheritDoc} */
    @Override public synchronized <K, V> CacheEntryImplEx<K, V> wrapVersioned() {
        return new CacheEntryImplEx<>(key.<K>value(cctx.cacheObjectContext(), false), null, ver);
    }

    /**
     * @return Entry which holds key, value and version.
     */
    private synchronized <K, V> CacheEntryImplEx<K, V> wrapVersionedWithValue() {
        V val = this.val == null ? null : this.val.<V>value(cctx.cacheObjectContext(), false);

        return new CacheEntryImplEx<>(key.<K>value(cctx.cacheObjectContext(), false), val, ver);
    }

    /** {@inheritDoc} */
    @Override public boolean evictInternal(boolean swap, GridCacheVersion obsoleteVer,
        @Nullable CacheEntryPredicate[] filter) throws IgniteCheckedException {
        boolean marked = false;

        try {
            if (F.isEmptyOrNulls(filter)) {
                synchronized (this) {
                    if (evictionDisabled()) {
                        assert !obsolete();

                        return false;
                    }

                    if (obsoleteVersionExtras() != null)
                        return true;

                    CacheObject prev = saveOldValueUnlocked(false);

                    if (!hasReaders() && markObsolete0(obsoleteVer, false, null)) {
                        if (swap) {
                            if (!isStartVersion()) {
                                try {
                                    // Write to swap.
                                    swap();
                                }
                                catch (IgniteCheckedException e) {
                                    U.error(log, "Failed to write entry to swap storage: " + this, e);
                                }
                            }
                        }
                        else
                            clearIndex(prev);

                        // Nullify value after swap.
                        value(null);

                        marked = true;

                        return true;
                    }
                    else
                        evictFailed(prev);
                }
            }
            else {
                // For optimistic check.
                while (true) {
                    GridCacheVersion v;

                    synchronized (this) {
                        v = ver;
                    }

                    if (!cctx.isAll(/*version needed for sync evicts*/this, filter))
                        return false;

                    synchronized (this) {
                        if (evictionDisabled()) {
                            assert !obsolete();

                            return false;
                        }

                        if (obsoleteVersionExtras() != null)
                            return true;

                        if (!v.equals(ver))
                            // Version has changed since entry passed the filter. Do it again.
                            continue;

                        CacheObject prevVal = saveValueForIndexUnlocked();

                        if (!hasReaders() && markObsolete0(obsoleteVer, false, null)) {
                            if (swap) {
                                if (!isStartVersion()) {
                                    try {
                                        // Write to swap.
                                        swap();
                                    }
                                    catch (IgniteCheckedException e) {
                                        U.error(log, "Failed to write entry to swap storage: " + this, e);
                                    }
                                }
                            }
                            else
                                clearIndex(prevVal);

                            // Nullify value after swap.
                            value(null);

                            marked = true;

                            return true;
                        }
                        else {
                            evictFailed(prevVal);

                            return false;
                        }
                    }
                }
            }
        }
        catch (GridCacheEntryRemovedException ignore) {
            if (log.isDebugEnabled())
                log.debug("Got removed entry when evicting (will simply return): " + this);

            return true;
        }
        finally {
            if (marked)
                onMarkedObsolete();
        }

        return false;
    }

    /**
     * @param prevVal Previous value.
     * @throws IgniteCheckedException If failed.
     */
    private void evictFailed(@Nullable CacheObject prevVal) throws IgniteCheckedException {
        if (cctx.offheapTiered() && ((flags & IS_OFFHEAP_PTR_MASK) != 0)) {
            flags &= ~IS_OFFHEAP_PTR_MASK;

            if (prevVal != null) {
                cctx.swap().removeOffheap(key());

                value(prevVal);

                GridCacheQueryManager qryMgr = cctx.queries();

                if (qryMgr.enabled())
                    qryMgr.onUnswap(key, prevVal);
            }
        }
    }

    /** {@inheritDoc} */
    @Override public GridCacheBatchSwapEntry evictInBatchInternal(GridCacheVersion obsoleteVer)
        throws IgniteCheckedException {
        assert Thread.holdsLock(this);
        assert cctx.isSwapOrOffheapEnabled();
        assert !obsolete();

        GridCacheBatchSwapEntry ret = null;

        try {
            if (!hasReaders() && markObsolete0(obsoleteVer, false, null)) {
                if (!isStartVersion() && hasValueUnlocked()) {
                    if (cctx.offheapTiered() && hasOffHeapPointer()) {
                        if (cctx.swap().offheapEvictionEnabled())
                            cctx.swap().enableOffheapEviction(key(), partition());

                        return null;
                    }

                    IgniteUuid valClsLdrId = null;
                    IgniteUuid keyClsLdrId = null;

                    if (cctx.deploymentEnabled()) {
                        if (val != null) {
                            valClsLdrId = cctx.deploy().getClassLoaderId(
                                U.detectObjectClassLoader(val.value(cctx.cacheObjectContext(), false)));
                        }

                        keyClsLdrId = cctx.deploy().getClassLoaderId(
                            U.detectObjectClassLoader(keyValue(false)));
                    }

                    IgniteBiTuple<byte[], Byte> valBytes = valueBytes0();

                    ret = new GridCacheBatchSwapEntry(key(),
                        partition(),
                        ByteBuffer.wrap(valBytes.get1()),
                        valBytes.get2(),
                        ver,
                        ttlExtras(),
                        expireTimeExtras(),
                        keyClsLdrId,
                        valClsLdrId);
                }

                value(null);
            }
        }
        catch (GridCacheEntryRemovedException ignored) {
            if (log.isDebugEnabled())
                log.debug("Got removed entry when evicting (will simply return): " + this);
        }

        return ret;
    }

    /**
     * @param filter Entry filter.
     * @return {@code True} if entry is visitable.
     */
    public boolean visitable(CacheEntryPredicate[] filter) {
        boolean rmv = false;

        try {
            synchronized (this) {
                if (obsoleteOrDeleted())
                    return false;

                if (checkExpired()) {
                    rmv = markObsolete0(cctx.versions().next(this.ver), true, null);

                    return false;
                }
            }

            if (filter != CU.empty0() && !cctx.isAll(this, filter))
                return false;
        }
        catch (IgniteCheckedException e) {
            U.error(log, "An exception was thrown while filter checking.", e);

            RuntimeException ex = e.getCause(RuntimeException.class);

            if (ex != null)
                throw ex;

            Error err = e.getCause(Error.class);

            if (err != null)
                throw err;

            return false;
        }
        finally {
            if (rmv) {
                onMarkedObsolete();

                cctx.cache().map().removeEntry(this);
            }
        }

        IgniteInternalTx tx = cctx.tm().localTxx();

        if (tx != null) {
            IgniteTxEntry e = tx.entry(txKey());

            boolean rmvd = e != null && e.op() == DELETE;

            return !rmvd;
        }

        return true;
    }

    /** {@inheritDoc} */
    @Override public boolean deleted() {
        if (!cctx.deferredDelete())
            return false;

        synchronized (this) {
            return deletedUnlocked();
        }
    }

    /** {@inheritDoc} */
    @Override public synchronized boolean obsoleteOrDeleted() {
        return obsoleteVersionExtras() != null ||
            (cctx.deferredDelete() && (deletedUnlocked() || !hasValueUnlocked()));
    }

    /**
     * @return {@code True} if deleted.
     */
    @SuppressWarnings("SimplifiableIfStatement")
    protected boolean deletedUnlocked() {
        assert Thread.holdsLock(this);

        if (!cctx.deferredDelete())
            return false;

        return (flags & IS_DELETED_MASK) != 0;
    }

    /**
     * @param deleted {@code True} if deleted.
     */
    protected void deletedUnlocked(boolean deleted) {
        assert Thread.holdsLock(this);
        assert cctx.deferredDelete();

        if (deleted) {
            assert !deletedUnlocked() : this;

            flags |= IS_DELETED_MASK;

            cctx.decrementPublicSize(this);
        }
        else {
            assert deletedUnlocked() : this;

            flags &= ~IS_DELETED_MASK;

            cctx.incrementPublicSize(this);
        }
    }

    /**
     * @return MVCC.
     */
    @Nullable protected GridCacheMvcc mvccExtras() {
        return extras != null ? extras.mvcc() : null;
    }

    /**
     * @param mvcc MVCC.
     */
    protected void mvccExtras(@Nullable GridCacheMvcc mvcc) {
        extras = (extras != null) ? extras.mvcc(mvcc) : mvcc != null ? new GridCacheMvccEntryExtras(mvcc) : null;
    }

    /**
     * @return Obsolete version.
     */
    @Nullable protected GridCacheVersion obsoleteVersionExtras() {
        return extras != null ? extras.obsoleteVersion() : null;
    }

    /**
     * @param obsoleteVer Obsolete version.
     */
    protected void obsoleteVersionExtras(@Nullable GridCacheVersion obsoleteVer, GridCacheObsoleteEntryExtras ext) {
        extras = (extras != null) ?
            extras.obsoleteVersion(obsoleteVer) :
            obsoleteVer != null ?
                (ext != null) ? ext : new GridCacheObsoleteEntryExtras(obsoleteVer) :
                null;
    }

    /**
     * Updates metrics.
     *
     * @param op Operation.
     * @param metrics Update merics flag.
     */
    private void updateMetrics(GridCacheOperation op, boolean metrics) {
        if (metrics && cctx.cache().configuration().isStatisticsEnabled()) {
            if (op == GridCacheOperation.DELETE)
                cctx.cache().metrics0().onRemove();
            else
                cctx.cache().metrics0().onWrite();
        }
    }

    /**
     * @return TTL.
     */
    public long ttlExtras() {
        return extras != null ? extras.ttl() : 0;
    }

    /**
     * @return Expire time.
     */
    public long expireTimeExtras() {
        return extras != null ? extras.expireTime() : 0L;
    }

    /**
     * @param ttl TTL.
     * @param expireTime Expire time.
     */
    protected void ttlAndExpireTimeExtras(long ttl, long expireTime) {
        assert ttl != CU.TTL_NOT_CHANGED && ttl != CU.TTL_ZERO;

        extras = (extras != null) ? extras.ttlAndExpireTime(ttl, expireTime) : ttl != CU.TTL_ETERNAL ?
            new GridCacheTtlEntryExtras(ttl, expireTime) : null;
    }

    /**
     * @return True if entry has off-heap value pointer.
     */
    protected boolean hasOffHeapPointer() {
        return false;
    }

    /**
     * @return Off-heap value pointer.
     */
    protected long offHeapPointer() {
        return 0;
    }

    /**
     * @param valPtr Off-heap value pointer.
     */
    protected void offHeapPointer(long valPtr) {
        // No-op.
    }

    /**
     * @return Size of extras object.
     */
    private int extrasSize() {
        return extras != null ? extras.size() : 0;
    }

    /** {@inheritDoc} */
    @Override public void onUnlock() {
        // No-op.
    }

    /** {@inheritDoc} */
    @Override public boolean equals(Object o) {
        // Identity comparison left on purpose.
        return o == this;
    }

    /** {@inheritDoc} */
    @Override public int hashCode() {
        return hash;
    }

    /** {@inheritDoc} */
    @Override public synchronized String toString() {
        return S.toString(GridCacheMapEntry.class, this);
    }

    /**
     *
     */
    private class LazyValueEntry<K, V> implements Cache.Entry<K, V> {
        /** */
        private final KeyCacheObject key;

        /** */
        private boolean keepBinary;

        /**
         * @param key Key.
         */
        private LazyValueEntry(KeyCacheObject key, boolean keepBinary) {
            this.key = key;
            this.keepBinary = keepBinary;
        }

        /** {@inheritDoc} */
        @Override public K getKey() {
            return (K)cctx.cacheObjectContext().unwrapBinaryIfNeeded(key, keepBinary);
        }

        /** {@inheritDoc} */
        @SuppressWarnings("unchecked")
        @Override public V getValue() {
            return (V)cctx.cacheObjectContext().unwrapBinaryIfNeeded(peekVisibleValue(), keepBinary);
        }

        /** {@inheritDoc} */
        @SuppressWarnings("unchecked")
        @Override public <T> T unwrap(Class<T> cls) {
            if (cls.isAssignableFrom(IgniteCache.class))
                return (T)cctx.grid().cache(cctx.name());

            if (cls.isAssignableFrom(getClass()))
                return (T)this;

            if (cls.isAssignableFrom(EvictableEntry.class))
                return (T)wrapEviction();

            if (cls.isAssignableFrom(CacheEntryImplEx.class))
                return cls == CacheEntryImplEx.class ? (T)wrapVersioned() : (T)wrapVersionedWithValue();

            if (cls.isAssignableFrom(GridCacheVersion.class))
                return (T)ver;

            if (cls.isAssignableFrom(GridCacheMapEntry.this.getClass()))
                return (T)GridCacheMapEntry.this;

            throw new IllegalArgumentException("Unwrapping to class is not supported: " + cls);
        }

        /** {@inheritDoc} */
        @Override public String toString() {
            return "IteratorEntry [key=" + key + ']';
        }
    }
}<|MERGE_RESOLUTION|>--- conflicted
+++ resolved
@@ -1869,22 +1869,13 @@
         final long explicitTtl,
         final long explicitExpireTime,
         @Nullable GridCacheVersion conflictVer,
-<<<<<<< HEAD
-        boolean conflictResolve,
-        boolean intercept,
-        @Nullable UUID subjId,
-        String taskName,
-        @Nullable CacheObject prevVal,
-        @Nullable Long updateCntr,
-        @Nullable GridDhtAtomicUpdateFuture fut
-=======
         final boolean conflictResolve,
         final boolean intercept,
         @Nullable final UUID subjId,
         final String taskName,
         @Nullable final CacheObject prevVal,
         @Nullable final Long updateCntr
->>>>>>> 222f9c13
+        @Nullable GridDhtAtomicUpdateFuture fut
     ) throws IgniteCheckedException, GridCacheEntryRemovedException, GridClosureException {
         assert cctx.atomic();
 
