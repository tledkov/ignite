/* @java.file.header */

/*  _________        _____ __________________        _____
 *  __  ____/___________(_)______  /__  ____/______ ____(_)_______
 *  _  / __  __  ___/__  / _  __  / _  / __  _  __ `/__  / __  __ \
 *  / /_/ /  _  /    _  /  / /_/ /  / /_/ /  / /_/ / _  /  _  / / /
 *  \____/   /_/     /_/   \_,__/   \____/   \__,_/  /_/   /_/ /_/
 */

package org.gridgain.grid.kernal.processors.cache;

import org.gridgain.grid.*;
import org.gridgain.grid.cache.*;
import org.gridgain.grid.dr.*;
import org.gridgain.grid.dr.cache.sender.*;
import org.gridgain.grid.kernal.managers.deployment.*;
import org.gridgain.grid.kernal.processors.cache.distributed.dht.*;
import org.gridgain.grid.kernal.processors.cache.extras.*;
import org.gridgain.grid.kernal.processors.cache.query.*;
import org.gridgain.grid.kernal.processors.dr.*;
import org.gridgain.grid.kernal.processors.ggfs.*;
import org.gridgain.grid.lang.*;
import org.gridgain.grid.logger.*;
import org.gridgain.grid.util.*;
import org.gridgain.grid.util.typedef.*;
import org.gridgain.grid.util.typedef.internal.*;
import org.gridgain.grid.util.lang.*;
import org.gridgain.grid.util.offheap.unsafe.*;
import org.gridgain.grid.util.tostring.*;
import org.jetbrains.annotations.*;

import java.io.*;
import java.util.*;
import java.util.concurrent.*;
import java.util.concurrent.atomic.*;

import static org.gridgain.grid.events.GridEventType.*;
import static org.gridgain.grid.cache.GridCacheFlag.*;
import static org.gridgain.grid.cache.GridCachePeekMode.*;
import static org.gridgain.grid.cache.GridCacheTxState.*;
import static org.gridgain.grid.kernal.processors.cache.GridCacheOperation.*;
import static org.gridgain.grid.kernal.processors.dr.GridDrType.*;

/**
 * Adapter for cache entry.
 */
@SuppressWarnings({
    "NonPrivateFieldAccessedInSynchronizedContext", "TooBroadScope", "FieldAccessedSynchronizedAndUnsynchronized"})
public abstract class GridCacheMapEntry<K, V> implements GridCacheEntryEx<K, V> {
    /** */
    private static final long serialVersionUID = 0L;

    /** */
    private static final byte IS_REFRESHING_MASK = 0x01;

    /** */
    private static final byte IS_DELETED_MASK = 0x02;

    /** */
    private static final byte IS_UNSWAPPED_MASK = 0x04;

    /** */
    private static final Comparator<GridCacheVersion> ATOMIC_VER_COMPARATOR = new GridCacheAtomicVersionComparator();

    /**
     * NOTE
     * ====
     * Make sure to recalculate this value any time when adding or removing fields from entry.
     * The size should be count as follows:
     * <ul>
     * <li>Primitives: byte/boolean = 1, short = 2, int/float = 4, long/double = 8</li>
     * <li>References: 8 each</li>
     * <li>Each nested object should be analyzed in the same way as above.</li>
     * </ul>
     */
    private static final int SIZE_OVERHEAD = 87 /*entry*/ + 32 /* version */;

    /** Static logger to avoid re-creation. Made static for test purpose. */
    protected static final AtomicReference<GridLogger> logRef = new AtomicReference<>();

    /** Logger. */
    protected static volatile GridLogger log;

    /** Cache registry. */
    @GridToStringExclude
    protected final GridCacheContext<K, V> cctx;

    /** Key. */
    @GridToStringInclude
    protected final K key;

    /** Value. */
    @GridToStringInclude
    protected V val;

    /** Start version. */
    @GridToStringInclude
    protected final long startVer;

    /** Version. */
    @GridToStringInclude
    protected GridCacheVersion ver;

    /** Next entry in the linked list. */
    @GridToStringExclude
    private volatile GridCacheMapEntry<K, V> next0;

    /** Next entry in the linked list. */
    @GridToStringExclude
    private volatile GridCacheMapEntry<K, V> next1;

    /** Key hash code. */
    @GridToStringInclude
    private final int hash;

    /** Key bytes. */
    @GridToStringExclude
    private volatile byte[] keyBytes;

    /** Value bytes. */
    @GridToStringExclude
    protected byte[] valBytes;

    /** Off-heap value pointer. */
    private long valPtr;

    /** Extras */
    @GridToStringInclude
    private GridCacheEntryExtras<K> extras;

    /**
     * Flags:
     * <ul>
     *     <li>Refreshing flag - mask {@link #IS_REFRESHING_MASK}</li>
     *     <li>Deleted flag - mask {@link #IS_DELETED_MASK}</li>
     * </ul>
     */
    @GridToStringInclude
    protected byte flags;

    /**
     * @param cctx Cache context.
     * @param key Cache key.
     * @param hash Key hash value.
     * @param val Entry value.
     * @param next Next entry in the linked list.
     * @param ttl Time to live.
     * @param hdrId Header id.
     */
    protected GridCacheMapEntry(GridCacheContext<K, V> cctx, K key, int hash, V val,
        GridCacheMapEntry<K, V> next, long ttl, int hdrId) {
        log = U.logger(cctx.kernalContext(), logRef, this);

        this.key = key;
        this.hash = hash;
        this.cctx = cctx;

        ttlAndExpireTimeExtras(ttl, toExpireTime(ttl));

        synchronized (this) {
            value(val, null);
        }

        next(hdrId, next);

        ver = cctx.versions().next();

        startVer = ver.order();
    }

    /** {@inheritDoc} */
    @Override public long startVersion() {
        return startVer;
    }

    /**
     * Sets entry value. If off-heap value storage is enabled, will serialize value to off-heap.
     *
     * @param val Value to store.
     * @param valBytes Value bytes to store.
     */
    protected void value(@Nullable V val, @Nullable byte[] valBytes) {
        assert Thread.holdsLock(this);

        // In case we deal with GGFS cache, count updated data
        if (cctx.cache().isGgfsDataCache() && key() instanceof GridGgfsBlockKey) {
            int newSize = valueLength((byte[])val, valBytes != null ? GridCacheValueBytes.marshaled(valBytes) :
                GridCacheValueBytes.nil());
            int oldSize = valueLength((byte[])this.val, this.val == null ? valueBytesUnlocked() :
                GridCacheValueBytes.nil());

            int delta = newSize - oldSize;

            if (delta != 0 && !cctx.isNear())
                cctx.cache().onGgfsDataSizeChanged(delta);
        }

        if (!isOffHeapValuesOnly()) {
            this.val = val;
            this.valBytes = isStoreValueBytes() ? valBytes : null;
        }
        else {
            try {
                if (cctx.kernalContext().config().isPeerClassLoadingEnabled()) {
                    if (val != null || valBytes != null) {
                        if (val == null)
                            val = cctx.marshaller().unmarshal(valBytes, cctx.deploy().globalLoader());

                        if (val != null)
                            cctx.gridDeploy().deploy(val.getClass(), val.getClass().getClassLoader());
                    }

                    if (U.p2pLoader(val)) {
                        cctx.deploy().addDeploymentContext(
                            new GridDeploymentInfoBean((GridDeploymentInfo)val.getClass().getClassLoader()));
                    }
                }

                GridUnsafeMemory mem = cctx.unsafeMemory();

                assert mem != null;

                if (val != null || valBytes != null) {
                    boolean valIsByteArr = val != null && val instanceof byte[];

                    if (valBytes == null && !valIsByteArr)
                        valBytes = CU.marshal(cctx, val);

                    valPtr = mem.putOffHeap(valPtr, valIsByteArr ? (byte[]) val : valBytes, valIsByteArr);
                }
                else {
                    mem.removeOffHeap(valPtr);

                    valPtr = 0;
                }
            }
            catch (GridException e) {
                U.error(log, "Failed to deserialize value [entry=" + this + ", val=" + val + ']');

                throw new GridRuntimeException(e);
            }
        }
    }

    /**
     * Isolated method to get length of GGFS block.
     *
     * @param val Value.
     * @param valBytes Value bytes.
     * @return Length of value.
     */
    private int valueLength(@Nullable byte[] val, GridCacheValueBytes valBytes) {
        assert valBytes != null;

        return val != null ? val.length : valBytes.isNull() ? 0 : valBytes.get().length - (valBytes.isPlain() ? 0 : 6);
    }

    /**
     * @return Value bytes.
     */
    protected GridCacheValueBytes valueBytesUnlocked() {
        assert Thread.holdsLock(this);

        if (!isOffHeapValuesOnly()) {
            if (valBytes != null)
                return GridCacheValueBytes.marshaled(valBytes);
        }
        else {
            if (valPtr != 0) {
                GridUnsafeMemory mem = cctx.unsafeMemory();

                assert mem != null;

                return mem.getOffHeap(valPtr);
            }
        }

        return GridCacheValueBytes.nil();
    }

    /** {@inheritDoc} */
    @Override public int memorySize() throws GridException {
        byte[] kb;
        GridCacheValueBytes vb;

        V v;

        int extrasSize;

        synchronized (this) {
            kb = keyBytes;
            vb = valueBytesUnlocked();

            v = val;

            extrasSize = extrasSize();
        }

        if (kb == null || (vb.isNull() && v != null)) {
            if (kb == null)
                kb = CU.marshal(cctx, key);

            if (vb.isNull())
                vb = (v != null && v instanceof byte[]) ? GridCacheValueBytes.plain(v) :
                    GridCacheValueBytes.marshaled(CU.marshal(cctx, v));

            synchronized (this) {
                if (keyBytes == null)
                    keyBytes = kb;

                // If value didn't change.
                if (!isOffHeapValuesOnly() && valBytes == null && val == v)
                    valBytes = vb.isPlain() ? null : vb.get();
            }
        }

        return SIZE_OVERHEAD + extrasSize + kb.length + (vb.isNull() ? 0 : vb.get().length);
    }

    /** {@inheritDoc} */
    @Override public boolean isInternal() {
        return key instanceof GridCacheInternal;
    }

    /** {@inheritDoc} */
    @Override public boolean isDht() {
        return false;
    }

    /** {@inheritDoc} */
    @Override public boolean isLocal() {
        return false;
    }

    /** {@inheritDoc} */
    @Override public boolean isNear() {
        return false;
    }

    /** {@inheritDoc} */
    @Override public boolean isReplicated() {
        return false;
    }

    /** {@inheritDoc} */
    @Override public boolean detached() {
        return false;
    }

    /** {@inheritDoc} */
    @Override public GridCacheContext<K, V> context() {
        return cctx;
    }

    /** {@inheritDoc} */
    @Override public boolean isNew() throws GridCacheEntryRemovedException {
        assert Thread.holdsLock(this);

        checkObsolete();

        return isStartVersion();
    }

    /** {@inheritDoc} */
    @Override public synchronized boolean isNewLocked() throws GridCacheEntryRemovedException {
        checkObsolete();

        return isStartVersion();
    }

    /**
     * @return {@code True} if start version.
     */
    protected boolean isStartVersion() {
        return ver.nodeOrder() == cctx.localNode().order() && ver.order() == startVer;
    }

    /** {@inheritDoc} */
    @Override public boolean valid(long topVer) {
        return true;
    }

    /** {@inheritDoc} */
    @Override public int partition() {
        return 0;
    }

    /** {@inheritDoc} */
    @Override public boolean partitionValid() {
        return true;
    }

    /** {@inheritDoc} */
    @Nullable @Override public GridCacheEntryInfo<K, V> info() {
        GridCacheEntryInfo<K, V> info = null;

        long time = U.currentTimeMillis();

        try {
            synchronized (this) {
                if (!obsolete()) {
                    info = new GridCacheEntryInfo<>();

                    info.key(key);

                    long expireTime = expireTimeExtras();

                    boolean expired = expireTime != 0 && expireTime <= time;

                    info.keyBytes(keyBytes);
                    info.ttl(ttlExtras());
                    info.expireTime(expireTime);
                    info.version(ver);
                    info.setNew(isStartVersion());
                    info.setDeleted(deletedUnlocked());

                    if (!expired) {
                        info.value(cctx.kernalContext().config().isPeerClassLoadingEnabled() ?
                            rawGetOrUnmarshalUnlocked() : val);

                        GridCacheValueBytes valBytes = valueBytesUnlocked();

                        if (!valBytes.isNull()) {
                            if (valBytes.isPlain())
                                info.value((V)valBytes.get());
                            else
                                info.valueBytes(valBytes.get());
                        }
                    }
                }
            }
        }
        catch (GridException e) {
            throw new GridRuntimeException("Failed to unmarshal object while creating entry info: " + this, e);
        }

        return info;
    }

    /**
     * Unswaps an entry.
     *
     * @throws GridException If failed.
     */
    @Override public V unswap() throws GridException {
        return unswap(false);
    }

    /**
     * Unswaps an entry.
     *
     * @param ignoreFlags Whether to ignore swap flags.
     * @throws GridException If failed.
     */
    @Override public V unswap(boolean ignoreFlags) throws GridException {
        boolean swapEnabled = cctx.swap().swapEnabled() && (ignoreFlags || !cctx.hasFlag(SKIP_SWAP));

        if (!swapEnabled && !cctx.isOffHeapEnabled())
            return null;

        synchronized (this) {
            if (isStartVersion() && ((flags & IS_UNSWAPPED_MASK) == 0)) {
                GridCacheSwapEntry<V> e = detached() ? cctx.swap().read(this) : cctx.swap().readAndRemove(this);

                if (log.isDebugEnabled())
                    log.debug("Read swap entry [swapEntry=" + e + ", cacheEntry=" + this + ']');

                flags |= IS_UNSWAPPED_MASK;

                // If there is a value.
                if (e != null) {
                    long delta = e.expireTime() == 0 ? 0 : e.expireTime() - U.currentTimeMillis();

                    if (delta >= 0) {
                        // Set unswapped value.
                        update(e.value(), e.valueBytes(), e.expireTime(), e.ttl(), e.version());

                        return e.value();
                    }
                    else
                        clearIndex(e.value());
                }
            }
        }

        return null;
    }

    /**
     * @throws GridException If failed.
     */
    private void swap() throws GridException {
        if (cctx.isSwapOrOffheapEnabled() && !deletedUnlocked()) {
            assert Thread.holdsLock(this);

            long expireTime = expireTimeExtras();

            if (expireTime > 0 && U.currentTimeMillis() >= expireTime)
                // Don't swap entry if it's expired.
                return;

            V val = rawGetOrUnmarshalUnlocked();
            GridCacheValueBytes valBytes = valueBytesUnlocked();

            if (valBytes.isNull())
                valBytes = createValueBytes(val);

            GridUuid valClsLdrId = null;

            if (val != null)
                valClsLdrId = cctx.deploy().getClassLoaderId(val.getClass().getClassLoader());

            cctx.swap().write(key(), getOrMarshalKeyBytes(), hash, valBytes.get(), valBytes.isPlain(), ver,
                ttlExtras(), expireTime, cctx.deploy().getClassLoaderId(U.detectObjectClassLoader(key)), valClsLdrId);

            if (log.isDebugEnabled())
                log.debug("Wrote swap entry: " + this);
        }
    }

    /**
     * @throws GridException If failed.
     */
    protected final void releaseSwap() throws GridException {
        if (cctx.isSwapOrOffheapEnabled()) {
            synchronized (this){
                cctx.swap().remove(key(), getOrMarshalKeyBytes());
            }

            if (log.isDebugEnabled())
                log.debug("Removed swap entry [entry=" + this + ']');
        }
    }

    /**
     * @param key Key.
     * @param matchVer Version to match.
     */
    protected void refreshAhead(final K key, final GridCacheVersion matchVer) {
        if (log.isDebugEnabled())
            log.debug("Scheduling asynchronous refresh for entry: " + this);

        // Asynchronous execution (we don't check filter here).
        cctx.closures().runLocalSafe(new GPR() {
            @SuppressWarnings({"unchecked"})
            @Override public void run() {
                if (log.isDebugEnabled())
                    log.debug("Refreshing-ahead entry: " + GridCacheMapEntry.this);

                synchronized (GridCacheMapEntry.this){
                    // If there is a point to refresh.
                    if (!matchVer.equals(ver)) {
                        refreshingLocked(false);

                        if (log.isDebugEnabled())
                            log.debug("Will not refresh value as entry has been recently updated: " +
                                GridCacheMapEntry.this);

                        return;
                    }
                }

                V val = null;

                try {
                    val = cctx.store().loadFromStore(null, key);
                }
                catch (GridException e) {
                    U.error(log, "Failed to refresh-ahead entry: " + GridCacheMapEntry.this, e);
                }
                finally {
                    synchronized (GridCacheMapEntry.this) {
                        refreshingLocked(false);

                        // If version matched, set value. Note that we don't update
                        // swap here, as asynchronous refresh happens only if
                        // value is already in memory.
                        if (val != null && matchVer.equals(ver)) {
                            try {
                                V prev = rawGetOrUnmarshalUnlocked();

                                long ttl = ttlExtras();

                                long expTime = toExpireTime(ttl);

                                updateIndex(val, null, expTime, ver, prev);

                                // Don't change version for read-through.
                                update(val, null, expTime, ttl, ver);
                            }
                            catch (GridException e) {
                                U.error(log, "Failed to update cache index: " + GridCacheMapEntry.this, e);
                            }
                        }
                    }
                }
            }
        }, true);
    }

    /**
     * @param tx Transaction.
     * @param key Key.
     * @param reload flag.
     * @param filter Filter.
     * @return Read value.
     * @throws GridException If failed.
     */
    @SuppressWarnings({"RedundantTypeArguments"})
    @Nullable protected V readThrough(@Nullable GridCacheTxEx<K, V> tx, K key, boolean reload,
        GridPredicate<GridCacheEntry<K, V>>[] filter) throws GridException {
        return cctx.store().loadFromStore(tx, key);
    }

    /** {@inheritDoc} */
    @Nullable @Override public final V innerGet(@Nullable GridCacheTxEx<K, V> tx, boolean readSwap,
        boolean readThrough, boolean failFast, boolean unmarshal, boolean updateMetrics, boolean evt,
        GridPredicate<GridCacheEntry<K, V>>[] filter) throws GridException, GridCacheEntryRemovedException,
        GridCacheFilterFailedException {
        cctx.denyOnFlag(LOCAL);

        return innerGet0(tx, readSwap, readThrough, evt, failFast, unmarshal, updateMetrics, filter);
    }

    /** {@inheritDoc} */
    @SuppressWarnings({"unchecked", "RedundantTypeArguments", "TooBroadScope"})
    private V innerGet0(GridCacheTxEx<K, V> tx, boolean readSwap, boolean readThrough, boolean evt, boolean failFast,
        boolean unmarshal, boolean updateMetrics, GridPredicate<GridCacheEntry<K, V>>[] filter)
        throws GridException, GridCacheEntryRemovedException, GridCacheFilterFailedException {
        // Disable read-through if there is no store.
        if (readThrough && !cctx.isStoreEnabled())
            readThrough = false;

        GridCacheMvccCandidate<K> owner;

        V old;
        V ret = null;

        if (!F.isEmptyOrNulls(filter) && !cctx.isAll(
            (new GridCacheFilterEvaluationEntry<>(key, rawGetOrUnmarshal(), this, true)), filter))
            return CU.<V>failed(failFast);

        boolean asyncRefresh = false;

        GridCacheVersion startVer;

        boolean expired = false;

        V expiredVal = null;

        boolean hasOldBytes;

        synchronized (this) {
            checkObsolete();

            // Cache version for optimistic check.
            startVer = ver;

            GridCacheMvcc<K> mvcc = mvccExtras();

            owner = mvcc == null ? null : mvcc.anyOwner();

            double delta = Double.MAX_VALUE;

            long expireTime = expireTimeExtras();

            if (expireTime > 0) {
                delta = expireTime - U.currentTimeMillis();

                if (log.isDebugEnabled())
                    log.debug("Checked expiration time for entry [timeLeft=" + delta + ", entry=" + this + ']');

                if (delta <= 0)
                    expired = true;
            }

            V val = this.val;

            hasOldBytes = valBytes != null || valPtr != 0;

            if ((unmarshal || isOffHeapValuesOnly()) && !expired && val == null && hasOldBytes)
                val = rawGetOrUnmarshalUnlocked();

            boolean valid = valid(tx != null ? tx.topologyVersion() : cctx.affinity().affinityTopologyVersion());

            // Attempt to load from swap.
            if (val == null && !hasOldBytes && readSwap) {
                // Only promote when loading initial state.
                if (isNew() || !valid) {
                    // If this entry is already expired (expiration time was too low),
                    // we simply remove from swap and clear index.
                    if (expired) {
                        releaseSwap();

                        // Previous value is guaranteed to be null
                        clearIndex(null);
                    }
                    else {
                        // Read and remove swap entry.
                        val = unswap();

                        // Recalculate expiration after swap read.
                        if (expireTime > 0) {
                            delta = expireTime - U.currentTimeMillis();

                            if (log.isDebugEnabled())
                                log.debug("Checked expiration time for entry [timeLeft=" + delta +
                                    ", entry=" + this + ']');

                            if (delta <= 0)
                                expired = true;
                        }
                    }
                }
            }

            // Only calculate asynchronous refresh-ahead, if there is no other
            // one in progress and if not expired.
            if (delta > 0 && expireTime > 0 && !refreshingUnlocked()) {
                double refreshRatio = cctx.config().getRefreshAheadRatio();

                if (1 - delta / ttlExtras() >= refreshRatio)
                    asyncRefresh = true;
            }

            old = expired || !valid ? null : val;

            if (expired) {
                expiredVal = val;

                value(null, null);
            }

            if (old == null && !hasOldBytes) {
                asyncRefresh = false;

                if (updateMetrics)
                    cctx.cache().metrics0().onRead(false);
            }
            else {
                if (updateMetrics)
                    cctx.cache().metrics0().onRead(true);

                // Set retVal here for event notification.
                ret = old;

                // Mark this entry as refreshing, so other threads won't schedule
                // asynchronous refresh while this one is in progress.
                if (asyncRefresh || readThrough)
                    refreshingLocked(true);
            }

            if (evt && expired && cctx.events().isRecordable(EVT_CACHE_OBJECT_EXPIRED)) {
                cctx.events().addEvent(partition(), key, tx, owner, EVT_CACHE_OBJECT_EXPIRED, null, false, expiredVal,
                    expiredVal != null || hasOldBytes);

                // No more notifications.
                evt = false;
            }

            if (evt && !expired && cctx.events().isRecordable(EVT_CACHE_OBJECT_READ)) {
                cctx.events().addEvent(partition(), key, tx, owner, EVT_CACHE_OBJECT_READ, ret, ret != null, old,
                    hasOldBytes || old != null);

                // No more notifications.
                evt = false;
            }
        }

        if (asyncRefresh && !readThrough && cctx.isStoreEnabled()) {
            assert ret != null;

            refreshAhead(key, startVer);
        }

        // Check before load.
        if (!cctx.isAll(this, filter))
            return CU.<V>failed(failFast, ret);

        if (ret != null) {
            // If return value is consistent, then done.
            if (F.isEmptyOrNulls(filter) || version().equals(startVer))
                return ret;

            // Try again (recursion).
            return innerGet0(tx, readSwap, readThrough, false, failFast, unmarshal, updateMetrics, filter);
        }

        boolean loadedFromStore = false;

        if (ret == null && readThrough) {
            GridCacheTxEx tx0 = null;

            if (tx != null && tx.local()) {
                if (cctx.isReplicated() || cctx.isColocated() || tx.near())
                    tx0 = tx;
                else if (tx.dht()) {
                    GridCacheVersion ver = ((GridDhtTxLocalAdapter)tx).nearXidVersion();

                    tx0 = cctx.dht().near().context().tm().tx(ver);
                }
            }

            ret = readThrough(tx0, key, false, filter);

            loadedFromStore = true;
        }

        boolean match = false;

        synchronized (this) {
            long ttl = ttlExtras();

            // If version matched, set value.
            if (startVer.equals(ver)) {
                match = true;

                if (ret != null) {
                    GridCacheVersion nextVer = nextVersion();

                    V prevVal = rawGetOrUnmarshalUnlocked();

                    long expTime = toExpireTime(ttl);

                    if (loadedFromStore) {
                        // Update indexes before actual write to entry.
                        if (ret != null)
                            updateIndex(ret, null, expTime, nextVer, prevVal);
                        else
                            clearIndex(prevVal);
                    }

                    // Don't change version for read-through.
                    update(ret, null, expTime, ttl, nextVer);

                    if (cctx.deferredDelete() && deletedUnlocked() && !isInternal() && !detached())
                        deletedUnlocked(false);
                }

                if (evt && cctx.events().isRecordable(EVT_CACHE_OBJECT_READ))
                    cctx.events().addEvent(partition(), key, tx, owner, EVT_CACHE_OBJECT_READ, ret, ret != null,
                        old, hasOldBytes);
            }
        }

        if (F.isEmptyOrNulls(filter) || match)
            return ret;

        // Try again (recursion).
        return innerGet0(tx, readSwap, readThrough, false, failFast, unmarshal, updateMetrics, filter);
    }

    /** {@inheritDoc} */
    @SuppressWarnings({"unchecked", "TooBroadScope"})
    @Nullable @Override public final V innerReload(GridPredicate<GridCacheEntry<K, V>>[] filter)
        throws GridException, GridCacheEntryRemovedException {
        cctx.denyOnFlag(GridCacheFlag.READ);

        CU.checkStore(cctx);

        GridCacheVersion startVer;

        boolean wasNew;

        synchronized (this) {
            checkObsolete();

            // Cache version for optimistic check.
            startVer = ver;

            wasNew = isNew();
        }

        // Check before load.
        if (cctx.isAll(this, filter)) {
            V ret = readThrough(null, key, true, filter);

            boolean touch = false;

            try {
                synchronized (this) {
                    long ttl = ttlExtras();

                    // Generate new version.
                    GridCacheVersion nextVer = nextVersion();

                    // If entry was loaded during read step.
                    if (wasNew && !isNew())
                        // Map size was updated on entry creation.
                        return ret;

                    // If version matched, set value.
                    if (startVer.equals(ver)) {
                        releaseSwap();

                        V old = rawGetOrUnmarshalUnlocked();

                        long expTime = toExpireTime(ttl);

                        // Update indexes.
                        if (ret != null) {
                            updateIndex(ret, null, expTime, nextVer, old);

                            if (cctx.deferredDelete() && !isInternal() && !detached() && deletedUnlocked())
                                deletedUnlocked(false);
                        }
                        else {
                            clearIndex(old);

                            if (cctx.deferredDelete() && !isInternal() && !detached() && !deletedUnlocked())
                                deletedUnlocked(true);
                        }

                        update(ret, null, expTime, ttl, nextVer);

                        touch = true;

                        // If value was set - return, otherwise try again.
                        return ret;
                    }
                }

                if (F.isEmptyOrNulls(filter)) {
                    touch = true;

                    return ret;
                }
            }
            finally {
                if (touch)
                    cctx.evicts().touch(this, cctx.affinity().affinityTopologyVersion());
            }

            // Recursion.
            return innerReload(filter);
        }

        // If filter didn't pass.
        return null;
    }

    /**
     * @param nodeId Node ID.
     */
    protected void recordNodeId(UUID nodeId) {
        // No-op.
    }

    /** {@inheritDoc} */
    @Override public final GridCacheUpdateTxResult<V> innerSet(
        @Nullable GridCacheTxEx<K, V> tx,
        UUID evtNodeId,
        UUID affNodeId,
        V val,
        @Nullable byte[] valBytes,
        boolean writeThrough,
        boolean retval,
        long ttl,
        boolean evt,
        boolean metrics,
        long topVer,
        GridPredicate<GridCacheEntry<K, V>>[] filter,
        GridDrType drType,
        long drExpireTime,
        @Nullable GridCacheVersion explicitVer
    ) throws GridException, GridCacheEntryRemovedException {
        V old;

        boolean valid = valid(tx != null ? tx.topologyVersion() : topVer);

        // Lock should be held by now.
        if (!cctx.isAll(this, filter))
            return new GridCacheUpdateTxResult<>(false, null);

        final GridCacheVersion newVer;

        boolean intercept = cctx.config().getInterceptor() != null;

        synchronized (this) {
            checkObsolete();

            if (cctx.kernalContext().config().isCacheSanityCheckEnabled()) {
                if (tx != null && tx.groupLock())
                    groupLockSanityCheck(tx);
                else
                    assert tx == null || (!tx.local() && tx.onePhaseCommit()) || tx.ownsLock(this) :
                        "Transaction does not own lock for update [entry=" + this + ", tx=" + tx + ']';
            }

            // Load and remove from swap if it is new.
            boolean startVer = isStartVersion();

            if (startVer)
                unswap(true);

            newVer = explicitVer != null ? explicitVer : tx == null ?
                nextVersion() : tx.writeVersion();

            assert newVer != null : "Failed to get write version for tx: " + tx;

            if (tx != null && !tx.local() && tx.onePhaseCommit() && explicitVer == null) {
                if (!(isNew() || !valid) && ver.compareTo(newVer) > 0) {
                    if (log.isDebugEnabled())
                        log.debug("Skipping entry update for one-phase commit since current entry version is " +
                            "greater than write version [entry=" + this + ", newVer=" + newVer + ']');

                    return new GridCacheUpdateTxResult<>(false, null);
                }
            }

            old = (retval || intercept) ? rawGetOrUnmarshalUnlocked() : this.val;

            if (intercept) {
                V interceptorVal = (V)cctx.config().getInterceptor().onBeforePut(key, old, val);

                if (interceptorVal == null)
                    return new GridCacheUpdateTxResult<>(false, old);
                else if (interceptorVal != val) {
                    val = interceptorVal;

                    valBytes = null;
                }
            }

            // Determine new ttl and expire time.
            if (ttl < 0)
                ttl = ttlExtras();

            assert ttl >= 0;

            long expireTime = drExpireTime < 0L ? toExpireTime(ttl) : drExpireTime;

            // Update index inside synchronization since it can be updated
            // in load methods without actually holding entry lock.
            if (val != null || valBytes != null) {
                updateIndex(val, valBytes, expireTime, newVer, old);

                if (cctx.deferredDelete() && deletedUnlocked() && !isInternal() && !detached())
                    deletedUnlocked(false);
            }

            update(val, valBytes, expireTime, ttl, newVer);

            drReplicate(drType, val, valBytes, newVer);

            recordNodeId(affNodeId);

            if (metrics)
                cctx.cache().metrics0().onWrite();

            if (evt && newVer != null && cctx.events().isRecordable(EVT_CACHE_OBJECT_PUT))
                cctx.events().addEvent(partition(), key, evtNodeId, tx == null ? null : tx.xid(),
                    newVer, EVT_CACHE_OBJECT_PUT, val, val != null, old, old != null || hasValueUnlocked());

            GridCacheMode mode = cctx.config().getCacheMode();

            if (mode == GridCacheMode.LOCAL || mode == GridCacheMode.REPLICATED ||
                (tx != null && (tx.dht() || tx.colocated()) && tx.local()))
                cctx.continuousQueries().onEntryUpdate(this, key, val, valueBytesUnlocked(), false);

            cctx.dataStructures().onEntryUpdated(key, false);
        }

        if (log.isDebugEnabled())
            log.debug("Updated cache entry [val=" + val + ", old=" + old + ", entry=" + this + ']');

        // Persist outside of synchronization. The correctness of the
        // value will be handled by current transaction.
        if (writeThrough)
            cctx.store().putToStore(tx, key, val, newVer);

        if (intercept)
            cctx.config().getInterceptor().onAfterPut(key, val);

        return valid ? new GridCacheUpdateTxResult<>(true, old) : new GridCacheUpdateTxResult<V>(false, null);
    }

    /** {@inheritDoc} */
    @Override public final GridCacheUpdateTxResult<V> innerRemove(
        @Nullable GridCacheTxEx<K, V> tx,
        UUID evtNodeId,
        UUID affNodeId,
        boolean writeThrough,
        boolean retval,
        boolean evt,
        boolean metrics,
        long topVer,
        GridPredicate<GridCacheEntry<K, V>>[] filter,
        GridDrType drType,
        @Nullable GridCacheVersion explicitVer
    ) throws GridException, GridCacheEntryRemovedException {
        assert cctx.transactional();

        V old;

        GridCacheVersion newVer;

        boolean valid = valid(tx != null ? tx.topologyVersion() : topVer);

        // Lock should be held by now.
        if (!cctx.isAll(this, filter))
            return new GridCacheUpdateTxResult<>(false, null);

        GridCacheVersion obsoleteVer = null;

        GridCacheVersion enqueueVer = null;

        boolean intercept = cctx.config().getInterceptor() != null;

        GridBiTuple<Boolean, V> interceptRes = null;

        try {
            synchronized (this) {
                checkObsolete();

                if (tx != null && tx.groupLock() && cctx.kernalContext().config().isCacheSanityCheckEnabled())
                    groupLockSanityCheck(tx);
                else
                    assert tx == null || (!tx.local() && tx.onePhaseCommit()) || tx.ownsLock(this) :
                        "Transaction does not own lock for remove[entry=" + this + ", tx=" + tx + ']';

                boolean startVer = isStartVersion();

                if (startVer) {
                    if (tx != null && !tx.local() && tx.onePhaseCommit())
                        // Must promote to check version for one-phase commit tx.
                        unswap(true);
                    else
                        // Release swap.
                        releaseSwap();
                }

                newVer = explicitVer != null ? explicitVer : tx == null ? nextVersion() : tx.writeVersion();

                if (tx != null && !tx.local() && tx.onePhaseCommit() && explicitVer == null) {
                    if (!startVer && ver.compareTo(newVer) > 0) {
                        if (log.isDebugEnabled())
                            log.debug("Skipping entry removal for one-phase commit since current entry version is " +
                                "greater than write version [entry=" + this + ", newVer=" + newVer + ']');

                        return new GridCacheUpdateTxResult<>(false, null);
                    }

                    if (!detached())
                        enqueueVer = newVer;
                }

                old = (retval || intercept) ? rawGetOrUnmarshalUnlocked() : val;

                if (intercept) {
                    interceptRes = cctx.config().getInterceptor().onBeforeRemove(key, old);

<<<<<<< HEAD
                    if (interceptRes != null) {
                        if (interceptRes.get1())
                            return new GridCacheUpdateTxResult<>(false, interceptRes.get2());
                    }
                    else
                        U.warn(log, "GridCacheInterceptor must not return null from 'onBeforeRemove' method.");
=======
                    if (cctx.cancelRemove(interceptRes))
                        return new GridCacheUpdateTxResult<>(false, interceptRes.get2());
>>>>>>> 954d117f
                }

                if (old == null)
                    old = saveValueForIndexUnlocked();

                // Clear indexes inside of synchronization since indexes
                // can be updated without actually holding entry lock.
                clearIndex(old);

                update(null, null, 0, 0, newVer);

                if (cctx.deferredDelete() && !detached() && !isInternal()) {
                    if (!deletedUnlocked())
                        deletedUnlocked(true);

                    enqueueVer = newVer;
                }

                drReplicate(drType, null, null, newVer);

                if (metrics)
                    cctx.cache().metrics0().onWrite();

                if (tx == null)
                    obsoleteVer = newVer;
                else {
                    // Only delete entry if the lock is not explicit.
                    if (tx.groupLock() || lockedBy(tx.xidVersion()))
                        obsoleteVer = tx.xidVersion();
                    else if (log.isDebugEnabled())
                        log.debug("Obsolete version was not set because lock was explicit: " + this);
                }

                if (evt && newVer != null && cctx.events().isRecordable(EVT_CACHE_OBJECT_REMOVED))
                    cctx.events().addEvent(partition(), key, evtNodeId, tx == null ? null : tx.xid(), newVer,
                        EVT_CACHE_OBJECT_REMOVED, null, false, old, old != null || hasValueUnlocked());

                GridCacheMode mode = cctx.config().getCacheMode();

                if (mode == GridCacheMode.LOCAL || mode == GridCacheMode.REPLICATED ||
                    (tx != null && (tx.dht() || tx.colocated()) && tx.local()))
                    cctx.continuousQueries().onEntryUpdate(this, key, null, null, false);

                cctx.dataStructures().onEntryUpdated(key, true);
            }
        }
        finally {
            if (enqueueVer != null) {
                assert cctx.deferredDelete();

                cctx.onDeferredDelete(this, enqueueVer);
            }
        }

        // Persist outside of synchronization. The correctness of the
        // value will be handled by current transaction.
        if (writeThrough)
            cctx.store().removeFromStore(tx, key);

        if (!cctx.deferredDelete()) {
            boolean marked = false;

            synchronized (this) {
                // If entry is still removed.
                if (newVer == ver) {
                    if (obsoleteVer == null || !(marked = markObsolete0(obsoleteVer, true))) {
                        if (log.isDebugEnabled())
                            log.debug("Entry could not be marked obsolete (it is still used): " + this);
                    }
                    else {
                        recordNodeId(affNodeId);

                        // If entry was not marked obsolete, then removed lock
                        // will be registered whenever removeLock is called.
                        cctx.mvcc().addRemoved(obsoleteVer);

                        if (log.isDebugEnabled())
                            log.debug("Entry was marked obsolete: " + this);
                    }
                }
            }

            if (marked)
                onMarkedObsolete();
        }

        if (intercept)
            cctx.config().getInterceptor().onAfterRemove(key, old);

        return valid ? new GridCacheUpdateTxResult<>(true, interceptRes != null ? interceptRes.get2() : old) :
            new GridCacheUpdateTxResult<V>(false, null);
    }

    /** {@inheritDoc} */
    @SuppressWarnings("unchecked")
    @Override public GridBiTuple<Boolean, V> innerUpdateLocal(
        GridCacheVersion ver,
        GridCacheOperation op,
        @Nullable Object writeObj,
        boolean writeThrough,
        boolean retval,
        long ttl,
        boolean evt,
        boolean metrics,
        @Nullable GridPredicate<GridCacheEntry<K, V>>[] filter,
        boolean intercept
    ) throws GridException, GridCacheEntryRemovedException {
        assert cctx.isLocal() && cctx.atomic();

        V old;
        boolean res = true;

        GridBiTuple<Boolean, ?> interceptorRes = null;

        synchronized (this) {
            boolean needVal = retval || intercept || op == GridCacheOperation.TRANSFORM || !F.isEmpty(filter);

            checkObsolete();

            // Load and remove from swap if it is new.
            if (isNew())
                unswap(true);

            long newTtl = ttl;

            if (newTtl < 0)
                newTtl = ttlExtras();

            long newExpireTime = toExpireTime(newTtl);

            // Possibly get old value form store.
            old = needVal ? rawGetOrUnmarshalUnlocked() : val;

            if (needVal && old == null) {
                old = readThrough(null, key, false, CU.<K, V>empty());

                update(old, null, 0, 0, ver);
            }

            // Check filter inside of synchronization.
            if (!F.isEmpty(filter)) {
                boolean pass = cctx.isAll(wrapFilterLocked(), filter);

                if (!pass)
                    return new GridBiTuple<>(false, old);
            }

            // Apply metrics.
            if (metrics && needVal)
                cctx.cache().metrics0().onRead(old != null);

            V updated;

            // Calculate new value.
            if (op == GridCacheOperation.TRANSFORM) {
                GridClosure<V, V> transform = (GridClosure<V, V>)writeObj;

                assert transform != null;

                updated = transform.apply(old);
            }
            else
                updated = (V)writeObj;

            op = updated == null ? GridCacheOperation.DELETE : GridCacheOperation.UPDATE;

            if (intercept) {
                if (op == GridCacheOperation.UPDATE) {
                    updated = (V)cctx.config().getInterceptor().onBeforePut(key, old, updated);

                    if (updated == null)
                        return new GridBiTuple<>(false, old);
                }
                else {
                    interceptorRes = cctx.config().getInterceptor().onBeforeRemove(key, old);

                    if (cctx.cancelRemove(interceptorRes))
                        return new GridBiTuple<>(false, (V)interceptorRes.get2());
                }
            }

            boolean hadVal = hasValueUnlocked();

            // Try write-through.
            if (op == GridCacheOperation.UPDATE) {
                if (writeThrough)
                    // Must persist inside synchronization in non-tx mode.
                    cctx.store().putToStore(null, key, updated, ver);

                // Update index inside synchronization since it can be updated
                // in load methods without actually holding entry lock.
                updateIndex(updated, null, newExpireTime, ver, old);

                update(updated, null, newExpireTime, newTtl, ver);

                if (evt && cctx.events().isRecordable(EVT_CACHE_OBJECT_PUT))
                    cctx.events().addEvent(partition(), key, cctx.localNodeId(), null,
                        (GridCacheVersion)null, EVT_CACHE_OBJECT_PUT, updated, updated != null, old,
                        old != null || hadVal);
            }
            else {
                if (writeThrough)
                    // Must persist inside synchronization in non-tx mode.
                    cctx.store().removeFromStore(null, key);

                // Update index inside synchronization since it can be updated
                // in load methods without actually holding entry lock.
                clearIndex(old);

                update(null, null, 0, 0, ver);

                if (evt && cctx.events().isRecordable(EVT_CACHE_OBJECT_REMOVED))
                    cctx.events().addEvent(partition(), key, cctx.localNodeId(), null, (GridCacheVersion)null,
                        EVT_CACHE_OBJECT_REMOVED, null, false, old, old != null || hadVal);

                res = hadVal;
            }

            if (metrics)
                cctx.cache().metrics0().onWrite();

            cctx.continuousQueries().onEntryUpdate(this, key, val, valueBytesUnlocked(), false);

            cctx.dataStructures().onEntryUpdated(key, op == DELETE);

            if (intercept) {
                if (op == UPDATE)
                    cctx.config().getInterceptor().onAfterPut(key, val);
                else
                    cctx.config().getInterceptor().onAfterRemove(key, old);
            }
        }

        return new GridBiTuple<>(res, interceptorRes != null ? (V)interceptorRes.get2() : old);
    }

    /** {@inheritDoc} */
    @Override public GridCacheUpdateAtomicResult<K, V> innerUpdate(
        GridCacheVersion newVer,
        UUID evtNodeId,
        UUID affNodeId,
        GridCacheOperation op,
        @Nullable Object writeObj,
        @Nullable byte[] valBytes,
        boolean writeThrough,
        boolean retval,
        long ttl,
        boolean evt,
        boolean metrics,
        boolean primary,
        boolean verCheck,
        @Nullable GridPredicate<GridCacheEntry<K, V>>[] filter,
        GridDrType drType,
        long drTtl,
        long drExpireTime,
        @Nullable GridCacheVersion drVer,
        boolean drResolve,
        boolean intercept
    ) throws GridException, GridCacheEntryRemovedException, GridClosureException {
        assert cctx.atomic();

        V old;

        boolean res = true;

        V updated;

        GridCacheVersion enqueueVer = null;

        GridDrReceiverConflictContextImpl<K, V> drRes = null;

        long newTtl = 0L;
        long newExpireTime = 0L;
        long newDrExpireTime = -1L; // Explicit DR expire time which possibly will be sent to DHT node.

        synchronized (this) {
            boolean needVal = intercept || retval || op == GridCacheOperation.TRANSFORM || !F.isEmptyOrNulls(filter);

            checkObsolete();

            // Load and remove from swap if it is new.
            if (isNew())
                unswap(true);

            boolean newTtlResolved = false;

            boolean drNeedResolve = false;

            if (drResolve) {
                GridCacheVersion oldDrVer = version().drVersion();

                drNeedResolve = cctx.drNeedResolve(oldDrVer, drVer);

                if (drNeedResolve) {
                    // Get old value.
                    V oldVal = rawGetOrUnmarshalUnlocked();

                    if (writeObj == null && valBytes != null)
                        writeObj = cctx.marshaller().unmarshal(valBytes, cctx.deploy().globalLoader());

                    if (op == TRANSFORM)
                        writeObj = ((GridClosure<V, V>)writeObj).apply(oldVal);

                    K k = key();

                    if (drTtl >= 0L) {
                        // DR TTL is set explicitly
                        assert drExpireTime >= 0L;

                        newTtl = drTtl;
                        newExpireTime = drExpireTime;
                    }
                    else {
                        newTtl = ttl < 0 ? ttlExtras() : ttl;
                        newExpireTime = CU.toExpireTime(newTtl);
                    }

                    newTtlResolved = true;

                    GridDrEntry<K, V> oldEntry = drEntry();
                    GridDrEntry<K, V> newEntry = new GridDrPlainEntry<>(k, (V)writeObj, newTtl, newExpireTime, drVer);

                    drRes = cctx.drResolveConflict(k, oldEntry, newEntry);

                    assert drRes != null;

                    if (drRes.isUseOld()) {
                        old = retval ? rawGetOrUnmarshalUnlocked() : val;

                        return new GridCacheUpdateAtomicResult<>(false, old, null, 0L, -1L, null, null, false);
                    }
                    else if (drRes.isUseNew())
                        op = writeObj != null ? UPDATE : DELETE;
                    else {
                        assert drRes.isMerge();

                        writeObj = drRes.mergeValue();
                        valBytes = null;

                        drVer = null; // Update will be considered as local.

                        op = writeObj != null ? UPDATE : DELETE;
                    }

                    newTtl = drRes.ttl();
                    newExpireTime = drRes.expireTime();

                    // Explicit DR expire time will be passed to remote node only in that case.
                    if (!drRes.explicitTtl() && !drRes.isMerge()) {
                        if (drRes.isUseNew() && newEntry.dataCenterId() != cctx.gridConfig().getDataCenterId() ||
                            drRes.isUseOld() && oldEntry.dataCenterId() != cctx.gridConfig().getDataCenterId())
                            newDrExpireTime = drRes.expireTime();
                    }
                }
                else
                    // Nullify DR version on this update, so that we will use regular version during next updates.
                    drVer = null;
            }

            if (!drNeedResolve) { // Perform version check only in case there will be no explicit conflict resolution.
                if (verCheck) {
                    if (!isNew() && ATOMIC_VER_COMPARATOR.compare(ver, newVer) > 0) {
                        if (log.isDebugEnabled())
                            log.debug("Received entry update for with smaller version than current (will ignore) " +
                                "[entry=" + this + ", newVer=" + newVer + ']');

                        old = retval ? rawGetOrUnmarshalUnlocked() : val;

                        return new GridCacheUpdateAtomicResult<>(false, old, null, 0L, -1L, null, null, false);
                    }
                }
                else
                    assert isNew() || ATOMIC_VER_COMPARATOR.compare(ver, newVer) <= 0 :
                        "Invalid version for inner update [entry=" + this + ", newVer=" + newVer + ']';
            }

            if (!newTtlResolved) {
                // Calculate TTL and expire time for local update.
                if (drTtl >= 0L) {
                    assert drExpireTime >= 0L;

                    newTtl = drTtl;
                    newExpireTime = drExpireTime;
                }
                else {
                    assert drExpireTime == -1L;

                    newTtl = ttl;

                    if (newTtl < 0)
                        newTtl = ttlExtras();

                    newExpireTime = toExpireTime(newTtl);
                }
            }

            // Possibly get old value form store.
            old = needVal ? rawGetOrUnmarshalUnlocked() : val;

            if (needVal && old == null) {
                old = readThrough(null, key, false, CU.<K, V>empty());

                update(old, null, 0, 0, ver);

                if (deletedUnlocked() && old != null && !isInternal())
                    deletedUnlocked(false);
            }

            // Check filter inside of synchronization.
            if (!F.isEmptyOrNulls(filter)) {
                boolean pass = cctx.isAll(wrapFilterLocked(), filter);

                if (!pass)
                    return new GridCacheUpdateAtomicResult<>(false, old, null, 0L, -1L, null, null, false);
            }

            // Apply metrics.
            if (metrics && needVal)
                cctx.cache().metrics0().onRead(old != null);

            // Calculate new value.
            if (op == GridCacheOperation.TRANSFORM) {
                GridClosure<V, V> transform = (GridClosure<V, V>) writeObj;

                updated = transform.apply(old);

                valBytes = null;
            }
            else
                updated = (V)writeObj;

            op = updated == null ? GridCacheOperation.DELETE : GridCacheOperation.UPDATE;

            assert op == GridCacheOperation.UPDATE || (op == GridCacheOperation.DELETE && updated == null);

            boolean hadVal = hasValueUnlocked();

            // Incorporate DR version into new version if needed.
            if (drVer != null && drVer != newVer)
                newVer = new GridCacheVersionEx(newVer.topologyVersion(), newVer.globalTime(), newVer.order(),
                    newVer.nodeOrder(), newVer.dataCenterId(), drVer);

            GridBiTuple<Boolean, V> interceptRes = null;

<<<<<<< HEAD
            // Try write-through.
=======
>>>>>>> 954d117f
            if (op == GridCacheOperation.UPDATE) {
                if (intercept) {
                    V interceptorVal = (V)cctx.config().getInterceptor().onBeforePut(key, old, updated);

                    if (interceptorVal == null)
                        return new GridCacheUpdateAtomicResult<>(false, old, null, 0L, -1L, null, null, false);
                    else if (interceptorVal != updated) {
                        updated = interceptorVal;
                        valBytes = null;
                    }
                }

<<<<<<< HEAD
=======
                // Try write-through.
>>>>>>> 954d117f
                if (writeThrough)
                    // Must persist inside synchronization in non-tx mode.
                    cctx.store().putToStore(null, key, updated, newVer);

                if (!hadVal) {
                    boolean new0 = isNew();

                    assert deletedUnlocked() || new0 || isInternal(): "Invalid entry [entry=" + this + ", locNodeId=" +
                        cctx.localNodeId() + ']';

                    if (!new0 && !isInternal())
                        deletedUnlocked(false);
                }
                else {
                    assert !deletedUnlocked() : "Invalid entry [entry=" + this +
                        ", locNodeId=" + cctx.localNodeId() + ']';

                    // Do not change size;
                }

                // Update index inside synchronization since it can be updated
                // in load methods without actually holding entry lock.
                updateIndex(updated, valBytes, newExpireTime, newVer, old);

                update(updated, valBytes, newExpireTime, newTtl, newVer);

                drReplicate(drType, updated, valBytes, newVer);

                recordNodeId(affNodeId);

                if (evt && newVer != null && cctx.events().isRecordable(EVT_CACHE_OBJECT_PUT))
                    cctx.events().addEvent(partition(), key, evtNodeId, null,
                        newVer, EVT_CACHE_OBJECT_PUT, updated, updated != null, old,
                        old != null || hadVal);
            }
            else {
                if (intercept) {
                    interceptRes = cctx.config().getInterceptor().onBeforeRemove(key, old);

<<<<<<< HEAD
                    if (interceptRes == null)
                        U.warn(log, "GridCacheInterceptor must not return null from 'onBeforeRemove' method.");
                    else if (interceptRes.get1())
                        return new GridCacheUpdateAtomicResult<>(false, interceptRes.get2(), null, 0L, -1L, null, null,
                            false);
=======
                    if (cctx.cancelRemove(interceptRes))
                        return new GridCacheUpdateAtomicResult<>(false, interceptRes.get2(), null, 0L, -1L, null,
                            null, false);
>>>>>>> 954d117f
                }

                if (writeThrough)
                    // Must persist inside synchronization in non-tx mode.
                    cctx.store().removeFromStore(null, key);

                // Update index inside synchronization since it can be updated
                // in load methods without actually holding entry lock.
                clearIndex(old);

                if (hadVal) {
                    assert !deletedUnlocked();

                    if (!isInternal())
                        deletedUnlocked(true);
                }
                else {
                    boolean new0 = isNew();

                    assert deletedUnlocked() || new0 || isInternal() : "Invalid entry [entry=" + this + ", locNodeId=" +
                        cctx.localNodeId() + ']';

                    if (new0) {
                        if (!isInternal())
                            deletedUnlocked(true);
                    }
                }

                enqueueVer = newVer;

                // Clear value on backup. Entry will be removed from cache when it got evicted from queue.
                update(null, null, 0, 0, newVer);

                clearReaders();

                recordNodeId(affNodeId);

                drReplicate(drType, null, null, newVer);

                if (evt && newVer != null && cctx.events().isRecordable(EVT_CACHE_OBJECT_REMOVED))
                    cctx.events().addEvent(partition(), key, evtNodeId, null, newVer,
                        EVT_CACHE_OBJECT_REMOVED, null, false, old, old != null || hadVal);

                res = hadVal;

                // Do not propagate zeroed TTL and expire time.
                newTtl = 0L;
                newDrExpireTime = -1L;
            }

            if (metrics)
                cctx.cache().metrics0().onWrite();

            if (primary || cctx.isReplicated())
                cctx.continuousQueries().onEntryUpdate(this, key, val, valueBytesUnlocked(), false);

            cctx.dataStructures().onEntryUpdated(key, op == DELETE);

            if (intercept) {
                if (op == UPDATE)
                    cctx.config().getInterceptor().onAfterPut(key, val);
                else
                    cctx.config().getInterceptor().onAfterRemove(key, old);

                if (interceptRes != null)
                    old = interceptRes.get2();
            }
        }

        if (log.isDebugEnabled())
            log.debug("Updated cache entry [val=" + val + ", old=" + old + ", entry=" + this + ']');

        return new GridCacheUpdateAtomicResult<>(res, old, updated, newTtl, newDrExpireTime, enqueueVer, drRes, true);
    }

    /**
     * Perform DR if needed.
     *
     * @param drType DR type.
     * @param val Value.
     * @param valBytes Value bytes.
     * @param ver Version.
     * @throws GridException In case of exception.
     */
    private void drReplicate(GridDrType drType, @Nullable V val, @Nullable byte[] valBytes, GridCacheVersion ver)
        throws GridException{
        if (cctx.isDrEnabled() && drType != DR_NONE && !isInternal()) {
            GridDrSenderCacheConfiguration drSndCfg = cctx.config().getDrSenderConfiguration();

            GridDrSenderCacheEntryFilter<K, V> drFilter = drSndCfg != null ?
                (GridDrSenderCacheEntryFilter<K, V>)drSndCfg.getEntryFilter() : null;

            GridDrRawEntry<K, V> entry = new GridDrRawEntry<>(key, keyBytes, val, valBytes, rawTtl(), rawExpireTime(),
                ver.drVersion());

            boolean apply = drFilter == null;

            if (!apply) {
                // Unmarshall entry and pass it to filter.
                entry.unmarshal(cctx.marshaller());

                apply = drFilter.accept(entry);
            }

            if (apply)
                cctx.dr().replicate(entry, drType);
            else
                cctx.cache().metrics0().onSenderCacheEntryFiltered();
        }
    }

    /**
     * @return {@code true} if entry has readers. It makes sense only for dht entry.
     * @throws GridCacheEntryRemovedException If removed.
     */
    protected boolean hasReaders() throws GridCacheEntryRemovedException {
        return false;
    }

    /**
     *
     */
    protected void clearReaders() {
        // No-op.
    }

    /** {@inheritDoc} */
    @Override public boolean clear(GridCacheVersion ver, boolean readers,
        @Nullable GridPredicate<GridCacheEntry<K, V>>[] filter) throws GridException {
        cctx.denyOnFlag(GridCacheFlag.READ);

        boolean ret;
        boolean rmv;
        boolean marked;

        while (true) {
            ret = false;
            rmv = false;
            marked = false;

            // For optimistic check.
            GridCacheVersion startVer = null;

            if (!F.isEmptyOrNulls(filter)) {
                synchronized (this) {
                    startVer = this.ver;
                }

                if (!cctx.isAll(this, filter))
                    return false;
            }

            synchronized (this) {
                if (startVer != null && !startVer.equals(this.ver))
                    // Version has changed since filter checking.
                    continue;

                V val = saveValueForIndexUnlocked();

                try {
                    if ((!hasReaders() || readers)) {
                        // markObsolete will clear the value.
                        if (!(marked = markObsolete0(ver, true))) {
                            if (log.isDebugEnabled())
                                log.debug("Entry could not be marked obsolete (it is still used): " + this);

                            break;
                        }

                        clearReaders();
                    }
                    else {
                        if (log.isDebugEnabled())
                            log.debug("Entry could not be marked obsolete (it still has readers): " + this);

                        break;
                    }
                }
                catch (GridCacheEntryRemovedException ignore) {
                    if (log.isDebugEnabled())
                        log.debug("Got removed entry when clearing (will simply return): " + this);

                    ret = true;

                    break;
                }

                if (log.isDebugEnabled())
                    log.debug("Entry has been marked obsolete: " + this);

                clearIndex(val);

                releaseSwap();

                ret = true;
                rmv = true;

                break;
            }
        }

        if (marked)
            onMarkedObsolete();

        if (rmv)
            cctx.cache().removeEntry(this); // Clear cache.

        return ret;
    }

    /** {@inheritDoc} */
    @Override public synchronized GridCacheVersion obsoleteVersion() {
        return obsoleteVersionExtras();
    }

    /** {@inheritDoc} */
    @Override public boolean markObsolete(GridCacheVersion ver) {
        boolean obsolete;

        synchronized (this) {
            obsolete = markObsolete0(ver, true);
        }

        if (obsolete)
            onMarkedObsolete();

        return obsolete;
    }

    /** {@inheritDoc} */
    @Override public boolean markObsoleteIfEmpty(@Nullable GridCacheVersion ver) throws GridException {
        boolean obsolete = false;
        boolean deferred = false;

        try {
            synchronized (this) {
                if (obsoleteVersionExtras() != null)
                    return false;

                if (!hasValueUnlocked() || checkExpired()) {
                    if (ver == null)
                        ver = nextVersion();

                    if (cctx.deferredDelete() && !isStartVersion() && !detached() && !isInternal()) {
                        if (!deletedUnlocked()) {
                            update(null, null, 0L, 0L, ver);

                            deletedUnlocked(true);

                            deferred = true;
                        }
                    }
                    else
                        obsolete = markObsolete0(ver, true);
                }
            }
        }
        finally {
            if (obsolete)
                onMarkedObsolete();

            if (deferred)
                cctx.onDeferredDelete(this, ver);
        }

        return obsolete;
    }

    /** {@inheritDoc} */
    @Override public boolean markObsoleteVersion(GridCacheVersion ver) {
        assert cctx.deferredDelete();

        boolean marked;

        synchronized (this) {
            if (obsoleteVersionExtras() != null)
                return true;

            if (!this.ver.equals(ver))
                return false;

            marked = markObsolete0(ver, true);
        }

        if (marked)
            onMarkedObsolete();

        return marked;
    }

    /**
     * <p>
     * Note that {@link #onMarkedObsolete()} should always be called after this method
     * returns {@code true}.
     *
     * @param ver Version.
     * @param clear {@code True} to clear.
     * @return {@code True} if entry is obsolete, {@code false} if entry is still used by other threads or nodes.
     */
    protected final boolean markObsolete0(GridCacheVersion ver, boolean clear) {
        assert Thread.holdsLock(this);

        GridCacheVersion obsoleteVer = obsoleteVersionExtras();

        if (ver != null) {
            // If already obsolete, then do nothing.
            if (obsoleteVer != null)
                return true;

            GridCacheMvcc<K> mvcc = mvccExtras();

            if (mvcc == null || mvcc.isEmpty(ver)) {
                obsoleteVer = ver;

                obsoleteVersionExtras(obsoleteVer);

                if (clear)
                    value(null, null);
            }

            return obsoleteVer != null;
        }
        else
            return obsoleteVer != null;
    }

    /** {@inheritDoc} */
    @Override public void onMarkedObsolete() {
        // No-op.
    }

    /** {@inheritDoc} */
    @Override public final synchronized boolean obsolete() {
        return obsoleteVersionExtras() != null;
    }

    /** {@inheritDoc} */
    @Override public final synchronized boolean obsolete(GridCacheVersion exclude) {
        GridCacheVersion obsoleteVer = obsoleteVersionExtras();

        return obsoleteVer != null && !obsoleteVer.equals(exclude);
    }

    /** {@inheritDoc} */
    @Override public synchronized boolean invalidate(@Nullable GridCacheVersion curVer, GridCacheVersion newVer)
        throws GridException {
        assert newVer != null;

        if (curVer == null || ver.equals(curVer)) {
            V val = saveValueForIndexUnlocked();

            value(null, null);

            ver = newVer;

            releaseSwap();

            clearIndex(val);

            onInvalidate();
        }

        return obsoleteVersionExtras() != null;
    }

    /**
     * Called when entry invalidated.
     */
    protected void onInvalidate() {
        // No-op.
    }

    /** {@inheritDoc} */
    @Override public boolean invalidate(@Nullable GridPredicate<GridCacheEntry<K, V>>[] filter)
        throws GridCacheEntryRemovedException, GridException {
        if (F.isEmptyOrNulls(filter)) {
            synchronized (this) {
                checkObsolete();

                invalidate(null, nextVersion());

                return true;
            }
        }
        else {
            // For optimistic checking.
            GridCacheVersion startVer;

            synchronized (this){
                checkObsolete();

                startVer = ver;
            }

            if (!cctx.isAll(this, filter))
                return false;

            synchronized (this) {
                checkObsolete();

                if (startVer.equals(ver)) {
                    invalidate(null, nextVersion());

                    return true;
                }
            }

            // If version has changed then repeat the process.
            return invalidate(filter);
        }
    }

    /** {@inheritDoc} */
    @Override public boolean compact(@Nullable GridPredicate<GridCacheEntry<K, V>>[] filter)
        throws GridCacheEntryRemovedException, GridException {
        // For optimistic checking.
        GridCacheVersion startVer;

        synchronized (this) {
            checkObsolete();

            startVer = ver;
        }

        if (!cctx.isAll(this, filter))
            return false;

        synchronized (this) {
            checkObsolete();

            if (deletedUnlocked())
                return false; // Cannot compact soft-deleted entries.

            if (startVer.equals(ver)) {
                if (hasValueUnlocked() && !checkExpired()) {
                    if (!isOffHeapValuesOnly()) {
                        if (val != null)
                            valBytes = null;
                    }

                    return false;
                }
                else
                    return clear(nextVersion(), false, filter);
            }
        }

        // If version has changed do it again.
        return compact(filter);
    }

    /**
     *
     * @param val New value.
     * @param valBytes New value bytes.
     * @param expireTime Expiration time.
     * @param ttl Time to live.
     * @param ver Update version.
     */
    protected final void update(@Nullable V val, @Nullable byte[] valBytes, long expireTime, long ttl,
        GridCacheVersion ver) {
        assert ver != null;
        assert Thread.holdsLock(this);

        long oldExpireTime = expireTimeExtras();

        if (oldExpireTime != 0 && expireTime != oldExpireTime && cctx.config().isEagerTtl())
            cctx.ttl().removeTrackedEntry(this);

        value(val, valBytes);

        ttlAndExpireTimeExtras(ttl, expireTime);

        if (expireTime != 0 && expireTime != oldExpireTime && cctx.config().isEagerTtl())
            cctx.ttl().addTrackedEntry(this);

        this.ver = ver;
    }

    /**
     * @return {@code true} If value bytes should be stored.
     */
    protected boolean isStoreValueBytes() {
        return cctx.config().isStoreValueBytes();
    }

    /**
     * @return {@code True} if values should be stored off-heap.
     */
    protected boolean isOffHeapValuesOnly() {
        return cctx.config().getMemoryMode() == GridCacheMemoryMode.OFFHEAP_VALUES;
    }

    /**
     * @param ttl Time to live.
     * @return Expiration time.
     */
    protected long toExpireTime(long ttl) {
        long expireTime = ttl == 0 ? 0 : U.currentTimeMillis() + ttl;

        // Account for overflow.
        if (expireTime < 0)
            expireTime = 0;

        return expireTime;
    }

    /**
     * @throws GridCacheEntryRemovedException If entry is obsolete.
     */
    protected void checkObsolete() throws GridCacheEntryRemovedException {
        assert Thread.holdsLock(this);

        if (obsoleteVersionExtras() != null)
            throw new GridCacheEntryRemovedException();
    }

    /** {@inheritDoc} */
    @Override public K key() {
        return key;
    }

    /** {@inheritDoc} */
    @Override public synchronized GridCacheVersion version() throws GridCacheEntryRemovedException {
        checkObsolete();

        return ver;
    }

    /**
     * Gets hash value for the entry key.
     *
     * @return Hash value.
     */
    int hash() {
        return hash;
    }

    /**
     * Gets next entry in bucket linked list within a hash map segment.
     *
     * @param segId Segment ID.
     * @return Next entry.
     */
    GridCacheMapEntry<K, V> next(int segId) {
        return segId % 2 == 0 ? next0 : next1;
    }

    /**
     * Sets next entry in bucket linked list within a hash map segment.
     *
     * @param segId Segment ID.
     * @param next Next entry.
     */
    void next(int segId, @Nullable GridCacheMapEntry<K, V> next) {
        if (segId % 2 == 0)
            next0 = next;
        else
            next1 = next;
    }

    /** {@inheritDoc} */
    @Nullable @Override public V peek(GridCachePeekMode mode, GridPredicate<GridCacheEntry<K, V>>[] filter)
        throws GridCacheEntryRemovedException {
        try {
            GridTuple<V> peek = peek0(false, mode, filter, cctx.tm().localTxx());

            return peek != null ? peek.get() : null;
        }
        catch (GridCacheFilterFailedException ignore) {
            assert false;

            return null;
        }
        catch (GridException e) {
            throw new GridRuntimeException("Unable to perform entry peek() operation.", e);
        }
    }

    /** {@inheritDoc} */
    @Override public V peek(Collection<GridCachePeekMode> modes, GridPredicate<GridCacheEntry<K, V>>[] filter)
        throws GridCacheEntryRemovedException {
        assert modes != null;

        for (GridCachePeekMode mode : modes) {
            try {
                GridTuple<V> val = peek0(false, mode, filter, cctx.tm().localTxx());

                if (val != null)
                    return val.get();
            }
            catch (GridCacheFilterFailedException ignored) {
                assert false;

                return null;
            }
            catch (GridException e) {
                throw new GridRuntimeException("Unable to perform entry peek() operation.", e);
            }
        }

        return null;
    }

    /** {@inheritDoc} */
    @Nullable @Override public V peekFailFast(GridCachePeekMode mode,
        GridPredicate<GridCacheEntry<K, V>>[] filter)
        throws GridCacheEntryRemovedException, GridCacheFilterFailedException {
        try {
            GridTuple<V> peek = peek0(true, mode, filter, cctx.tm().localTxx());

            return peek != null ? peek.get() : null;
        }
        catch (GridException e) {
            throw new GridRuntimeException("Unable to perform entry peek() operation.", e);
        }
    }

    /**
     * @param failFast Fail-fast flag.
     * @param mode Peek mode.
     * @param filter Filter.
     * @param tx Transaction to peek value at (if mode is TX value).
     * @return Peeked value.
     * @throws GridException In case of error.
     * @throws GridCacheEntryRemovedException If removed.
     * @throws GridCacheFilterFailedException If filter failed.
     */
    @SuppressWarnings({"RedundantTypeArguments"})
    @Nullable @Override public GridTuple<V> peek0(boolean failFast, GridCachePeekMode mode,
        GridPredicate<GridCacheEntry<K, V>>[] filter, @Nullable GridCacheTxEx<K, V> tx)
        throws GridCacheEntryRemovedException, GridCacheFilterFailedException, GridException {
        assert tx == null || tx.local();

        long topVer = tx != null ? tx.topologyVersion() : cctx.affinity().affinityTopologyVersion();

        if (cctx.peekModeExcluded(mode))
            return null;

        switch (mode) {
            case TX:
                return peekTx(failFast, filter, tx);

            case GLOBAL:
                return peekGlobal(failFast, topVer, filter);

            case NEAR_ONLY:
                return peekGlobal(failFast, topVer, filter);

            case PARTITIONED_ONLY:
                return peekGlobal(failFast, topVer, filter);

            case SMART:
                /*
                 * If there is no ongoing transaction, or transaction is NOT in ACTIVE state,
                 * which means that it is either rolling back, preparing to commit, or committing,
                 * then we only check the global cache storage because value has already been
                 * validated against filter and enlisted into transaction and, therefore, second
                 * validation against the same enlisted value will be invalid (it will always be false).
                 *
                 * However, in ACTIVE state, we must also validate against other values that
                 * may have enlisted into the same transaction and that's why we pass 'true'
                 * to 'e.peek(true)' method in this case.
                 */
                return tx == null || tx.state() != ACTIVE ? peekGlobal(failFast, topVer, filter) :
                    peekTxThenGlobal(failFast, filter, tx);

            case SWAP:
                return peekSwap(failFast, filter);

            case DB:
                return F.t(peekDb(failFast, filter));

            default: // Should never be reached.
                assert false;

                return null;
        }
    }

    /** {@inheritDoc} */
    @Override public V poke(V val) throws GridCacheEntryRemovedException, GridException {
        assert val != null;

        V old;

        synchronized (this) {
            checkObsolete();

            if (isNew() || !valid(-1))
                unswap(true);

            if (deletedUnlocked())
                return null;

            old = rawGetOrUnmarshalUnlocked();

            GridCacheVersion nextVer = nextVersion();

            // Update index inside synchronization since it can be updated
            // in load methods without actually holding entry lock.
            long expireTime = expireTimeExtras();

            updateIndex(val, null, expireTime, nextVer, old);

            update(val, null, expireTime, ttlExtras(), nextVer);
        }

        if (log.isDebugEnabled())
            log.debug("Poked cache entry [newVal=" + val + ", oldVal=" + old + ", entry=" + this + ']');

        return old;
    }

    /**
     * Checks that entries in group locks transactions are not locked during commit.
     *
     * @param tx Transaction to check.
     * @throws GridCacheEntryRemovedException If entry is obsolete.
     * @throws GridException If entry was externally locked.
     */
    private void groupLockSanityCheck(GridCacheTxEx<K, V> tx) throws GridCacheEntryRemovedException, GridException {
        assert tx.groupLock();

        GridCacheTxEntry<K, V> txEntry = tx.entry(key);

        if (txEntry.groupLockEntry()) {
            if (lockedByAny())
                throw new GridException("Failed to update cache entry (entry was externally locked while " +
                    "accessing entry within group lock transaction) [entry=" + this + ", tx=" + tx + ']');
        }
    }

    /**
     * @param failFast Fail fast flag.
     * @param filter Filter.
     * @param tx Transaction to peek value at (if mode is TX value).
     * @return Peeked value.
     * @throws GridCacheFilterFailedException If filter failed.
     * @throws GridCacheEntryRemovedException If entry got removed.
     * @throws GridException If unexpected cache failure occurred.
     */
    @Nullable private GridTuple<V> peekTxThenGlobal(boolean failFast, GridPredicate<GridCacheEntry<K, V>>[] filter,
        GridCacheTxEx<K, V> tx) throws GridCacheFilterFailedException, GridCacheEntryRemovedException, GridException {
        if (!cctx.peekModeExcluded(TX)) {
            GridTuple<V> peek = peekTx(failFast, filter, tx);

            // If transaction has value (possibly null, which means value is to be deleted).
            if (peek != null)
                return peek;
        }

        long topVer = tx == null ? cctx.affinity().affinityTopologyVersion() : tx.topologyVersion();

        return !cctx.peekModeExcluded(GLOBAL) ? peekGlobal(failFast, topVer, filter) : null;
    }

    /**
     * @param failFast Fail fast flag.
     * @param filter Filter.
     * @param tx Transaction to peek value at (if mode is TX value).
     * @return Peeked value.
     * @throws GridCacheFilterFailedException If filter failed.
     */
    @Nullable private GridTuple<V> peekTx(boolean failFast,
        GridPredicate<GridCacheEntry<K, V>>[] filter,
        @Nullable GridCacheTxEx<K, V> tx) throws GridCacheFilterFailedException {
        return tx == null ? null : tx.peek(failFast, key, filter);
    }

    /**
     * @param failFast Fail fast flag.
     * @param filter Filter.
     * @return Peeked value.
     * @throws GridCacheFilterFailedException If filter failed.
     * @throws GridCacheEntryRemovedException If entry got removed.
     * @throws GridException If unexpected cache failure occurred.
     */
    @SuppressWarnings({"RedundantTypeArguments"})
    @Nullable private GridTuple<V> peekGlobal(boolean failFast, long topVer,
        GridPredicate<GridCacheEntry<K, V>>[] filter)
        throws GridCacheEntryRemovedException, GridCacheFilterFailedException, GridException {
        if (!valid(topVer))
            return null;

        boolean rmv = false;

        try {
            while (true) {
                GridCacheVersion ver;
                V val;

                synchronized (this) {
                    if (checkExpired()) {
                        rmv = markObsolete0(cctx.versions().next(this.ver), true);

                        return null;
                    }

                    checkObsolete();

                    ver = this.ver;
                    val = rawGetOrUnmarshalUnlocked();
                }

                if (!cctx.isAll(wrap(false), filter))
                    return F.t(CU.<V>failed(failFast));

                if (F.isEmptyOrNulls(filter) || ver.equals(version()))
                    return F.t(val);
            }
        }
        finally {
            if (rmv) {
                onMarkedObsolete();

                cctx.cache().map().removeEntry(this);
            }
        }
    }

    /**
     * @param failFast Fail fast flag.
     * @param filter Filter.
     * @return Value from swap storage.
     * @throws GridException In case of any errors.
     * @throws GridCacheFilterFailedException If filter failed.
     */
    @SuppressWarnings({"unchecked"})
    @Nullable private GridTuple<V> peekSwap(boolean failFast, GridPredicate<GridCacheEntry<K, V>>[] filter)
        throws GridException, GridCacheFilterFailedException {
        if (!cctx.isAll(wrap(false), filter))
            return F.t((V)CU.failed(failFast));

        synchronized (this) {
            if (checkExpired())
                return null;
        }

        GridCacheSwapEntry<V> e = cctx.swap().read(this);

        return e != null ? F.t(e.value()) : null;
    }

    /**
     * @param failFast Fail fast flag.
     * @param filter Filter.
     * @return Value from persistent store.
     * @throws GridException In case of any errors.
     * @throws GridCacheFilterFailedException If filter failed.
     */
    @SuppressWarnings({"unchecked"})
    @Nullable private V peekDb(boolean failFast, GridPredicate<GridCacheEntry<K, V>>[] filter)
        throws GridException, GridCacheFilterFailedException {
        if (!cctx.isAll(wrap(false), filter))
            return CU.failed(failFast);

        synchronized (this) {
            if (checkExpired())
                return null;
        }

        return cctx.store().loadFromStore(cctx.tm().localTxx(), key);
    }

    /**
     * TODO: GG-4009: do we need to generate event and invalidate value?
     *
     * @return {@code true} if expired.
     * @throws GridException In case of failure.
     */
    private boolean checkExpired() throws GridException {
        assert Thread.holdsLock(this);

        long expireTime = expireTimeExtras();

        if (expireTime > 0) {
            long delta = expireTime - U.currentTimeMillis();

            if (log.isDebugEnabled())
                log.debug("Checked expiration time for entry [timeLeft=" + delta + ", entry=" + this + ']');

            if (delta <= 0) {
                releaseSwap();

                clearIndex(saveValueForIndexUnlocked());

                return true;
            }
        }

        return false;
    }

    /**
     * @return Value.
     */
    @Override public synchronized V rawGet() {
        return val;
    }

    /** {@inheritDoc} */
    @Override public synchronized V rawGetOrUnmarshal() throws GridException {
        return rawGetOrUnmarshalUnlocked();
    }

    /**
     * @return Value (unmarshalled if needed).
     * @throws GridException If failed.
     */
    protected V rawGetOrUnmarshalUnlocked() throws GridException {
        assert Thread.holdsLock(this);

        V val = this.val;

        if (val != null)
            return val;

        GridCacheValueBytes valBytes = valueBytesUnlocked();

        if (!valBytes.isNull())
            val = valBytes.isPlain() ? (V)valBytes.get() : cctx.marshaller().<V>unmarshal(valBytes.get(),
                cctx.deploy().globalLoader());

        return val;
    }

    /** {@inheritDoc} */
    @Override public synchronized boolean hasValue() {
        return hasValueUnlocked();
    }

    /**
     * @return {@code True} if this entry has value.
     */
    protected boolean hasValueUnlocked() {
        assert Thread.holdsLock(this);

        return val != null || valBytes != null || valPtr != 0;
    }

    /** {@inheritDoc} */
    @Override public synchronized GridDrEntry<K, V> drEntry() throws GridException {
        return new GridDrPlainEntry<>(key, isStartVersion() ? unswap(true) : rawGetOrUnmarshalUnlocked(),
            ttlExtras(), expireTimeExtras(), ver.drVersion());
    }

    /** {@inheritDoc} */
    @Override public synchronized V rawPut(V val, long ttl) {
        V old = this.val;

        update(val, null, toExpireTime(ttl), ttl, nextVersion());

        return old;
    }

    /** {@inheritDoc} */
    @SuppressWarnings({"RedundantTypeArguments"})
    @Override public boolean initialValue(V val, byte[] valBytes, GridCacheVersion ver, long ttl, long expireTime,
        boolean preload, long topVer, GridDrType drType) throws GridException, GridCacheEntryRemovedException {
        if (cctx.isUnmarshalValues() && valBytes != null && val == null && isNewLocked())
            val = cctx.marshaller().<V>unmarshal(valBytes, cctx.deploy().globalLoader());

        synchronized (this) {
            checkObsolete();

            if (isNew() || (!preload && deletedUnlocked())) {
                long expTime = expireTime < 0 ? toExpireTime(ttl) : expireTime;

                if (val != null || valBytes != null)
                    updateIndex(val, valBytes, expTime, ver, null);

                // Version does not change for load ops.
                update(val, valBytes, expTime, ttl, ver);

                boolean skipQryNtf = false;

                if (val == null && valBytes == null) {
                    skipQryNtf = true;

                    if (cctx.deferredDelete() && !isInternal()) {
                        assert !deletedUnlocked();

                        deletedUnlocked(true);
                    }
                }
                else if (deletedUnlocked())
                    deletedUnlocked(false);

                drReplicate(drType, val, valBytes, ver);

                if (!skipQryNtf) {
                    if (cctx.affinity().primary(cctx.localNode(), key, topVer) || cctx.isReplicated())
                        cctx.continuousQueries().onEntryUpdate(this, key, val, valueBytesUnlocked(), true);

                    cctx.dataStructures().onEntryUpdated(key, false);
                }

                return true;
            }

            return false;
        }
    }

    /** {@inheritDoc} */
    @Override public synchronized boolean initialValue(K key, GridCacheSwapEntry <V> unswapped) throws
        GridException,
        GridCacheEntryRemovedException {
        checkObsolete();

        if (isNew()) {
            // Version does not change for load ops.
            update(unswapped.value(),
                unswapped.valueBytes(),
                unswapped.expireTime(),
                unswapped.ttl(),
                unswapped.version()
            );

            return true;
        }

        return false;
    }

    /** {@inheritDoc} */
    @Override public synchronized boolean versionedValue(V val, GridCacheVersion curVer, GridCacheVersion newVer)
        throws GridException, GridCacheEntryRemovedException {
        checkObsolete();

        if (curVer == null || curVer.equals(ver)) {
            if (val != this.val) {
                if (newVer == null)
                    newVer = nextVersion();

                V old = rawGetOrUnmarshalUnlocked();

                long ttl = ttlExtras();

                long expTime = toExpireTime(ttl);

                if (val != null) {
                    updateIndex(val, null, expTime, newVer, old);

                    if (deletedUnlocked())
                        deletedUnlocked(false);
                }

                // Version does not change for load ops.
                update(val, null, expTime, ttl, newVer);
            }

            return true;
        }

        return false;
    }

    /**
     * Gets next version for this cache entry.
     *
     * @return Next version.
     */
    private GridCacheVersion nextVersion() {
        // Do not change topology version when generating next version.
        return cctx.versions().next(ver);
    }

    /** {@inheritDoc} */
    @Override public synchronized boolean hasLockCandidate(GridCacheVersion ver) throws GridCacheEntryRemovedException {
        checkObsolete();

        GridCacheMvcc<K> mvcc = mvccExtras();

        return mvcc != null && mvcc.hasCandidate(ver);
    }

    /** {@inheritDoc} */
    @Override public synchronized boolean hasLockCandidate(long threadId) throws GridCacheEntryRemovedException {
        checkObsolete();

        GridCacheMvcc<K> mvcc = mvccExtras();

        return mvcc != null && mvcc.localCandidate(threadId) != null;
    }

    /** {@inheritDoc} */
    @Override public synchronized boolean lockedByAny(GridCacheVersion... exclude)
        throws GridCacheEntryRemovedException {
        checkObsolete();

        GridCacheMvcc<K> mvcc = mvccExtras();

        return mvcc != null && !mvcc.isEmpty(exclude);
    }

    /** {@inheritDoc} */
    @Override public boolean lockedByThread() throws GridCacheEntryRemovedException {
        return lockedByThread(Thread.currentThread().getId());
    }

    /** {@inheritDoc} */
    @Override public synchronized boolean lockedLocally(GridCacheVersion lockVer) throws GridCacheEntryRemovedException {
        checkObsolete();

        GridCacheMvcc<K> mvcc = mvccExtras();

        return mvcc != null && mvcc.isLocallyOwned(lockVer);
    }

    /** {@inheritDoc} */
    @Override public synchronized boolean lockedByThread(long threadId, GridCacheVersion exclude)
        throws GridCacheEntryRemovedException {
        checkObsolete();

        GridCacheMvcc<K> mvcc = mvccExtras();

        return mvcc != null && mvcc.isLocallyOwnedByThread(threadId, false, exclude);
    }

    /** {@inheritDoc} */
    @Override public synchronized boolean lockedLocallyByIdOrThread(GridCacheVersion lockVer, long threadId)
        throws GridCacheEntryRemovedException {
        GridCacheMvcc<K> mvcc = mvccExtras();

        return mvcc != null && mvcc.isLocallyOwnedByIdOrThread(lockVer, threadId);
    }

    /** {@inheritDoc} */
    @Override public synchronized boolean lockedByThread(long threadId) throws GridCacheEntryRemovedException {
        checkObsolete();

        GridCacheMvcc<K> mvcc = mvccExtras();

        return mvcc != null && mvcc.isLocallyOwnedByThread(threadId, true);
    }

    /** {@inheritDoc} */
    @Override public synchronized boolean lockedBy(GridCacheVersion ver) throws GridCacheEntryRemovedException {
        checkObsolete();

        GridCacheMvcc<K> mvcc = mvccExtras();

        return mvcc != null && mvcc.isOwnedBy(ver);
    }

    /** {@inheritDoc} */
    @Override public synchronized boolean lockedByThreadUnsafe(long threadId) {
        GridCacheMvcc<K> mvcc = mvccExtras();

        return mvcc != null && mvcc.isLocallyOwnedByThread(threadId, true);
    }

    /** {@inheritDoc} */
    @Override public synchronized boolean lockedByUnsafe(GridCacheVersion ver) {
        GridCacheMvcc<K> mvcc = mvccExtras();

        return mvcc != null && mvcc.isOwnedBy(ver);
    }

    /** {@inheritDoc} */
    @Override public synchronized boolean lockedLocallyUnsafe(GridCacheVersion lockVer) {
        GridCacheMvcc<K> mvcc = mvccExtras();

        return mvcc != null && mvcc.isLocallyOwned(lockVer);
    }

    /** {@inheritDoc} */
    @Override public synchronized boolean hasLockCandidateUnsafe(GridCacheVersion ver) {
        GridCacheMvcc<K> mvcc = mvccExtras();

        return mvcc != null && mvcc.hasCandidate(ver);
    }

    /** {@inheritDoc} */
    @Override public synchronized Collection<GridCacheMvccCandidate<K>> localCandidates(GridCacheVersion... exclude)
        throws GridCacheEntryRemovedException {
        checkObsolete();

        GridCacheMvcc<K> mvcc = mvccExtras();

        return mvcc == null ? Collections.<GridCacheMvccCandidate<K>>emptyList() : mvcc.localCandidates(exclude);
    }

    /** {@inheritDoc} */
    @Override public Collection<GridCacheMvccCandidate<K>> remoteMvccSnapshot(GridCacheVersion... exclude) {
        return Collections.emptyList();
    }

    /** {@inheritDoc} */
    @Nullable @Override public synchronized GridCacheMvccCandidate<K> candidate(GridCacheVersion ver)
        throws GridCacheEntryRemovedException {
        checkObsolete();

        GridCacheMvcc<K> mvcc = mvccExtras();

        return mvcc == null ? null : mvcc.candidate(ver);
    }

    /** {@inheritDoc} */
    @Override public synchronized GridCacheMvccCandidate<K> localCandidate(long threadId)
        throws GridCacheEntryRemovedException {
        checkObsolete();

        GridCacheMvcc<K> mvcc = mvccExtras();

        return mvcc == null ? null : mvcc.localCandidate(threadId);
    }

    /** {@inheritDoc} */
    @Override public GridCacheMvccCandidate<K> candidate(UUID nodeId, long threadId)
        throws GridCacheEntryRemovedException {
        boolean loc = cctx.nodeId().equals(nodeId);

        synchronized (this) {
            checkObsolete();

            GridCacheMvcc<K> mvcc = mvccExtras();

            return mvcc == null ? null : loc ? mvcc.localCandidate(threadId) :
                mvcc.remoteCandidate(nodeId, threadId);
        }
    }

    /** {@inheritDoc} */
    @Override public synchronized GridCacheMvccCandidate<K> localOwner() throws GridCacheEntryRemovedException {
        checkObsolete();

        GridCacheMvcc<K> mvcc = mvccExtras();

        return mvcc == null ? null : mvcc.localOwner();
    }

    /** {@inheritDoc} */
    @Override public synchronized long rawExpireTime() {
        return expireTimeExtras();
    }

    /** {@inheritDoc} */
    @SuppressWarnings({"IfMayBeConditional"})
    @Override public long expireTime() throws GridCacheEntryRemovedException {
        GridCacheTxLocalAdapter<K, V> tx;

        if (cctx.isDht())
            tx = cctx.dht().near().context().tm().localTx();
        else
            tx = cctx.tm().localTx();

        if (tx != null) {
            long time = tx.entryExpireTime(key);

            if (time > 0)
                return time;
        }

        synchronized (this) {
            checkObsolete();

            return expireTimeExtras();
        }
    }

    /** {@inheritDoc} */
    @Override public long expireTimeUnlocked() {
        assert Thread.holdsLock(this);

        return expireTimeExtras();
    }

    /** {@inheritDoc} */
    @Override public boolean onTtlExpired(GridCacheVersion obsoleteVer) {
        boolean obsolete = false;
        boolean deferred = false;

        try {
            synchronized (this) {
                V expiredVal = val;

                boolean hasOldBytes = valBytes != null || valPtr != 0;

                boolean expired = checkExpired();

                if (expired) {
                    if (cctx.deferredDelete() && !detached() && !isInternal()) {
                        if (!deletedUnlocked()) {
                            update(null, null, 0L, 0L, ver);

                            deletedUnlocked(true);

                            deferred = true;
                        }
                    }
                    else {
                        if (markObsolete0(obsoleteVer, true))
                            obsolete = true; // Success, will return "true".
                    }

                    if (cctx.events().isRecordable(EVT_CACHE_OBJECT_EXPIRED))
                        cctx.events().addEvent(partition(), key, cctx.localNodeId(), null, EVT_CACHE_OBJECT_EXPIRED, null,
                            false, expiredVal, expiredVal != null || hasOldBytes);
                }


            }
        }
        catch (GridException e) {
            U.error(log, "Failed to clean up expired cache entry: " + this, e);
        }
        finally {
            if (obsolete)
                onMarkedObsolete();

            if (deferred)
                cctx.onDeferredDelete(this, obsoleteVer);
        }

        return obsolete;
    }

    /** {@inheritDoc} */
    @Override public synchronized long rawTtl() {
        return ttlExtras();
    }

    /** {@inheritDoc} */
    @SuppressWarnings({"IfMayBeConditional"})
    @Override public long ttl() throws GridCacheEntryRemovedException {
        GridCacheTxLocalAdapter<K, V> tx;

        if (cctx.isDht())
            tx = cctx.dht().near().context().tm().localTx();
        else
            tx = cctx.tm().localTx();

        if (tx != null) {
            long entryTtl = tx.entryTtl(key);

            if (entryTtl > 0)
                return entryTtl;
        }

        synchronized (this) {
            checkObsolete();

            return ttlExtras();
        }
    }

    /** {@inheritDoc} */
    @Override public synchronized void keyBytes(byte[] keyBytes) throws GridCacheEntryRemovedException {
        checkObsolete();

        if (keyBytes != null)
            this.keyBytes = keyBytes;
    }

    /** {@inheritDoc} */
    @Override public synchronized byte[] keyBytes() {
        return keyBytes;
    }

    /** {@inheritDoc} */
    @Override public byte[] getOrMarshalKeyBytes() throws GridException {
        byte[] bytes = keyBytes();

        if (bytes != null)
            return bytes;

        bytes = CU.marshal(cctx, key);

        synchronized (this) {
            keyBytes = bytes;
        }

        return bytes;
    }

    /** {@inheritDoc} */
    @Override public synchronized GridCacheValueBytes valueBytes() throws GridCacheEntryRemovedException {
        checkObsolete();

        return valueBytesUnlocked();
    }

    /** {@inheritDoc} */
    @Nullable @Override public GridCacheValueBytes valueBytes(@Nullable GridCacheVersion ver)
        throws GridException, GridCacheEntryRemovedException {
        V val = null;
        GridCacheValueBytes valBytes = GridCacheValueBytes.nil();

        synchronized (this) {
            checkObsolete();

            if (ver == null || this.ver.equals(ver)) {
                val = this.val;
                ver = this.ver;
                valBytes = valueBytesUnlocked();
            }
            else
                ver = null;
        }

        if (valBytes.isNull()) {
            if (val != null)
                valBytes = (val instanceof byte[]) ? GridCacheValueBytes.plain(val) :
                    GridCacheValueBytes.marshaled(CU.marshal(cctx, val));

            if (ver != null && !isOffHeapValuesOnly()) {
                synchronized (this) {
                    checkObsolete();

                    if (this.val == val)
                        this.valBytes = isStoreValueBytes() ? valBytes.getIfMarshaled() : null;
                }
            }
        }

        return valBytes;
    }

    /**
     * Updates cache index.
     *
     * @param val Value.
     * @param valBytes Value bytes.
     * @param expireTime Expire time.
     * @param ver New entry version.
     * @param prevVal Previous value.
     * @throws GridException If update failed.
     */
    protected void updateIndex(@Nullable V val, @Nullable byte[] valBytes, long expireTime, GridCacheVersion ver,
        @Nullable V prevVal) throws GridException {
        assert Thread.holdsLock(this);
        assert val != null || valBytes != null : "null values in update index for key: " + key;

        try {
            GridCacheQueryManager<K, V> qryMgr = cctx.queries();

            if (qryMgr != null)
                qryMgr.store(key, keyBytes, val, valBytes, ver, expireTime);
        }
        catch (GridException e) {
            throw new GridCacheIndexUpdateException(e);
        }
    }

    /**
     * Clears index.
     *
     * @param prevVal Previous value (if needed for index update).
     * @throws GridException If failed.
     */
    protected void clearIndex(@Nullable V prevVal) throws GridException {
        assert Thread.holdsLock(this);

        try {
            GridCacheQueryManager<K, V> qryMgr = cctx.queries();

            if (qryMgr != null)
                qryMgr.remove(key(), keyBytes());
        }
        catch (GridException e) {
            throw new GridCacheIndexUpdateException(e);
        }
    }

    /**
     * This method will return current value only if clearIndex(V) will require previous value (this is the case
     * for Mongo caches). If previous value is not required, this method will return {@code null}.
     *
     * @return Previous value or {@code null}.
     * @throws GridException If failed to retrieve previous value.
     */
    protected V saveValueForIndexUnlocked() throws GridException {
        assert Thread.holdsLock(this);

        if (!cctx.cache().isMongoDataCache() && !cctx.cache().isMongoMetaCache())
            return null;

        return rawGetOrUnmarshalUnlocked();
    }

    /**
     * Wraps this map entry into cache entry.
     *
     * @param prjAware {@code true} if entry should inherit projection properties.
     * @return Wrapped entry.
     */
    @Override public GridCacheEntry<K, V> wrap(boolean prjAware) {
        GridCacheProjectionImpl<K, V> prjPerCall = null;

        if (prjAware)
            prjPerCall = cctx.projectionPerCall();

        return new GridCacheEntryImpl<>(prjPerCall, cctx, key, this);
    }

    /** {@inheritDoc} */
    @Override public GridCacheEntry<K, V> wrapFilterLocked() throws GridException {
        return null;
    }

    /** {@inheritDoc} */
    @Override public GridCacheEntry<K, V> evictWrap() {
        return new GridCacheEvictionEntry<>(this);
    }

    /** {@inheritDoc} */
    @Override public boolean evictInternal(boolean swap, GridCacheVersion obsoleteVer,
        @Nullable GridPredicate<GridCacheEntry<K, V>>[] filter) throws GridException {
        boolean marked = false;

        try {
            if (F.isEmptyOrNulls(filter)) {
                synchronized (this) {
                    V prev = saveValueForIndexUnlocked();

                    if (!hasReaders() && markObsolete0(obsoleteVer, false)) {
                        if (swap) {
                            if (!isStartVersion()) {
                                try {
                                    // Write to swap.
                                    swap();
                                }
                                catch (GridException e) {
                                    U.error(log, "Failed to write entry to swap storage: " + this, e);
                                }
                            }
                        }
                        else
                            clearIndex(prev);

                        // Nullify value after swap.
                        value(null, null);

                        marked = true;

                        return true;
                    }
                }
            }
            else {
                // For optimistic check.
                while (true) {
                    GridCacheVersion v;

                    synchronized (this) {
                        v = ver;
                    }

                    if (!cctx.isAll(this, filter))
                        return false;

                    synchronized (this) {
                        if (!v.equals(ver))
                            // Version has changed since entry passed the filter. Do it again.
                            continue;

                        V prevVal = saveValueForIndexUnlocked();

                        if (!hasReaders() && markObsolete0(obsoleteVer, false)) {
                            if (swap) {
                                if (!isStartVersion()) {
                                    try {
                                        // Write to swap.
                                        swap();
                                    }
                                    catch (GridException e) {
                                        U.error(log, "Failed to write entry to swap storage: " + this, e);
                                    }
                                }
                            }
                            else
                                clearIndex(prevVal);

                            // Nullify value after swap.
                            value(null, null);

                            marked = true;

                            return true;
                        }
                        else
                            return false;
                    }
                }
            }
        }
        catch (GridCacheEntryRemovedException ignore) {
            if (log.isDebugEnabled())
                log.debug("Got removed entry when evicting (will simply return): " + this);

            return true;
        }
        finally {
            if (marked)
                onMarkedObsolete();
        }

        return false;
    }

    /** {@inheritDoc} */
    @Override public GridCacheBatchSwapEntry<K, V> evictInBatchInternal(GridCacheVersion obsoleteVer)
        throws GridException {
        assert Thread.holdsLock(this);
        assert cctx.isSwapOrOffheapEnabled();

        GridCacheBatchSwapEntry<K, V> ret = null;

        try {
            if (!hasReaders() && markObsolete0(obsoleteVer, false)) {
                if (!isStartVersion()) {
                    V val = rawGetOrUnmarshalUnlocked();

                    GridCacheValueBytes valBytes = valueBytesUnlocked();

                    if (valBytes.isNull())
                        valBytes = createValueBytes(val);

                    GridUuid valClsLdrId = null;

                    if (val != null)
                        valClsLdrId = cctx.deploy().getClassLoaderId(U.detectObjectClassLoader(val));

                    ret = new GridCacheBatchSwapEntry<>(key(), getOrMarshalKeyBytes(), hash, partition(),
                        valBytes.get(), valBytes.isPlain(), ver, ttlExtras(), expireTimeExtras(),
                        cctx.deploy().getClassLoaderId(U.detectObjectClassLoader(key)), valClsLdrId);
                }

                value(null, null);
            }
        }
        catch (GridCacheEntryRemovedException ignored) {
            if (log.isDebugEnabled())
                log.debug("Got removed entry when evicting (will simply return): " + this);
        }

        return ret;
    }

    /**
     * Create value bytes wrapper from the given object.
     *
     * @param val Value.
     * @return Value bytes wrapper.
     * @throws GridException If failed.
     */
    protected GridCacheValueBytes createValueBytes(@Nullable V val) throws GridException {
        return (val != null && val instanceof byte[]) ? GridCacheValueBytes.plain(val) :
            GridCacheValueBytes.marshaled(CU.marshal(cctx, val));
    }

    /**
     * @param filter Entry filter.
     * @return {@code True} if entry is visitable.
     */
    public boolean visitable(GridPredicate<GridCacheEntry<K, V>>[] filter) {
        try {
            if (obsoleteOrDeleted() || (filter != CU.<K, V>empty() && !cctx.isAll(wrap(false), filter)))
                return false;
        }
        catch (GridException e) {
            U.error(log, "An exception was thrown while filter checking.", e);

            RuntimeException ex = e.getCause(RuntimeException.class);

            if (ex != null)
                throw ex;

            Error err = e.getCause(Error.class);

            if (err != null)
                throw err;

            return false;
        }

        GridCacheTxEx<K, V> tx = cctx.tm().localTxx();

        return tx == null || !tx.removed(key);
    }

    /**
     * Ensures that internal data storage is created.
     *
     * @param size Amount of data to ensure.
     * @return {@code true} if data storage was created.
     */
    private boolean ensureData(int size) {
        if (attributeDataExtras() == null) {
            attributeDataExtras(new GridLeanMap<String, Object>(size));

            return true;
        }
        else
            return false;
    }

    /** {@inheritDoc} */
    @Override public void copyMeta(GridMetadataAware from) {
        A.notNull(from, "from");

        synchronized (this) {
            Map m = from.allMeta();

            ensureData(m.size());

            attributeDataExtras().putAll(from.allMeta());
        }
    }

    /** {@inheritDoc} */
    @Override public void copyMeta(Map<String, ?> attrData) {
        A.notNull(attrData, "data");

        synchronized (this) {
            ensureData(attrData.size());

            attributeDataExtras().putAll(attrData);
        }
    }

    /** {@inheritDoc} */
    @SuppressWarnings({"unchecked"})
    @Nullable @Override public <V> V addMeta(String name, V val) {
        A.notNull(name, "name", val, "val");

        synchronized (this) {
            ensureData(1);

            return (V) attributeDataExtras().put(name, val);
        }
    }

    /** {@inheritDoc} */
    @SuppressWarnings({"unchecked"})
    @Nullable @Override public <V> V meta(String name) {
        A.notNull(name, "name");

        synchronized (this) {
            GridLeanMap<String, Object> attrData = attributeDataExtras();

            return attrData == null ? null : (V)attrData.get(name);
        }
    }

    /** {@inheritDoc} */
    @SuppressWarnings({"unchecked"})
    @Nullable
    @Override public <V> V removeMeta(String name) {
        A.notNull(name, "name");

        synchronized (this) {
            GridLeanMap<String, Object> attrData = attributeDataExtras();

            if (attrData == null)
                return null;

            V old = (V)attrData.remove(name);

            if (attrData.isEmpty())
                attributeDataExtras(null);

            return old;
        }
    }

    /** {@inheritDoc} */
    @SuppressWarnings({"unchecked"})
    @Override public <V> boolean removeMeta(String name, V val) {
        A.notNull(name, "name", val, "val");

        synchronized (this) {
            GridLeanMap<String, Object> attrData = attributeDataExtras();

            if (attrData == null)
                return false;

            V old = (V)attrData.get(name);

            if (old != null && old.equals(val)) {
                attrData.remove(name);

                if (attrData.isEmpty())
                    attributeDataExtras(null);

                return true;
            }

            return false;
        }
    }

    /** {@inheritDoc} */
    @SuppressWarnings( {"unchecked", "RedundantCast"})
    @Override public synchronized  <V> Map<String, V> allMeta() {
        GridLeanMap<String, Object> attrData = attributeDataExtras();

        if (attrData == null)
            return Collections.emptyMap();

        if (attrData.size() <= 5)
            // This is a singleton unmodifiable map.
            return (Map<String, V>)attrData;

        // Return a copy.
        return new HashMap<>((Map<String, V>)attrData);
    }

    /** {@inheritDoc} */
    @Override public boolean hasMeta(String name) {
        return meta(name) != null;
    }

    /** {@inheritDoc} */
    @Override public <V> boolean hasMeta(String name, V val) {
        A.notNull(name, "name");

        Object v = meta(name);

        return v != null && v.equals(val);
    }

    /** {@inheritDoc} */
    @SuppressWarnings({"unchecked"})
    @Nullable @Override public <V> V putMetaIfAbsent(String name, V val) {
        A.notNull(name, "name", val, "val");

        synchronized (this) {
            V v = meta(name);

            if (v == null)
                return addMeta(name, val);

            return v;
        }
    }

    /** {@inheritDoc} */
    @SuppressWarnings({"unchecked", "ClassReferencesSubclass"})
    @Nullable @Override public <V> V putMetaIfAbsent(String name, Callable<V> c) {
        A.notNull(name, "name", c, "c");

        synchronized (this) {
            V v = meta(name);

            if (v == null)
                try {
                    return addMeta(name, c.call());
                }
                catch (Exception e) {
                    throw F.wrap(e);
                }

            return v;
        }
    }

    /** {@inheritDoc} */
    @SuppressWarnings({"unchecked"})
    @Override public <V> V addMetaIfAbsent(String name, V val) {
        A.notNull(name, "name", val, "val");

        synchronized (this) {
            V v = meta(name);

            if (v == null)
                addMeta(name, v = val);

            return v;
        }
    }

    /** {@inheritDoc} */
    @SuppressWarnings({"unchecked"})
    @Nullable @Override public <V> V addMetaIfAbsent(String name, @Nullable Callable<V> c) {
        A.notNull(name, "name", c, "c");

        synchronized (this) {
            V v = meta(name);

            if (v == null && c != null)
                try {
                    addMeta(name, v = c.call());
                }
                catch (Exception e) {
                    throw F.wrap(e);
                }

            return v;
        }
    }

    /** {@inheritDoc} */
    @SuppressWarnings({"RedundantTypeArguments"})
    @Override public <V> boolean replaceMeta(String name, V curVal, V newVal) {
        A.notNull(name, "name", newVal, "newVal", curVal, "curVal");

        synchronized (this) {
            if (hasMeta(name)) {
                V val = this.<V>meta(name);

                if (val != null && val.equals(curVal)) {
                    addMeta(name, newVal);

                    return true;
                }
            }

            return false;
        }
    }

    /**
     * Convenience way for super-classes which implement {@link Externalizable} to
     * serialize metadata. Super-classes must call this method explicitly from
     * within {@link Externalizable#writeExternal(ObjectOutput)} methods implementation.
     *
     * @param out Output to write to.
     * @throws IOException If I/O error occurred.
     */
    @SuppressWarnings({"TooBroadScope"})
    protected void writeExternalMeta(ObjectOutput out) throws IOException {
        Map<String, Object> cp;

        // Avoid code warning (suppressing is bad here, because we need this warning for other places).
        synchronized (this) {
            cp = new GridLeanMap<>(attributeDataExtras());
        }

        out.writeObject(cp);
    }

    /**
     * Convenience way for super-classes which implement {@link Externalizable} to
     * serialize metadata. Super-classes must call this method explicitly from
     * within {@link Externalizable#readExternal(ObjectInput)} methods implementation.
     *
     * @param in Input to read from.
     * @throws IOException If I/O error occurred.
     * @throws ClassNotFoundException If some class could not be found.
     */
    @SuppressWarnings({"unchecked"})
    protected void readExternalMeta(ObjectInput in) throws IOException, ClassNotFoundException {
        GridLeanMap<String, Object> cp = (GridLeanMap<String, Object>)in.readObject();

        synchronized (this) {
            attributeDataExtras(cp);
        }
    }

    /** {@inheritDoc} */
    @Override public boolean deleted() {
        if (!cctx.deferredDelete())
            return false;

        synchronized (this) {
            return deletedUnlocked();
        }
    }

    /** {@inheritDoc} */
    @Override public synchronized boolean obsoleteOrDeleted() {
        return obsoleteVersionExtras() != null ||
            (cctx.deferredDelete() && (deletedUnlocked() || !hasValueUnlocked()));
    }

    /**
     * @return {@code True} if deleted.
     */
    @SuppressWarnings("SimplifiableIfStatement")
    protected boolean deletedUnlocked() {
        assert Thread.holdsLock(this);

        if (!cctx.deferredDelete())
            return false;

        return (flags & IS_DELETED_MASK) != 0;
    }

    /**
     * @param deleted {@code True} if deleted.
     */
    protected void deletedUnlocked(boolean deleted) {
        assert Thread.holdsLock(this);
        assert cctx.deferredDelete();

        if (deleted) {
            assert !deletedUnlocked();

            flags |= IS_DELETED_MASK;

            cctx.decrementPublicSize(this);
        }
        else {
            assert deletedUnlocked();

            flags &= ~IS_DELETED_MASK;

            cctx.incrementPublicSize(this);
        }
    }

    /**
     * @return {@code True} if refreshing.
     */
    protected boolean refreshingUnlocked() {
        assert Thread.holdsLock(this);

        return (flags & IS_REFRESHING_MASK) != 0;
    }

    /**
     * @param refreshing {@code True} if refreshing.
     */
    protected void refreshingLocked(boolean refreshing) {
        assert Thread.holdsLock(this);

        if (refreshing)
            flags |= IS_REFRESHING_MASK;
        else
            flags &= ~IS_REFRESHING_MASK;
    }

    /**
     * @return Attribute data.
     */
    @Nullable private GridLeanMap<String, Object> attributeDataExtras() {
        return extras != null ? extras.attributesData() : null;
    }

    /**
     * @param attrData Attribute data.
     */
    private void attributeDataExtras(@Nullable GridLeanMap<String, Object> attrData) {
        extras = (extras != null) ? extras.attributesData(attrData) : attrData != null ?
            new GridCacheAttributesEntryExtras<K>(attrData) : null;
    }

    /**
     * @return MVCC.
     */
    @Nullable protected GridCacheMvcc<K> mvccExtras() {
        return extras != null ? extras.mvcc() : null;
    }

    /**
     * @param mvcc MVCC.
     */
    protected void mvccExtras(@Nullable GridCacheMvcc<K> mvcc) {
        extras = (extras != null) ? extras.mvcc(mvcc) : mvcc != null ? new GridCacheMvccEntryExtras<>(mvcc) : null;
    }

    /**
     * @return Obsolete version.
     */
    @Nullable protected GridCacheVersion obsoleteVersionExtras() {
        return extras != null ? extras.obsoleteVersion() : null;
    }

    /**
     * @param obsoleteVer Obsolete version.
     */
    protected void obsoleteVersionExtras(@Nullable GridCacheVersion obsoleteVer) {
        extras = (extras != null) ? extras.obsoleteVersion(obsoleteVer) : obsoleteVer != null ?
            new GridCacheObsoleteEntryExtras<K>(obsoleteVer) : null;
    }

    /**
     * @return TTL.
     */
    protected long ttlExtras() {
        return extras != null ? extras.ttl() : 0;
    }

    /**
     * @return Expire time.
     */
    protected long expireTimeExtras() {
        return extras != null ? extras.expireTime() : 0L;
    }

    /**
     * @param ttl TTL.
     * @param expireTime Expire time.
     */
    protected void ttlAndExpireTimeExtras(long ttl, long expireTime) {
        extras = (extras != null) ? extras.ttlAndExpireTime(ttl, expireTime) : ttl != 0 ?
            new GridCacheTtlEntryExtras<K>(ttl, expireTime) : null;
    }

    /**
     * @return Size of extras object.
     */
    private int extrasSize() {
        return extras != null ? extras.size() : 0;
    }

    /** {@inheritDoc} */
    @Override public boolean equals(Object o) {
        // Identity comparison left on purpose.
        return o == this;
    }

    /** {@inheritDoc} */
    @Override public int hashCode() {
        return hash;
    }

    /** {@inheritDoc} */
    @Override public synchronized String toString() {
        return S.toString(GridCacheMapEntry.class, this);
    }
}<|MERGE_RESOLUTION|>--- conflicted
+++ resolved
@@ -1150,17 +1150,8 @@
                 if (intercept) {
                     interceptRes = cctx.config().getInterceptor().onBeforeRemove(key, old);
 
-<<<<<<< HEAD
-                    if (interceptRes != null) {
-                        if (interceptRes.get1())
-                            return new GridCacheUpdateTxResult<>(false, interceptRes.get2());
-                    }
-                    else
-                        U.warn(log, "GridCacheInterceptor must not return null from 'onBeforeRemove' method.");
-=======
                     if (cctx.cancelRemove(interceptRes))
                         return new GridCacheUpdateTxResult<>(false, interceptRes.get2());
->>>>>>> 954d117f
                 }
 
                 if (old == null)
@@ -1605,10 +1596,6 @@
 
             GridBiTuple<Boolean, V> interceptRes = null;
 
-<<<<<<< HEAD
-            // Try write-through.
-=======
->>>>>>> 954d117f
             if (op == GridCacheOperation.UPDATE) {
                 if (intercept) {
                     V interceptorVal = (V)cctx.config().getInterceptor().onBeforePut(key, old, updated);
@@ -1621,10 +1608,7 @@
                     }
                 }
 
-<<<<<<< HEAD
-=======
                 // Try write-through.
->>>>>>> 954d117f
                 if (writeThrough)
                     // Must persist inside synchronization in non-tx mode.
                     cctx.store().putToStore(null, key, updated, newVer);
@@ -1664,17 +1648,9 @@
                 if (intercept) {
                     interceptRes = cctx.config().getInterceptor().onBeforeRemove(key, old);
 
-<<<<<<< HEAD
-                    if (interceptRes == null)
-                        U.warn(log, "GridCacheInterceptor must not return null from 'onBeforeRemove' method.");
-                    else if (interceptRes.get1())
-                        return new GridCacheUpdateAtomicResult<>(false, interceptRes.get2(), null, 0L, -1L, null, null,
-                            false);
-=======
                     if (cctx.cancelRemove(interceptRes))
                         return new GridCacheUpdateAtomicResult<>(false, interceptRes.get2(), null, 0L, -1L, null,
                             null, false);
->>>>>>> 954d117f
                 }
 
                 if (writeThrough)
