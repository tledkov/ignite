/*
 * Licensed to the Apache Software Foundation (ASF) under one or more
 * contributor license agreements.  See the NOTICE file distributed with
 * this work for additional information regarding copyright ownership.
 * The ASF licenses this file to You under the Apache License, Version 2.0
 * (the "License"); you may not use this file except in compliance with
 * the License.  You may obtain a copy of the License at
 *
 *      http://www.apache.org/licenses/LICENSE-2.0
 *
 * Unless required by applicable law or agreed to in writing, software
 * distributed under the License is distributed on an "AS IS" BASIS,
 * WITHOUT WARRANTIES OR CONDITIONS OF ANY KIND, either express or implied.
 * See the License for the specific language governing permissions and
 * limitations under the License.
 */

package org.gridgain.grid.kernal.processors.cache.query.continuous;

import org.apache.ignite.*;
import org.apache.ignite.cluster.*;
import org.apache.ignite.lang.*;
import org.gridgain.grid.cache.*;
import org.gridgain.grid.cache.query.*;
import org.gridgain.grid.cache.query.GridCacheContinuousQueryEntry;
import org.gridgain.grid.kernal.processors.cache.*;
import org.gridgain.grid.kernal.processors.continuous.*;
import org.apache.ignite.plugin.security.*;
import org.gridgain.grid.util.typedef.*;
import org.gridgain.grid.util.typedef.internal.*;
import org.gridgain.grid.util.*;
import org.jetbrains.annotations.*;

import javax.cache.event.*;
import java.util.*;
import java.util.concurrent.locks.*;

import static org.gridgain.grid.cache.GridCacheMode.*;

/**
 * Continuous query implementation.
 */
public class GridCacheContinuousQueryAdapter<K, V> implements GridCacheContinuousQuery<K, V> {
    /** Guard. */
    private final GridBusyLock guard = new GridBusyLock();

    /** Close lock. */
    private final Lock closeLock = new ReentrantLock();

    /** Cache context. */
    private final GridCacheContext<K, V> ctx;

    /** Topic for ordered messages. */
    private final Object topic;

    /** Projection predicate */
    private final IgnitePredicate<GridCacheEntry<K, V>> prjPred;

    /** Keep portable flag. */
    private final boolean keepPortable;

    /** Logger. */
    private final IgniteLogger log;

    /** Local callback. */
    private volatile IgniteBiPredicate<UUID, Collection<Map.Entry<K, V>>> cb;

    /** Local callback. */
    private volatile IgniteBiPredicate<UUID, Collection<GridCacheContinuousQueryEntry<K, V>>> locCb;

    /** Filter. */
    private volatile IgniteBiPredicate<K, V> filter;

    /** Remote filter. */
    private volatile IgnitePredicate<GridCacheContinuousQueryEntry<K, V>> rmtFilter;

    /** Buffer size. */
    private volatile int bufSize = DFLT_BUF_SIZE;

    /** Time interval. */
    @SuppressWarnings("RedundantFieldInitialization")
    private volatile long timeInterval = DFLT_TIME_INTERVAL;

    /** Automatic unsubscribe flag. */
    private volatile boolean autoUnsubscribe = DFLT_AUTO_UNSUBSCRIBE;

    /** Continuous routine ID. */
    private UUID routineId;

    /**
     * @param ctx Cache context.
     * @param topic Topic for ordered messages.
     * @param prjPred Projection predicate.
     */
    GridCacheContinuousQueryAdapter(GridCacheContext<K, V> ctx, Object topic,
        @Nullable IgnitePredicate<GridCacheEntry<K, V>> prjPred) {
        assert ctx != null;
        assert topic != null;

        this.ctx = ctx;
        this.topic = topic;
        this.prjPred = prjPred;

        keepPortable = ctx.keepPortable();

        log = ctx.logger(getClass());
    }

    /** {@inheritDoc} */
    @Override public void callback(final IgniteBiPredicate<UUID, Collection<Map.Entry<K, V>>> cb) {
        if (cb != null) {
            this.cb = cb;

            localCallback(new CallbackWrapper<>(cb));
        }
        else
            localCallback(null);
    }

    /** {@inheritDoc} */
    @Nullable @Override public IgniteBiPredicate<UUID, Collection<Map.Entry<K, V>>> callback() {
        return cb;
    }

    /** {@inheritDoc} */
    @Override public void filter(final IgniteBiPredicate<K, V> filter) {
        if (filter != null) {
            this.filter = filter;

            remoteFilter(new FilterWrapper<>(filter));
        }
        else
            remoteFilter(null);
    }

    /** {@inheritDoc} */
    @Nullable @Override public IgniteBiPredicate<K, V> filter() {
        return filter;
    }

    /** {@inheritDoc} */
    @Override public void localCallback(IgniteBiPredicate<UUID, Collection<GridCacheContinuousQueryEntry<K, V>>> locCb) {
        if (!guard.enterBusy())
            throw new IllegalStateException("Continuous query can't be changed after it was executed.");

        try {
            this.locCb = locCb;
        }
        finally {
            guard.leaveBusy();
        }
    }

    /** {@inheritDoc} */
    @Nullable @Override public IgniteBiPredicate<UUID, Collection<GridCacheContinuousQueryEntry<K, V>>> localCallback() {
        return locCb;
    }

    /** {@inheritDoc} */
    @Override public void remoteFilter(@Nullable IgnitePredicate<GridCacheContinuousQueryEntry<K, V>> rmtFilter) {
        if (!guard.enterBusy())
            throw new IllegalStateException("Continuous query can't be changed after it was executed.");

        try {
            this.rmtFilter = rmtFilter;
        }
        finally {
            guard.leaveBusy();
        }
    }

    /** {@inheritDoc} */
    @Nullable @Override public IgnitePredicate<GridCacheContinuousQueryEntry<K, V>> remoteFilter() {
        return rmtFilter;
    }

    /** {@inheritDoc} */
    @Override public void bufferSize(int bufSize) {
        A.ensure(bufSize > 0, "bufSize > 0");

        if (!guard.enterBusy())
            throw new IllegalStateException("Continuous query can't be changed after it was executed.");

        try {
            this.bufSize = bufSize;
        }
        finally {
            guard.leaveBusy();
        }
    }

    /** {@inheritDoc} */
    @Override public int bufferSize() {
        return bufSize;
    }

    /** {@inheritDoc} */
    @Override public void timeInterval(long timeInterval) {
        A.ensure(timeInterval >= 0, "timeInterval >= 0");

        if (!guard.enterBusy())
            throw new IllegalStateException("Continuous query can't be changed after it was executed.");

        try {
            this.timeInterval = timeInterval;
        }
        finally {
            guard.leaveBusy();
        }
    }

    /** {@inheritDoc} */
    @Override public long timeInterval() {
        return timeInterval;
    }

    /** {@inheritDoc} */
    @Override public void autoUnsubscribe(boolean autoUnsubscribe) {
        this.autoUnsubscribe = autoUnsubscribe;
    }

    /** {@inheritDoc} */
    @Override public boolean isAutoUnsubscribe() {
        return autoUnsubscribe;
    }

    /** {@inheritDoc} */
    @Override public void execute() throws IgniteCheckedException {
        execute(null, false, false, false, true);
    }

    /** {@inheritDoc} */
    @Override public void execute(@Nullable ClusterGroup prj) throws IgniteCheckedException {
        execute(prj, false, false, false, true);
    }

    /**
     * Starts continuous query execution.
     *
     * @param prj Grid projection.
     * @param internal If {@code true} then query notified about internal entries updates.
     * @param entryLsnr {@code True} if query created for {@link CacheEntryListener}.
     * @param sync {@code True} if query created for synchronous {@link CacheEntryListener}.
     * @param oldVal {@code True} if old value is required.
     * @throws IgniteCheckedException If failed.
     */
    public void execute(@Nullable ClusterGroup prj,
        boolean internal,
        boolean entryLsnr,
        boolean sync,
        boolean oldVal) throws IgniteCheckedException {
        if (locCb == null)
            throw new IllegalStateException("Mandatory local callback is not set for the query: " + this);

        ctx.checkSecurity(GridSecurityPermission.CACHE_READ);

        if (prj == null)
            prj = ctx.grid();

        prj = prj.forCache(ctx.name());

        if (prj.nodes().isEmpty())
            throw new ClusterTopologyException("Failed to execute query (projection is empty): " + this);

        GridCacheMode mode = ctx.config().getCacheMode();

        if (mode == LOCAL || mode == REPLICATED) {
            Collection<ClusterNode> nodes = prj.nodes();

            ClusterNode node = nodes.contains(ctx.localNode()) ? ctx.localNode() : F.rand(nodes);

            assert node != null;

            if (nodes.size() > 1) {
                if (node.id().equals(ctx.localNodeId()))
                    U.warn(log, "Continuous query for " + mode + " cache can be run only on local node. " +
                        "Will execute query locally: " + this);
                else
                    U.warn(log, "Continuous query for " + mode + " cache can be run only on single node. " +
                        "Will execute query on remote node [qry=" + this + ", node=" + node + ']');
            }

            prj = prj.forNode(node);
        }

        closeLock.lock();

        try {
            if (routineId != null)
                throw new IllegalStateException("Continuous query can't be executed twice.");

            guard.block();

<<<<<<< HEAD
            int taskNameHash =
                ctx.kernalContext().security().enabled() ? ctx.kernalContext().job().currentTaskNameHash() : 0;

            GridContinuousHandler hnd = new GridCacheContinuousQueryHandler<>(ctx.name(),
                topic,
                locCb,
                rmtFilter,
                prjPred,
                internal,
                entryLsnr,
                sync,
                oldVal,
                taskNameHash);

            routineId = ctx.kernalContext().continuous().startRoutine(hnd,
                bufSize,
                timeInterval,
                autoUnsubscribe,
=======
            GridContinuousHandler hnd = ctx.kernalContext().security().enabled() ? keepPortable ?
                new GridCacheContinuousQueryHandlerV4<>(ctx.name(), topic, locCb, rmtFilter, prjPred, internal,
                    ctx.kernalContext().job().currentTaskNameHash()) :
                new GridCacheContinuousQueryHandlerV2<>(ctx.name(), topic, locCb, rmtFilter, prjPred, internal,
                    ctx.kernalContext().job().currentTaskNameHash()) : keepPortable ?
                new GridCacheContinuousQueryHandlerV3<>(ctx.name(), topic, locCb, rmtFilter, prjPred, internal) :
                new GridCacheContinuousQueryHandler<>(ctx.name(), topic, locCb, rmtFilter, prjPred, internal);

            routineId = ctx.kernalContext().continuous().startRoutine(hnd, bufSize, timeInterval, autoUnsubscribe,
>>>>>>> 9223d38d
                prj.predicate()).get();
        }
        finally {
            closeLock.unlock();
        }
    }

    /** {@inheritDoc} */
    @Override public void close() throws IgniteCheckedException {
        closeLock.lock();

        try {
            if (routineId != null)
                ctx.kernalContext().continuous().stopRoutine(routineId).get();
        }
        finally {
            closeLock.unlock();
        }
    }

    /** {@inheritDoc} */
    @Override public String toString() {
        return S.toString(GridCacheContinuousQueryAdapter.class, this);
    }

    /**
     * Deprecated callback wrapper.
     */
    static class CallbackWrapper<K, V> implements IgniteBiPredicate<UUID, Collection<GridCacheContinuousQueryEntry<K, V>>> {
        /** Serialization ID. */
        private static final long serialVersionUID = 0L;

        /** */
        private final IgniteBiPredicate<UUID, Collection<Map.Entry<K, V>>> cb;

        /**
         * @param cb Deprecated callback.
         */
        private CallbackWrapper(IgniteBiPredicate<UUID, Collection<Map.Entry<K, V>>> cb) {
            this.cb = cb;
        }

        /** {@inheritDoc} */
        @SuppressWarnings("unchecked")
        @Override public boolean apply(UUID nodeId, Collection<GridCacheContinuousQueryEntry<K, V>> entries) {
            return cb.apply(nodeId, (Collection<Map.Entry<K,V>>)(Collection)entries);
        }
    }

    /**
     * Deprecated filter wrapper.
     */
    static class FilterWrapper<K, V> implements IgnitePredicate<GridCacheContinuousQueryEntry<K, V>> {
        /** Serialization ID. */
        private static final long serialVersionUID = 0L;

        /** */
        private final IgniteBiPredicate<K, V> filter;

        /**
         * @param filter Deprecated callback.
         */
        FilterWrapper(IgniteBiPredicate<K, V> filter) {
            this.filter = filter;
        }

        /** {@inheritDoc} */
        @SuppressWarnings("unchecked")
        @Override public boolean apply(GridCacheContinuousQueryEntry<K, V> entry) {
            return filter.apply(entry.getKey(), entry.getValue());
        }
    }
}<|MERGE_RESOLUTION|>--- conflicted
+++ resolved
@@ -291,7 +291,6 @@
 
             guard.block();
 
-<<<<<<< HEAD
             int taskNameHash =
                 ctx.kernalContext().security().enabled() ? ctx.kernalContext().job().currentTaskNameHash() : 0;
 
@@ -310,17 +309,6 @@
                 bufSize,
                 timeInterval,
                 autoUnsubscribe,
-=======
-            GridContinuousHandler hnd = ctx.kernalContext().security().enabled() ? keepPortable ?
-                new GridCacheContinuousQueryHandlerV4<>(ctx.name(), topic, locCb, rmtFilter, prjPred, internal,
-                    ctx.kernalContext().job().currentTaskNameHash()) :
-                new GridCacheContinuousQueryHandlerV2<>(ctx.name(), topic, locCb, rmtFilter, prjPred, internal,
-                    ctx.kernalContext().job().currentTaskNameHash()) : keepPortable ?
-                new GridCacheContinuousQueryHandlerV3<>(ctx.name(), topic, locCb, rmtFilter, prjPred, internal) :
-                new GridCacheContinuousQueryHandler<>(ctx.name(), topic, locCb, rmtFilter, prjPred, internal);
-
-            routineId = ctx.kernalContext().continuous().startRoutine(hnd, bufSize, timeInterval, autoUnsubscribe,
->>>>>>> 9223d38d
                 prj.predicate()).get();
         }
         finally {
