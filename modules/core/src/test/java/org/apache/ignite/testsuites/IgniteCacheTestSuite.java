--- conflicted
+++ resolved
@@ -303,11 +303,8 @@
 
         suite.addTestSuite(IgniteTxConfigCacheSelfTest.class);
 
-<<<<<<< HEAD
-=======
         suite.addTestSuite(CacheTxFastFinishTest.class);
 
->>>>>>> 5ac30480
         return suite;
     }
 }