--- conflicted
+++ resolved
@@ -153,302 +153,6 @@
 //        suite.addTestSuite(GridCacheNearTxExceptionSelfTest.class);
 //        suite.addTestSuite(GridCacheStopSelfTest.class); TODO IGNITE-257
 
-<<<<<<< HEAD
-        // Local cache.
-        suite.addTestSuite(GridCacheLocalBasicApiSelfTest.class);
-        suite.addTestSuite(GridCacheLocalBasicStoreSelfTest.class);
-        suite.addTestSuite(GridCacheLocalAtomicBasicStoreSelfTest.class);
-        suite.addTestSuite(GridCacheLocalGetAndTransformStoreSelfTest.class);
-        suite.addTestSuite(GridCacheLocalAtomicGetAndTransformStoreSelfTest.class);
-        suite.addTestSuite(GridCacheLocalLoadAllSelfTest.class);
-        suite.addTestSuite(GridCacheLocalLockSelfTest.class);
-        suite.addTestSuite(GridCacheLocalMultithreadedSelfTest.class);
-        suite.addTestSuite(GridCacheLocalTxSingleThreadedSelfTest.class);
-        suite.addTestSuite(GridCacheLocalTxTimeoutSelfTest.class);
-        suite.addTestSuite(GridCacheLocalEventSelfTest.class);
-        suite.addTestSuite(GridCacheLocalEvictionEventSelfTest.class);
-        suite.addTestSuite(GridCacheVariableTopologySelfTest.class);
-        suite.addTestSuite(GridCacheLocalTxMultiThreadedSelfTest.class);
-        suite.addTestSuite(GridCacheTransformEventSelfTest.class);
-        suite.addTestSuite(GridCacheLocalIsolatedNodesSelfTest.class);
-
-        // Partitioned cache.
-        suite.addTestSuite(GridCachePartitionedGetSelfTest.class);
-        suite.addTest(new TestSuite(GridCachePartitionedBasicApiTest.class));
-        suite.addTest(new TestSuite(GridCacheNearMultiGetSelfTest.class));
-        suite.addTest(new TestSuite(GridCacheNearJobExecutionSelfTest.class));
-        suite.addTest(new TestSuite(GridCacheNearOneNodeSelfTest.class));
-        suite.addTest(new TestSuite(GridCacheNearMultiNodeSelfTest.class));
-        suite.addTest(new TestSuite(GridCacheAtomicNearMultiNodeSelfTest.class));
-        suite.addTest(new TestSuite(GridCacheNearReadersSelfTest.class));
-        suite.addTest(new TestSuite(GridCacheAtomicNearReadersSelfTest.class));
-        suite.addTest(new TestSuite(GridCachePartitionedAffinitySelfTest.class));
-        suite.addTest(new TestSuite(GridCacheRendezvousAffinityFunctionExcludeNeighborsSelfTest.class));
-        suite.addTest(new TestSuite(GridCacheRendezvousAffinityClientSelfTest.class));
-        suite.addTest(new TestSuite(GridCachePartitionedProjectionAffinitySelfTest.class));
-        suite.addTest(new TestSuite(GridCachePartitionedBasicOpSelfTest.class));
-        suite.addTest(new TestSuite(GridCachePartitionedBasicStoreSelfTest.class));
-        suite.addTest(new TestSuite(GridCachePartitionedGetAndTransformStoreSelfTest.class));
-        suite.addTest(new TestSuite(GridCachePartitionedAtomicGetAndTransformStoreSelfTest.class));
-        suite.addTest(new TestSuite(GridCachePartitionedBasicStoreMultiNodeSelfTest.class));
-        suite.addTest(new TestSuite(GridCachePartitionedNearDisabledBasicStoreMultiNodeSelfTest.class));
-        suite.addTest(new TestSuite(GridCachePartitionedEventSelfTest.class));
-        suite.addTest(new TestSuite(GridCachePartitionedLockSelfTest.class));
-        suite.addTest(new TestSuite(GridCachePartitionedMultiNodeLockSelfTest.class));
-        suite.addTest(new TestSuite(GridCachePartitionedMultiNodeSelfTest.class));
-        suite.addTest(new TestSuite(GridCachePartitionedMultiThreadedPutGetSelfTest.class));
-        suite.addTest(new TestSuite(GridCachePartitionedNodeFailureSelfTest.class));
-        suite.addTest(new TestSuite(GridCachePartitionedExplicitLockNodeFailureSelfTest.class));
-        suite.addTest(new TestSuite(GridCachePartitionedTxSingleThreadedSelfTest.class));
-        suite.addTest(new TestSuite(GridCacheColocatedTxSingleThreadedSelfTest.class));
-        suite.addTest(new TestSuite(GridCachePartitionedTxTimeoutSelfTest.class));
-        suite.addTest(new TestSuite(GridCacheFinishPartitionsSelfTest.class));
-        suite.addTest(new TestSuite(GridCacheDhtEntrySelfTest.class));
-        suite.addTest(new TestSuite(GridCacheDhtInternalEntrySelfTest.class));
-        suite.addTest(new TestSuite(GridCacheDhtMappingSelfTest.class));
-//        suite.addTest(new TestSuite(GridCachePartitionedTxMultiThreadedSelfTest.class)); TODO-gg-4066
-        suite.addTest(new TestSuite(GridCacheDhtPreloadSelfTest.class));
-        suite.addTest(new TestSuite(GridCacheDhtPreloadOffHeapSelfTest.class));
-        suite.addTest(new TestSuite(GridCacheDhtPreloadBigDataSelfTest.class));
-        suite.addTest(new TestSuite(GridCacheDhtPreloadPutGetSelfTest.class));
-        suite.addTest(new TestSuite(GridCacheDhtPreloadDisabledSelfTest.class));
-        suite.addTest(new TestSuite(GridCacheDhtPreloadMultiThreadedSelfTest.class));
-        suite.addTest(new TestSuite(GridCacheColocatedPreloadRestartSelfTest.class));
-        suite.addTest(new TestSuite(GridCacheNearPreloadRestartSelfTest.class));
-        suite.addTest(new TestSuite(GridCacheDhtPreloadStartStopSelfTest.class));
-        suite.addTest(new TestSuite(GridCacheDhtPreloadUnloadSelfTest.class));
-        suite.addTest(new TestSuite(GridCachePartitionedAffinityFilterSelfTest.class));
-        suite.addTest(new TestSuite(GridCachePartitionedPreloadLifecycleSelfTest.class));
-        suite.addTest(new TestSuite(CacheLoadingConcurrentGridStartSelfTest.class));
-        suite.addTest(new TestSuite(GridCacheDhtPreloadDelayedSelfTest.class));
-        suite.addTest(new TestSuite(GridPartitionedBackupLoadSelfTest.class));
-        suite.addTest(new TestSuite(GridCachePartitionedLoadCacheSelfTest.class));
-        suite.addTest(new TestSuite(GridCachePartitionNotLoadedEventSelfTest.class));
-        suite.addTest(new TestSuite(GridCacheDhtEvictionsDisabledSelfTest.class));
-        suite.addTest(new TestSuite(GridCacheNearEvictionEventSelfTest.class));
-        suite.addTest(new TestSuite(GridCacheAtomicNearEvictionEventSelfTest.class));
-        suite.addTest(new TestSuite(GridCacheDhtEvictionSelfTest.class));
-        suite.addTest(new TestSuite(GridCacheReplicatedEvictionSelfTest.class));
-        suite.addTest(new TestSuite(GridCacheDhtEvictionNearReadersSelfTest.class));
-        suite.addTest(new TestSuite(GridCacheDhtAtomicEvictionNearReadersSelfTest.class));
-//        suite.addTest(new TestSuite(GridCachePartitionedTopologyChangeSelfTest.class)); TODO-gg-5489
-        suite.addTest(new TestSuite(GridCachePartitionedPreloadEventsSelfTest.class));
-        suite.addTest(new TestSuite(GridCachePartitionedUnloadEventsSelfTest.class));
-        suite.addTest(new TestSuite(GridCachePartitionedAffinityHashIdResolverSelfTest.class));
-        suite.addTest(new TestSuite(GridCacheColocatedOptimisticTransactionSelfTest.class));
-        suite.addTestSuite(GridCacheAtomicMessageCountSelfTest.class);
-        suite.addTest(new TestSuite(GridCacheNearPartitionedClearSelfTest.class));
-
-        suite.addTest(new TestSuite(GridCacheDhtExpiredEntriesPreloadSelfTest.class));
-        suite.addTest(new TestSuite(GridCacheNearExpiredEntriesPreloadSelfTest.class));
-        suite.addTest(new TestSuite(GridCacheAtomicExpiredEntriesPreloadSelfTest.class));
-
-        suite.addTest(new TestSuite(GridCacheOffheapUpdateSelfTest.class));
-
-        // TODO: GG-7242, GG-7243: Enabled when fixed.
-//        suite.addTest(new TestSuite(GridCacheDhtRemoveFailureTest.class));
-//        suite.addTest(new TestSuite(GridCacheNearRemoveFailureTest.class));
-        // TODO: GG-7201: Enable when fixed.
-        //suite.addTest(new TestSuite(GridCacheDhtAtomicRemoveFailureTest.class));
-
-        suite.addTest(new TestSuite(GridCacheNearPrimarySyncSelfTest.class));
-        suite.addTest(new TestSuite(GridCacheColocatedPrimarySyncSelfTest.class));
-
-        // Value consistency tests.
-        suite.addTestSuite(GridCacheValueConsistencyAtomicSelfTest.class);
-        suite.addTestSuite(GridCacheValueConsistencyAtomicPrimaryWriteOrderSelfTest.class);
-        suite.addTestSuite(GridCacheValueConsistencyAtomicNearEnabledSelfTest.class);
-        suite.addTestSuite(GridCacheValueConsistencyAtomicPrimaryWriteOrderNearEnabledSelfTest.class);
-        suite.addTestSuite(GridCacheValueConsistencyTransactionalSelfTest.class);
-        suite.addTestSuite(GridCacheValueConsistencyTransactionalNearEnabledSelfTest.class);
-        suite.addTestSuite(GridCacheValueBytesPreloadingSelfTest.class);
-
-        // Replicated cache.
-        suite.addTestSuite(GridCacheReplicatedBasicApiTest.class);
-        suite.addTestSuite(GridCacheReplicatedBasicOpSelfTest.class);
-        suite.addTestSuite(GridCacheReplicatedBasicStoreSelfTest.class);
-        suite.addTestSuite(GridCacheReplicatedGetAndTransformStoreSelfTest.class);
-        suite.addTestSuite(GridCacheReplicatedAtomicGetAndTransformStoreSelfTest.class);
-        suite.addTestSuite(GridCacheReplicatedEventSelfTest.class);
-        suite.addTestSuite(GridCacheReplicatedSynchronousCommitTest.class);
-
-        // TODO: GG-7437.
-        // suite.addTestSuite(GridCacheReplicatedInvalidateSelfTest.class);
-        suite.addTestSuite(GridCacheReplicatedLockSelfTest.class);
-        // TODO: enable when GG-7437 is fixed.
-        //suite.addTestSuite(GridCacheReplicatedMultiNodeLockSelfTest.class);
-        //suite.addTestSuite(GridCacheReplicatedMultiNodeSelfTest.class);
-        suite.addTestSuite(GridCacheReplicatedNodeFailureSelfTest.class);
-        suite.addTestSuite(GridCacheReplicatedTxSingleThreadedSelfTest.class);
-        suite.addTestSuite(GridCacheReplicatedTxTimeoutSelfTest.class);
-        suite.addTestSuite(GridCacheReplicatedPreloadSelfTest.class);
-        suite.addTestSuite(GridCacheReplicatedPreloadOffHeapSelfTest.class);
-        suite.addTestSuite(GridCacheReplicatedPreloadLifecycleSelfTest.class);
-        suite.addTestSuite(GridCacheSyncReplicatedPreloadSelfTest.class);
-
-        suite.addTestSuite(GridCacheDeploymentSelfTest.class);
-        suite.addTestSuite(GridCacheDeploymentOffHeapSelfTest.class);
-
-        suite.addTestSuite(GridCachePutArrayValueSelfTest.class);
-        suite.addTestSuite(GridCacheReplicatedUnswapAdvancedSelfTest.class);
-        suite.addTestSuite(GridCacheReplicatedEvictionEventSelfTest.class);
-        // TODO: GG-7569.
-        // suite.addTestSuite(GridCacheReplicatedTxMultiThreadedSelfTest.class);
-        suite.addTestSuite(GridCacheReplicatedPreloadEventsSelfTest.class);
-        suite.addTestSuite(GridCacheReplicatedPreloadStartStopEventsSelfTest.class);
-        // TODO: GG-7434
-        // suite.addTestSuite(GridReplicatedTxPreloadTest.class);
-
-        suite.addTestSuite(IgniteTxReentryNearSelfTest.class);
-        suite.addTestSuite(IgniteTxReentryColocatedSelfTest.class);
-
-        suite.addTestSuite(GridCacheOrderedPreloadingSelfTest.class);
-
-        // Test for byte array value special case.
-//        suite.addTestSuite(GridCacheLocalByteArrayValuesSelfTest.class);
-        suite.addTestSuite(GridCacheNearPartitionedP2PEnabledByteArrayValuesSelfTest.class);
-        suite.addTestSuite(GridCacheNearPartitionedP2PDisabledByteArrayValuesSelfTest.class);
-        suite.addTestSuite(GridCachePartitionedOnlyP2PEnabledByteArrayValuesSelfTest.class);
-        suite.addTestSuite(GridCachePartitionedOnlyP2PDisabledByteArrayValuesSelfTest.class);
-        suite.addTestSuite(GridCacheReplicatedP2PEnabledByteArrayValuesSelfTest.class);
-        suite.addTestSuite(GridCacheReplicatedP2PDisabledByteArrayValuesSelfTest.class);
-
-        // Near-only cache.
-        suite.addTest(IgniteCacheNearOnlySelfTestSuite.suite());
-
-        // Test cache with daemon nodes.
-        suite.addTestSuite(GridCacheDaemonNodeLocalSelfTest.class);
-        suite.addTestSuite(GridCacheDaemonNodePartitionedSelfTest.class);
-        suite.addTestSuite(GridCacheDaemonNodeReplicatedSelfTest.class);
-
-        // Write-behind.
-        suite.addTest(IgniteCacheWriteBehindTestSuite.suite());
-
-        // Transform.
-        suite.addTestSuite(GridCachePartitionedTransformWriteThroughBatchUpdateSelfTest.class);
-
-        suite.addTestSuite(GridCacheEntryVersionSelfTest.class);
-        suite.addTestSuite(GridCacheVersionSelfTest.class);
-
-        // Memory leak tests.
-        suite.addTestSuite(GridCacheReferenceCleanupSelfTest.class);
-        suite.addTestSuite(GridCacheReloadSelfTest.class);
-
-        suite.addTestSuite(GridCacheMixedModeSelfTest.class);
-
-        // Cache metrics.
-        suite.addTest(IgniteCacheMetricsSelfTestSuite.suite());
-
-        // Topology validator.
-        suite.addTest(IgniteTopologyValidatorTestSuit.suite());
-
-        // Eviction.
-        suite.addTest(IgniteCacheEvictionSelfTestSuite.suite());
-
-        // Iterators.
-        suite.addTest(IgniteCacheIteratorsSelfTestSuite.suite());
-
-        // Add tx recovery test suite.
-        suite.addTest(IgniteCacheTxRecoverySelfTestSuite.suite());
-
-        // Cache interceptor tests.
-        suite.addTest(IgniteCacheInterceptorSelfTestSuite.suite());
-
-        // Cache + TcpClientDiscovery SPI tests.
-        suite.addTest(IgniteCacheTcpClientDiscoveryTestSuite.suite());
-
-        // Multi node update.
-        suite.addTestSuite(GridCacheMultinodeUpdateSelfTest.class);
-        // TODO: GG-5353.
-        // suite.addTestSuite(GridCacheMultinodeUpdateNearEnabledSelfTest.class);
-        // suite.addTestSuite(GridCacheMultinodeUpdateNearEnabledNoBackupsSelfTest.class);
-        suite.addTestSuite(GridCacheMultinodeUpdateAtomicSelfTest.class);
-        suite.addTestSuite(GridCacheMultinodeUpdateAtomicNearEnabledSelfTest.class);
-
-        suite.addTestSuite(IgniteCacheAtomicLoadAllTest.class);
-        suite.addTestSuite(IgniteCacheAtomicLocalLoadAllTest.class);
-        suite.addTestSuite(IgniteCacheTxLoadAllTest.class);
-        suite.addTestSuite(IgniteCacheTxLocalLoadAllTest.class);
-
-        suite.addTestSuite(IgniteCacheAtomicLoaderWriterTest.class);
-        suite.addTestSuite(IgniteCacheTxLoaderWriterTest.class);
-
-        suite.addTestSuite(IgniteCacheAtomicStoreSessionTest.class);
-        suite.addTestSuite(IgniteCacheTxStoreSessionTest.class);
-        suite.addTestSuite(IgniteCacheAtomicStoreSessionWriteBehindTest.class);
-        suite.addTestSuite(IgniteCacheTxStoreSessionWriteBehindTest.class);
-
-        suite.addTestSuite(IgniteCacheAtomicNoReadThroughTest.class);
-        suite.addTestSuite(IgniteCacheAtomicNearEnabledNoReadThroughTest.class);
-        suite.addTestSuite(IgniteCacheAtomicLocalNoReadThroughTest.class);
-        suite.addTestSuite(IgniteCacheTxNoReadThroughTest.class);
-        suite.addTestSuite(IgniteCacheTxNearEnabledNoReadThroughTest.class);
-        suite.addTestSuite(IgniteCacheTxLocalNoReadThroughTest.class);
-
-        suite.addTestSuite(IgniteCacheAtomicNoLoadPreviousValueTest.class);
-        suite.addTestSuite(IgniteCacheAtomicNearEnabledNoLoadPreviousValueTest.class);
-        suite.addTestSuite(IgniteCacheAtomicLocalNoLoadPreviousValueTest.class);
-        suite.addTestSuite(IgniteCacheTxNoLoadPreviousValueTest.class);
-        suite.addTestSuite(IgniteCacheTxNearEnabledNoLoadPreviousValueTest.class);
-        suite.addTestSuite(IgniteCacheTxLocalNoLoadPreviousValueTest.class);
-
-        suite.addTestSuite(IgniteCacheAtomicNoWriteThroughTest.class);
-        suite.addTestSuite(IgniteCacheAtomicNearEnabledNoWriteThroughTest.class);
-        suite.addTestSuite(IgniteCacheAtomicLocalNoWriteThroughTest.class);
-        suite.addTestSuite(IgniteCacheTxNoWriteThroughTest.class);
-        suite.addTestSuite(IgniteCacheTxNearEnabledNoWriteThroughTest.class);
-        suite.addTestSuite(IgniteCacheTxLocalNoWriteThroughTest.class);
-
-        suite.addTestSuite(IgniteCacheAtomicPeekModesTest.class);
-        suite.addTestSuite(IgniteCacheAtomicNearPeekModesTest.class);
-        suite.addTestSuite(IgniteCacheAtomicReplicatedPeekModesTest.class);
-        suite.addTestSuite(IgniteCacheAtomicLocalPeekModesTest.class);
-        suite.addTestSuite(IgniteCacheTxPeekModesTest.class);
-        suite.addTestSuite(IgniteCacheTxNearPeekModesTest.class);
-        suite.addTestSuite(IgniteCacheTxLocalPeekModesTest.class);
-        suite.addTestSuite(IgniteCacheTxReplicatedPeekModesTest.class);
-
-        // TODO: IGNITE-114.
-        // suite.addTestSuite(IgniteCacheInvokeReadThroughTest.class);
-        // suite.addTestSuite(GridCacheVersionMultinodeTest.class);
-
-        suite.addTestSuite(IgniteCacheNearReadCommittedTest.class);
-        suite.addTestSuite(IgniteCacheAtomicCopyOnReadDisabledTest.class);
-        suite.addTestSuite(IgniteCacheTxCopyOnReadDisabledTest.class);
-
-        suite.addTestSuite(IgniteCacheTxPreloadNoWriteTest.class);
-
-        suite.addTestSuite(IgniteDynamicCacheStartSelfTest.class);
-        suite.addTestSuite(IgniteCacheDynamicStopSelfTest.class);
-        suite.addTestSuite(IgniteCacheConfigurationTemplateTest.class);
-        suite.addTestSuite(IgniteCacheConfigurationDefaultTemplateTest.class);
-
-        suite.addTestSuite(GridCacheTxLoadFromStoreOnLockSelfTest.class);
-
-        suite.addTestSuite(GridCacheMarshallingNodeJoinSelfTest.class);
-
-        suite.addTestSuite(IgniteCacheJdbcBlobStoreNodeRestartTest.class);
-
-        suite.addTestSuite(IgniteCacheAtomicLocalStoreValueTest.class);
-        suite.addTestSuite(IgniteCacheAtomicStoreValueTest.class);
-        suite.addTestSuite(IgniteCacheAtomicNearEnabledStoreValueTest.class);
-        suite.addTestSuite(IgniteCacheAtomicPrimaryWriteOrderStoreValueTest.class);
-        suite.addTestSuite(IgniteCacheAtomicPrimaryWriteOrderNearEnabledStoreValueTest.class);
-        suite.addTestSuite(IgniteCacheTxLocalStoreValueTest.class);
-        suite.addTestSuite(IgniteCacheTxStoreValueTest.class);
-        suite.addTestSuite(IgniteCacheTxNearEnabledStoreValueTest.class);
-
-        suite.addTestSuite(IgniteCacheLockFailoverSelfTest.class);
-        suite.addTestSuite(IgniteCacheMultiTxLockSelfTest.class);
-
-        suite.addTestSuite(IgniteInternalCacheTypesTest.class);
-
-        suite.addTestSuite(IgniteExchangeFutureHistoryTest.class);
-
-        suite.addTestSuite(CacheNoValueClassOnServerNodeTest.class);
-
-=======
->>>>>>> bf80c27f
         return suite;
     }
 }