/*
 * Licensed to the Apache Software Foundation (ASF) under one or more
 * contributor license agreements.  See the NOTICE file distributed with
 * this work for additional information regarding copyright ownership.
 * The ASF licenses this file to You under the Apache License, Version 2.0
 * (the "License"); you may not use this file except in compliance with
 * the License.  You may obtain a copy of the License at
 *
 *      http://www.apache.org/licenses/LICENSE-2.0
 *
 * Unless required by applicable law or agreed to in writing, software
 * distributed under the License is distributed on an "AS IS" BASIS,
 * WITHOUT WARRANTIES OR CONDITIONS OF ANY KIND, either express or implied.
 * See the License for the specific language governing permissions and
 * limitations under the License.
 */

package org.apache.ignite.internal.managers.deployment;

import java.util.Map;
import java.util.concurrent.atomic.AtomicInteger;
import org.apache.ignite.IgniteCache;
import org.apache.ignite.IgniteException;
import org.apache.ignite.cache.CachePeekMode;
import org.apache.ignite.cluster.ClusterNode;
import org.apache.ignite.compute.ComputeTaskFuture;
import org.apache.ignite.configuration.CacheConfiguration;
import org.apache.ignite.configuration.IgniteConfiguration;
import org.apache.ignite.internal.managers.communication.GridIoMessage;
import org.apache.ignite.internal.util.typedef.G;
import org.apache.ignite.lang.IgniteInClosure;
import org.apache.ignite.plugin.extensions.communication.Message;
import org.apache.ignite.spi.IgniteSpiException;
import org.apache.ignite.spi.communication.tcp.TcpCommunicationSpi;
import org.apache.ignite.spi.discovery.tcp.TcpDiscoverySpi;
import org.apache.ignite.spi.discovery.tcp.ipfinder.TcpDiscoveryIpFinder;
import org.apache.ignite.spi.discovery.tcp.ipfinder.vm.TcpDiscoveryVmIpFinder;
import org.apache.ignite.testframework.junits.common.GridCommonAbstractTest;
import org.jsr166.ConcurrentHashMap8;

import static org.apache.ignite.cache.CacheMode.REPLICATED;
import static org.apache.ignite.cache.CacheWriteSynchronizationMode.FULL_SYNC;

/**
 * Tests message count for different deployment scenarios.
 */
public class GridDeploymentMessageCountSelfTest extends GridCommonAbstractTest {
    /** VM ip finder for TCP discovery. */
    private static TcpDiscoveryIpFinder ipFinder = new TcpDiscoveryVmIpFinder(true);

    /** Test p2p task. */
    private static final String TEST_TASK = "org.apache.ignite.tests.p2p.SingleSplitTestTask";

    /** Test p2p value. */
    private static final String TEST_VALUE = "org.apache.ignite.tests.p2p.CacheDeploymentTestValue";

    /** SPIs. */
    private Map<String, MessageCountingCommunicationSpi> commSpis = new ConcurrentHashMap8<>();

    /** {@inheritDoc} */
<<<<<<< HEAD
    @Override protected void afterTestsStopped() throws Exception {
        stopAllGrids();

        assert G.allGrids().isEmpty();
    }

    /** {@inheritDoc} */
    @Override protected IgniteConfiguration getConfiguration(String gridName) throws Exception {
        IgniteConfiguration cfg = super.getConfiguration(gridName);
=======
    @Override protected IgniteConfiguration getConfiguration(String igniteInstanceName) throws Exception {
        IgniteConfiguration cfg = super.getConfiguration(igniteInstanceName);
>>>>>>> 48e78a99

        TcpDiscoverySpi discoSpi = new TcpDiscoverySpi();

        discoSpi.setIpFinder(ipFinder);

        cfg.setDiscoverySpi(discoSpi);

        cfg.setPeerClassLoadingEnabled(true);

        CacheConfiguration cacheCfg = defaultCacheConfiguration();

        cacheCfg.setCacheMode(REPLICATED);
        cacheCfg.setWriteSynchronizationMode(FULL_SYNC);

        cfg.setCacheConfiguration(cacheCfg);

        MessageCountingCommunicationSpi commSpi = new MessageCountingCommunicationSpi();

        commSpis.put(igniteInstanceName, commSpi);

        cfg.setCommunicationSpi(commSpi);

        return cfg;
    }

    /** {@inheritDoc} */
    @SuppressWarnings("unchecked")
    public void testTaskDeployment() throws Exception {
        ClassLoader ldr = getExternalClassLoader();

        Class taskCls = ldr.loadClass(TEST_TASK);

        try {
            startGrids(2);

            ComputeTaskFuture<Object> taskFut = executeAsync(grid(0).compute(), taskCls, 2);

            Integer res = (Integer)taskFut.get();

            assertEquals(Integer.valueOf(2), res);

            for (MessageCountingCommunicationSpi spi : commSpis.values()) {
                assertTrue(spi.deploymentMessageCount() > 0);

                spi.resetCount();
            }

            for (int i = 0; i < 10; i++) {
                taskFut = executeAsync(grid(0).compute(), taskCls, 2);

                res = (Integer)taskFut.get();

                assertEquals(Integer.valueOf(2), res);
            }

            for (MessageCountingCommunicationSpi spi : commSpis.values())
                assertEquals(0, spi.deploymentMessageCount());
        }
        finally {
            stopAllGrids();
        }
    }

    /**
     * @throws Exception If failed.
     */
    public void testCacheValueDeploymentOnPut() throws Exception {
        fail("https://issues.apache.org/jira/browse/IGNITE-4551");

        ClassLoader ldr = getExternalClassLoader();

        Class valCls = ldr.loadClass(TEST_VALUE);

        try {
            startGrids(2);

            IgniteCache<Object, Object> cache = grid(0).cache(null);

            cache.put("key", valCls.newInstance());

            for (int i = 0; i < 2; i++)
                assertNotNull("For grid: " + i, grid(i).cache(null).localPeek("key", CachePeekMode.ONHEAP));

            for (MessageCountingCommunicationSpi spi : commSpis.values()) {
                assertTrue(spi.deploymentMessageCount() > 0);

                spi.resetCount();
            }

            for (int i = 0; i < 10; i++) {
                String key = "key" + i;

                cache.put(key, valCls.newInstance());

                for (int k = 0; k < 2; k++)
                    assertNotNull(grid(k).cache(null).localPeek(key, CachePeekMode.ONHEAP));
            }

            for (MessageCountingCommunicationSpi spi : commSpis.values())
                assertEquals(0, spi.deploymentMessageCount());
        }
        finally {
            stopAllGrids();
        }
    }

    /**
     *
     */
    private class MessageCountingCommunicationSpi extends TcpCommunicationSpi {
        /** */
        private AtomicInteger msgCnt = new AtomicInteger();

        /** {@inheritDoc} */
        @Override public void sendMessage(ClusterNode node, Message msg, IgniteInClosure<IgniteException> ackClosure)
            throws IgniteSpiException {
            if (isDeploymentMessage((GridIoMessage)msg))
                msgCnt.incrementAndGet();

            super.sendMessage(node, msg, ackClosure);
        }

        /**
         * @return Number of deployment messages.
         */
        public int deploymentMessageCount() {
            return msgCnt.get();
        }

        /**
         * Resets counter to zero.
         */
        public void resetCount() {
            msgCnt.set(0);
        }

        /**
         * Checks if it is a p2p deployment message.
         *
         * @param msg Message to check.
         * @return {@code True} if this is a p2p message.
         */
        private boolean isDeploymentMessage(GridIoMessage msg) {
            Object origMsg = msg.message();

            boolean dep = (origMsg instanceof GridDeploymentRequest) || (origMsg instanceof GridDeploymentResponse);

            if (dep)
                info(">>> Got deployment message: " + origMsg);

            return dep;
        }
    }
}<|MERGE_RESOLUTION|>--- conflicted
+++ resolved
@@ -58,7 +58,6 @@
     private Map<String, MessageCountingCommunicationSpi> commSpis = new ConcurrentHashMap8<>();
 
     /** {@inheritDoc} */
-<<<<<<< HEAD
     @Override protected void afterTestsStopped() throws Exception {
         stopAllGrids();
 
@@ -66,12 +65,8 @@
     }
 
     /** {@inheritDoc} */
-    @Override protected IgniteConfiguration getConfiguration(String gridName) throws Exception {
-        IgniteConfiguration cfg = super.getConfiguration(gridName);
-=======
     @Override protected IgniteConfiguration getConfiguration(String igniteInstanceName) throws Exception {
         IgniteConfiguration cfg = super.getConfiguration(igniteInstanceName);
->>>>>>> 48e78a99
 
         TcpDiscoverySpi discoSpi = new TcpDiscoverySpi();
 
