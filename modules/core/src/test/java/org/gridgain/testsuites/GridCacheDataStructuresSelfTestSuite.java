/* @java.file.header */

/*  _________        _____ __________________        _____
 *  __  ____/___________(_)______  /__  ____/______ ____(_)_______
 *  _  / __  __  ___/__  / _  __  / _  / __  _  __ `/__  / __  __ \
 *  / /_/ /  _  /    _  /  / /_/ /  / /_/ /  / /_/ / _  /  _  / / /
 *  \____/   /_/     /_/   \_,__/   \____/   \__,_/  /_/   /_/ /_/
 */

package org.gridgain.testsuites;

import junit.framework.*;
import org.gridgain.grid.kernal.processors.cache.datastructures.*;
import org.gridgain.grid.kernal.processors.cache.datastructures.local.*;
import org.gridgain.grid.kernal.processors.cache.datastructures.partitioned.*;
import org.gridgain.grid.kernal.processors.cache.datastructures.replicated.*;

/**
 * Test suite for cache data structures.
 */
public class GridCacheDataStructuresSelfTestSuite extends TestSuite {
    /**
     * @return Cache test suite.
     * @throws Exception If failed.
     */
    public static TestSuite suite() throws Exception {
        TestSuite suite = new TestSuite("Gridgain Cache Data Structures Test Suite");

        // Data structures.
        suite.addTest(new TestSuite(GridCachePartitionedQueueFailoverDataConsistencySelfTest.class));
        suite.addTest(new TestSuite(GridCachePartitionedAtomicQueueFailoverDataConsistencySelfTest.class));

        suite.addTest(new TestSuite(GridCacheLocalSequenceApiSelfTest.class));
        suite.addTest(new TestSuite(GridCacheLocalSetSelfTest.class));
        suite.addTest(new TestSuite(GridCacheLocalAtomicSetSelfTest.class));
        suite.addTest(new TestSuite(GridCacheLocalQueueApiSelfTest.class));
<<<<<<< HEAD
        suite.addTest(new TestSuite(GridCacheLocalSetSelfTest.class));
        suite.addTest(new TestSuite(GridCacheLocalAtomicSetSelfTest.class));
=======
        suite.addTest(new TestSuite(GridCacheLocalAtomicQueueApiSelfTest.class));
>>>>>>> ea207c26

        suite.addTest(new TestSuite(GridCacheReplicatedSequenceApiSelfTest.class));
        suite.addTest(new TestSuite(GridCacheReplicatedSequenceMultiNodeSelfTest.class));
        suite.addTest(new TestSuite(GridCacheReplicatedQueueApiSelfTest.class));
        suite.addTest(new TestSuite(GridCacheReplicatedQueueMultiNodeSelfTest.class));
        suite.addTest(new TestSuite(GridCacheReplicatedQueueRotativeMultiNodeTest.class));
        suite.addTest(new TestSuite(GridCacheReplicatedSetSelfTest.class));
        // TODO: GG-5306
        // suite.addTest(new TestSuite(GridCacheReplicatedDataStructuresFailoverSelfTest.class));

        suite.addTest(new TestSuite(GridCachePartitionedSequenceApiSelfTest.class));
        suite.addTest(new TestSuite(GridCachePartitionedSequenceMultiNodeSelfTest.class));
        suite.addTest(new TestSuite(GridCachePartitionedQueueApiSelfTest.class));
        suite.addTest(new TestSuite(GridCachePartitionedAtomicQueueApiSelfTest.class));
        suite.addTest(new TestSuite(GridCachePartitionedQueueMultiNodeSelfTest.class));
        suite.addTest(new TestSuite(GridCachePartitionedAtomicQueueMultiNodeSelfTest.class));
        suite.addTest(new TestSuite(GridCachePartitionedQueueCreateMultiNodeSelfTest.class));
        suite.addTest(new TestSuite(GridCachePartitionedSetSelfTest.class));
        suite.addTest(new TestSuite(GridCachePartitionedAtomicSetSelfTest.class));

        suite.addTest(new TestSuite(GridCachePartitionedSetFailoverSelfTest.class));
        suite.addTest(new TestSuite(GridCachePartitionedAtomicSetFailoverSelfTest.class));

<<<<<<< HEAD
=======
        suite.addTest(new TestSuite(GridCachePartitionedQueueRotativeMultiNodeTest.class));
        suite.addTest(new TestSuite(GridCachePartitionedAtomicQueueRotativeMultiNodeTest.class));
        suite.addTest(new TestSuite(GridCacheQueueCleanupSelfTest.class));

>>>>>>> ea207c26
        // TODO: GG-5620 Uncomment when fix
        //suite.addTest(new TestSuite(GridCachePartitionedQueueEntryMoveSelfTest.class));

        // TODO: GG-2699
        //suite.addTest(new TestSuite(GridCachePartitionedDataStructuresFailoverSelfTest.class));
        // TODO: GG-4807 Uncomment when fix
        // suite.addTest(new TestSuite(GridCacheQueueMultiNodeConsistencySelfTest.class));

        suite.addTest(new TestSuite(GridCacheCountDownLatchSelfTest.class));
        suite.addTest(new TestSuite(GridCacheAtomicLongApiSelfTest.class));

        suite.addTest(new TestSuite(GridCachePartitionedAtomicSequenceMultiThreadedTest.class));

        suite.addTest(new TestSuite(GridCachePartitionedAtomicStampedApiSelfTest.class));
        suite.addTest(new TestSuite(GridCacheReplicatedAtomicStampedApiSelfTest.class));

        suite.addTest(new TestSuite(GridCachePartitionedAtomicReferenceApiSelfTest.class));
        suite.addTest(new TestSuite(GridCacheReplicatedAtomicReferenceApiSelfTest.class));

        suite.addTest(new TestSuite(GridCachePartitionedNodeRestartTxSelfTest.class));
        suite.addTest(new TestSuite(GridCachePartitionedQueueJoinedNodeSelfTest.class));

        return suite;
    }
}<|MERGE_RESOLUTION|>--- conflicted
+++ resolved
@@ -34,12 +34,7 @@
         suite.addTest(new TestSuite(GridCacheLocalSetSelfTest.class));
         suite.addTest(new TestSuite(GridCacheLocalAtomicSetSelfTest.class));
         suite.addTest(new TestSuite(GridCacheLocalQueueApiSelfTest.class));
-<<<<<<< HEAD
-        suite.addTest(new TestSuite(GridCacheLocalSetSelfTest.class));
-        suite.addTest(new TestSuite(GridCacheLocalAtomicSetSelfTest.class));
-=======
         suite.addTest(new TestSuite(GridCacheLocalAtomicQueueApiSelfTest.class));
->>>>>>> ea207c26
 
         suite.addTest(new TestSuite(GridCacheReplicatedSequenceApiSelfTest.class));
         suite.addTest(new TestSuite(GridCacheReplicatedSequenceMultiNodeSelfTest.class));
@@ -63,13 +58,10 @@
         suite.addTest(new TestSuite(GridCachePartitionedSetFailoverSelfTest.class));
         suite.addTest(new TestSuite(GridCachePartitionedAtomicSetFailoverSelfTest.class));
 
-<<<<<<< HEAD
-=======
         suite.addTest(new TestSuite(GridCachePartitionedQueueRotativeMultiNodeTest.class));
         suite.addTest(new TestSuite(GridCachePartitionedAtomicQueueRotativeMultiNodeTest.class));
         suite.addTest(new TestSuite(GridCacheQueueCleanupSelfTest.class));
 
->>>>>>> ea207c26
         // TODO: GG-5620 Uncomment when fix
         //suite.addTest(new TestSuite(GridCachePartitionedQueueEntryMoveSelfTest.class));
 
