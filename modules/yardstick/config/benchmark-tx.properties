# Licensed to the Apache Software Foundation (ASF) under one or more
# contributor license agreements.  See the NOTICE file distributed with
# this work for additional information regarding copyright ownership.
# The ASF licenses this file to You under the Apache License, Version 2.0
# (the "License"); you may not use this file except in compliance with
# the License.  You may obtain a copy of the License at
#
#      http://www.apache.org/licenses/LICENSE-2.0
#
# Unless required by applicable law or agreed to in writing, software
# distributed under the License is distributed on an "AS IS" BASIS,
# WITHOUT WARRANTIES OR CONDITIONS OF ANY KIND, either express or implied.
# See the License for the specific language governing permissions and
# limitations under the License.

#
# Contains benchmarks for TRANSACTIONAL cache.
#

# JVM options.
JVM_OPTS=${JVM_OPTS}" -DIGNITE_QUIET=false"

# Uncomment to enable concurrent garbage collection (GC) if you encounter long GC pauses.
# JVM_OPTS=${JVM_OPTS}" \
# -Xms6g \
# -Xmx6g \
# -Xloggc:./gc${now0}.log \
# -XX:+PrintGCDetails \
# -verbose:gc \
# -XX:+UseParNewGC \
# -XX:+UseConcMarkSweepGC \
# "

#Ignite version
ver="RELEASE-"

# List of default probes, comma separated.
# Add DStatProbe or VmStatProbe if your OS supports it (e.g. if running on Linux).
BENCHMARK_DEFAULT_PROBES=ThroughputLatencyProbe,PercentileProbe

# Packages where the specified benchmark is searched by reflection mechanism, comma separated.
BENCHMARK_PACKAGES=org.yardstickframework,org.apache.ignite.yardstick

# Probe point writer class name.
# BENCHMARK_WRITER=

# Comma-separated list of the hosts to run BenchmarkServers on. 2 nodes on local host are enabled by default.
SERVER_HOSTS=localhost,localhost

# Comma-separated list of the hosts to run BenchmarkDrivers on. 1 node on local host is enabled by default.
DRIVER_HOSTS=localhost

# Remote username.
# REMOTE_USER=

# Number of nodes, used to wait for the specified number of nodes to start.
nodesNum=$((`echo ${SERVER_HOSTS} | tr ',' '\n' | wc -l` + `echo ${DRIVER_HOSTS} | tr ',' '\n' | wc -l`))

# Backups count.
b=1

# Warmup.
w=60

# Duration.
d=300

# Threads count.
t=64

# Sync mode.
sm=PRIMARY_SYNC

# Run configuration.
# Note that each benchmark is set to run for 300 seconds (5 min) with warm-up set to 60 seconds (1 minute).
CONFIGS="\
<<<<<<< HEAD
-cfg ${SCRIPT_DIR}/../config/ignite-localhost-config.xml -nn ${nodesNum} -b ${b} -w ${w} -d ${d} -t ${t} -sm ${sm} -dn IgnitePutTxBenchmark -sn IgniteNode -ds tx-put-${b}-backup,\
-cfg ${SCRIPT_DIR}/../config/ignite-localhost-config.xml -nn ${nodesNum} -b ${b} -w ${w} -d ${d} -t ${t} -sm ${sm} -dn IgniteGetAndPutTxBenchmark -sn IgniteNode -ds tx-getAndPut-${b}-backup,\
-cfg ${SCRIPT_DIR}/../config/ignite-localhost-config.xml -nn ${nodesNum} -b ${b} -w ${w} -d ${d} -t ${t} -sm ${sm} -dn IgniteInvokeTxBenchmark -sn IgniteNode -ds tx-invoke-${b}-backup,\
-cfg ${SCRIPT_DIR}/../config/ignite-localhost-config.xml -nn ${nodesNum} -b ${b} -w ${w} -d ${d} -t ${t} -sm ${sm} -dn IgnitePutGetTxBenchmark -sn IgniteNode -ds tx-put-get-${b}-backup,\
=======
-cfg ${SCRIPT_DIR}/../config/ignite-localhost-config.xml -nn ${nodesNum} -b ${b} -w ${w} -d ${d} -t ${t} -sm ${sm} -dn IgnitePutTxBenchmark -sn IgniteNode -ds ${ver}tx-put-${b}-backup,\
-cfg ${SCRIPT_DIR}/../config/ignite-localhost-config.xml -nn ${nodesNum} -b ${b} -w ${w} -d ${d} -t ${t} -sm ${sm} -dn IgniteGetAndPutTxBenchmark -sn IgniteNode -ds ${ver}tx-getAndPut-${b}-backup,\
-cfg ${SCRIPT_DIR}/../config/ignite-localhost-config.xml -nn ${nodesNum} -b ${b} -w ${w} -d ${d} -t ${t} -sm ${sm} -dn IgniteInvokeTxBenchmark -sn IgniteNode -ds ${ver}tx-invoke-${b}-backup,\
-cfg ${SCRIPT_DIR}/../config/ignite-localhost-config.xml -nn ${nodesNum} -b ${b} -w ${w} -d ${d} -t ${t} -sm ${sm} -dn IgnitePutTxOffHeapBenchmark -sn IgniteNode -ds ${ver}tx-put-offheap-${b}-backup,\
-cfg ${SCRIPT_DIR}/../config/ignite-localhost-config.xml -nn ${nodesNum} -b ${b} -w ${w} -d ${d} -t ${t} -sm ${sm} -dn IgnitePutTxOffHeapValuesBenchmark -sn IgniteNode -ds ${ver}tx-put-offheap-val-${b}-backup,\
-cfg ${SCRIPT_DIR}/../config/ignite-localhost-config.xml -nn ${nodesNum} -b ${b} -w ${w} -d ${d} -t ${t} -sm ${sm} -dn IgnitePutGetTxBenchmark -sn IgniteNode -ds ${ver}tx-put-get-${b}-backup,\
-cfg ${SCRIPT_DIR}/../config/ignite-localhost-config.xml -nn ${nodesNum} -b ${b} -w ${w} -d ${d} -t ${t} -sm ${sm} -dn IgnitePutGetTxOffHeapBenchmark -sn IgniteNode -ds ${ver}tx-put-get-offheap-${b}-backup,\
-cfg ${SCRIPT_DIR}/../config/ignite-localhost-config.xml -nn ${nodesNum} -b ${b} -w ${w} -d ${d} -t ${t} -sm ${sm} -dn IgnitePutGetTxOffHeapValuesBenchmark -sn IgniteNode -ds ${ver}tx-put-get-offheap-val-${b}-backup\
>>>>>>> a7afb7f4
"<|MERGE_RESOLUTION|>--- conflicted
+++ resolved
@@ -74,19 +74,8 @@
 # Run configuration.
 # Note that each benchmark is set to run for 300 seconds (5 min) with warm-up set to 60 seconds (1 minute).
 CONFIGS="\
-<<<<<<< HEAD
--cfg ${SCRIPT_DIR}/../config/ignite-localhost-config.xml -nn ${nodesNum} -b ${b} -w ${w} -d ${d} -t ${t} -sm ${sm} -dn IgnitePutTxBenchmark -sn IgniteNode -ds tx-put-${b}-backup,\
--cfg ${SCRIPT_DIR}/../config/ignite-localhost-config.xml -nn ${nodesNum} -b ${b} -w ${w} -d ${d} -t ${t} -sm ${sm} -dn IgniteGetAndPutTxBenchmark -sn IgniteNode -ds tx-getAndPut-${b}-backup,\
--cfg ${SCRIPT_DIR}/../config/ignite-localhost-config.xml -nn ${nodesNum} -b ${b} -w ${w} -d ${d} -t ${t} -sm ${sm} -dn IgniteInvokeTxBenchmark -sn IgniteNode -ds tx-invoke-${b}-backup,\
--cfg ${SCRIPT_DIR}/../config/ignite-localhost-config.xml -nn ${nodesNum} -b ${b} -w ${w} -d ${d} -t ${t} -sm ${sm} -dn IgnitePutGetTxBenchmark -sn IgniteNode -ds tx-put-get-${b}-backup,\
-=======
 -cfg ${SCRIPT_DIR}/../config/ignite-localhost-config.xml -nn ${nodesNum} -b ${b} -w ${w} -d ${d} -t ${t} -sm ${sm} -dn IgnitePutTxBenchmark -sn IgniteNode -ds ${ver}tx-put-${b}-backup,\
 -cfg ${SCRIPT_DIR}/../config/ignite-localhost-config.xml -nn ${nodesNum} -b ${b} -w ${w} -d ${d} -t ${t} -sm ${sm} -dn IgniteGetAndPutTxBenchmark -sn IgniteNode -ds ${ver}tx-getAndPut-${b}-backup,\
 -cfg ${SCRIPT_DIR}/../config/ignite-localhost-config.xml -nn ${nodesNum} -b ${b} -w ${w} -d ${d} -t ${t} -sm ${sm} -dn IgniteInvokeTxBenchmark -sn IgniteNode -ds ${ver}tx-invoke-${b}-backup,\
--cfg ${SCRIPT_DIR}/../config/ignite-localhost-config.xml -nn ${nodesNum} -b ${b} -w ${w} -d ${d} -t ${t} -sm ${sm} -dn IgnitePutTxOffHeapBenchmark -sn IgniteNode -ds ${ver}tx-put-offheap-${b}-backup,\
--cfg ${SCRIPT_DIR}/../config/ignite-localhost-config.xml -nn ${nodesNum} -b ${b} -w ${w} -d ${d} -t ${t} -sm ${sm} -dn IgnitePutTxOffHeapValuesBenchmark -sn IgniteNode -ds ${ver}tx-put-offheap-val-${b}-backup,\
 -cfg ${SCRIPT_DIR}/../config/ignite-localhost-config.xml -nn ${nodesNum} -b ${b} -w ${w} -d ${d} -t ${t} -sm ${sm} -dn IgnitePutGetTxBenchmark -sn IgniteNode -ds ${ver}tx-put-get-${b}-backup,\
--cfg ${SCRIPT_DIR}/../config/ignite-localhost-config.xml -nn ${nodesNum} -b ${b} -w ${w} -d ${d} -t ${t} -sm ${sm} -dn IgnitePutGetTxOffHeapBenchmark -sn IgniteNode -ds ${ver}tx-put-get-offheap-${b}-backup,\
--cfg ${SCRIPT_DIR}/../config/ignite-localhost-config.xml -nn ${nodesNum} -b ${b} -w ${w} -d ${d} -t ${t} -sm ${sm} -dn IgnitePutGetTxOffHeapValuesBenchmark -sn IgniteNode -ds ${ver}tx-put-get-offheap-val-${b}-backup\
->>>>>>> a7afb7f4
 "