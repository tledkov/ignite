--- conflicted
+++ resolved
@@ -127,8 +127,6 @@
                 </bean>
 
                 <bean class="org.apache.ignite.configuration.CacheConfiguration">
-<<<<<<< HEAD
-=======
                     <property name="name" value="atomic-index-offheap"/>
 
                     <property name="cacheMode" value="PARTITIONED"/>
@@ -154,7 +152,6 @@
                 </bean>
 
                 <bean class="org.apache.ignite.configuration.CacheConfiguration">
->>>>>>> caa3acb5
                     <property name="name" value="atomic-index-with-eviction"/>
 
                     <property name="evictionPolicy">
