﻿<?xml version="1.0" encoding="utf-8"?>
<Project DefaultTargets="Build" ToolsVersion="4.0" xmlns="http://schemas.microsoft.com/developer/msbuild/2003">
  <ItemGroup Label="ProjectConfigurations">
    <ProjectConfiguration Include="Debug|Win32">
      <Configuration>Debug</Configuration>
      <Platform>Win32</Platform>
    </ProjectConfiguration>
    <ProjectConfiguration Include="Release|Win32">
      <Configuration>Release</Configuration>
      <Platform>Win32</Platform>
    </ProjectConfiguration>
    <ProjectConfiguration Include="Debug|x64">
      <Configuration>Debug</Configuration>
      <Platform>x64</Platform>
    </ProjectConfiguration>
    <ProjectConfiguration Include="Release|x64">
      <Configuration>Release</Configuration>
      <Platform>x64</Platform>
    </ProjectConfiguration>
  </ItemGroup>
  <PropertyGroup Label="Globals">
    <ProjectGuid>{E2DEA693-F2EA-43C2-A813-053378F6E4DB}</ProjectGuid>
    <RootNamespace>core</RootNamespace>
  </PropertyGroup>
  <Import Project="$(VCTargetsPath)\Microsoft.Cpp.Default.props" />
  <PropertyGroup Condition="'$(Configuration)|$(Platform)'=='Debug|x64'" Label="Configuration">
    <ConfigurationType>DynamicLibrary</ConfigurationType>
    <UseDebugLibraries>true</UseDebugLibraries>
    <PlatformToolset>v100</PlatformToolset>
    <CharacterSet>Unicode</CharacterSet>
    <WholeProgramOptimization>true</WholeProgramOptimization>
  </PropertyGroup>
  <PropertyGroup Condition="'$(Configuration)|$(Platform)'=='Debug|Win32'" Label="Configuration">
    <ConfigurationType>DynamicLibrary</ConfigurationType>
    <UseDebugLibraries>true</UseDebugLibraries>
    <PlatformToolset>v100</PlatformToolset>
    <CharacterSet>Unicode</CharacterSet>
    <WholeProgramOptimization>true</WholeProgramOptimization>
  </PropertyGroup>
  <PropertyGroup Condition="'$(Configuration)|$(Platform)'=='Release|x64'" Label="Configuration">
    <ConfigurationType>DynamicLibrary</ConfigurationType>
    <UseDebugLibraries>false</UseDebugLibraries>
    <PlatformToolset>v100</PlatformToolset>
    <WholeProgramOptimization>true</WholeProgramOptimization>
    <CharacterSet>Unicode</CharacterSet>
  </PropertyGroup>
  <PropertyGroup Condition="'$(Configuration)|$(Platform)'=='Release|Win32'" Label="Configuration">
    <ConfigurationType>DynamicLibrary</ConfigurationType>
    <UseDebugLibraries>false</UseDebugLibraries>
    <PlatformToolset>v100</PlatformToolset>
    <WholeProgramOptimization>true</WholeProgramOptimization>
    <CharacterSet>Unicode</CharacterSet>
  </PropertyGroup>
  <Import Project="$(VCTargetsPath)\Microsoft.Cpp.props" />
  <ImportGroup Label="ExtensionSettings">
  </ImportGroup>
  <ImportGroup Condition="'$(Configuration)|$(Platform)'=='Debug|x64'" Label="PropertySheets">
    <Import Project="$(UserRootDir)\Microsoft.Cpp.$(Platform).user.props" Condition="exists('$(UserRootDir)\Microsoft.Cpp.$(Platform).user.props')" Label="LocalAppDataPlatform" />
  </ImportGroup>
  <ImportGroup Condition="'$(Configuration)|$(Platform)'=='Debug|Win32'" Label="PropertySheets">
    <Import Project="$(UserRootDir)\Microsoft.Cpp.$(Platform).user.props" Condition="exists('$(UserRootDir)\Microsoft.Cpp.$(Platform).user.props')" Label="LocalAppDataPlatform" />
  </ImportGroup>
  <ImportGroup Condition="'$(Configuration)|$(Platform)'=='Release|x64'" Label="PropertySheets">
    <Import Project="$(UserRootDir)\Microsoft.Cpp.$(Platform).user.props" Condition="exists('$(UserRootDir)\Microsoft.Cpp.$(Platform).user.props')" Label="LocalAppDataPlatform" />
  </ImportGroup>
  <ImportGroup Condition="'$(Configuration)|$(Platform)'=='Release|Win32'" Label="PropertySheets">
    <Import Project="$(UserRootDir)\Microsoft.Cpp.$(Platform).user.props" Condition="exists('$(UserRootDir)\Microsoft.Cpp.$(Platform).user.props')" Label="LocalAppDataPlatform" />
  </ImportGroup>
  <PropertyGroup Label="UserMacros" />
  <PropertyGroup Condition="'$(Configuration)|$(Platform)'=='Debug|x64'">
    <TargetName>ignite.core</TargetName>
  </PropertyGroup>
  <PropertyGroup Condition="'$(Configuration)|$(Platform)'=='Debug|Win32'">
    <TargetName>ignite.core</TargetName>
    <OutDir>$(SolutionDir)$(Platform)\$(Configuration)\</OutDir>
    <IntDir>$(Platform)\$(Configuration)\</IntDir>
  </PropertyGroup>
  <PropertyGroup Condition="'$(Configuration)|$(Platform)'=='Release|x64'">
    <TargetName>ignite.core</TargetName>
  </PropertyGroup>
  <PropertyGroup Condition="'$(Configuration)|$(Platform)'=='Release|Win32'">
    <TargetName>ignite.core</TargetName>
    <OutDir>$(SolutionDir)$(Platform)\$(Configuration)\</OutDir>
    <IntDir>$(Platform)\$(Configuration)\</IntDir>
  </PropertyGroup>
  <ItemDefinitionGroup Condition="'$(Configuration)|$(Platform)'=='Debug|x64'">
    <ClCompile>
      <WarningLevel>Level3</WarningLevel>
      <Optimization>Disabled</Optimization>
      <SDLCheck>false</SDLCheck>
      <AdditionalIncludeDirectories>$(JAVA_HOME)\include;$(JAVA_HOME)\include\win32;$(ProjectDir)\..\..\..\common\include;$(ProjectDir)\..\..\..\common\os\win\include;$(ProjectDir)\..\..\include;$(ProjectDir)\..\..\os\win\include</AdditionalIncludeDirectories>
      <InlineFunctionExpansion>Disabled</InlineFunctionExpansion>
      <IntrinsicFunctions>false</IntrinsicFunctions>
      <FavorSizeOrSpeed>Neither</FavorSizeOrSpeed>
      <OmitFramePointers>false</OmitFramePointers>
      <StringPooling>true</StringPooling>
      <MinimalRebuild>false</MinimalRebuild>
      <BasicRuntimeChecks>Default</BasicRuntimeChecks>
      <RuntimeLibrary>MultiThreadedDebugDLL</RuntimeLibrary>
      <BufferSecurityCheck>false</BufferSecurityCheck>
      <FunctionLevelLinking>true</FunctionLevelLinking>
      <PreprocessorDefinitions>_CRT_SECURE_NO_WARNINGS;IGNITE_IMPL;IGNITE_FRIEND;_DEBUG;%(PreprocessorDefinitions)</PreprocessorDefinitions>
      <WholeProgramOptimization>false</WholeProgramOptimization>
    </ClCompile>
    <Link>
      <GenerateDebugInformation>true</GenerateDebugInformation>
      <AdditionalLibraryDirectories>$(JAVA_HOME)\lib\jvm.lib;%(AdditionalLibraryDirectories)</AdditionalLibraryDirectories>
      <AdditionalDependencies>$(JAVA_HOME)\lib\jvm.lib;%(AdditionalDependencies)</AdditionalDependencies>
      <OptimizeReferences>false</OptimizeReferences>
      <EnableCOMDATFolding>false</EnableCOMDATFolding>
      <LinkTimeCodeGeneration>Default</LinkTimeCodeGeneration>
    </Link>
  </ItemDefinitionGroup>
  <ItemDefinitionGroup Condition="'$(Configuration)|$(Platform)'=='Debug|Win32'">
    <ClCompile>
      <WarningLevel>Level3</WarningLevel>
      <Optimization>Disabled</Optimization>
      <SDLCheck>false</SDLCheck>
      <AdditionalIncludeDirectories>$(JAVA_HOME)\include;$(JAVA_HOME)\include\win32;$(ProjectDir)\..\..\..\common\include;$(ProjectDir)\..\..\..\common\os\win\include;$(ProjectDir)\..\..\include;$(ProjectDir)\..\..\os\win\include</AdditionalIncludeDirectories>
      <InlineFunctionExpansion>Disabled</InlineFunctionExpansion>
      <IntrinsicFunctions>false</IntrinsicFunctions>
      <FavorSizeOrSpeed>Neither</FavorSizeOrSpeed>
      <OmitFramePointers>false</OmitFramePointers>
      <StringPooling>true</StringPooling>
      <MinimalRebuild>false</MinimalRebuild>
      <BasicRuntimeChecks>Default</BasicRuntimeChecks>
      <RuntimeLibrary>MultiThreadedDebugDLL</RuntimeLibrary>
      <BufferSecurityCheck>false</BufferSecurityCheck>
      <FunctionLevelLinking>true</FunctionLevelLinking>
      <PreprocessorDefinitions>_CRT_SECURE_NO_WARNINGS;IGNITE_IMPL;IGNITE_FRIEND;_DEBUG;%(PreprocessorDefinitions)</PreprocessorDefinitions>
      <WholeProgramOptimization>false</WholeProgramOptimization>
    </ClCompile>
    <Link>
      <GenerateDebugInformation>true</GenerateDebugInformation>
      <AdditionalLibraryDirectories>$(JAVA_HOME)\lib\jvm.lib;%(AdditionalLibraryDirectories)</AdditionalLibraryDirectories>
      <AdditionalDependencies>$(JAVA_HOME)\lib\jvm.lib;%(AdditionalDependencies)</AdditionalDependencies>
      <OptimizeReferences>false</OptimizeReferences>
      <EnableCOMDATFolding>false</EnableCOMDATFolding>
      <LinkTimeCodeGeneration>Default</LinkTimeCodeGeneration>
    </Link>
  </ItemDefinitionGroup>
  <ItemDefinitionGroup Condition="'$(Configuration)|$(Platform)'=='Release|x64'">
    <ClCompile>
      <WarningLevel>Level3</WarningLevel>
      <Optimization>Full</Optimization>
      <FunctionLevelLinking>true</FunctionLevelLinking>
      <IntrinsicFunctions>true</IntrinsicFunctions>
      <SDLCheck>false</SDLCheck>
      <AdditionalIncludeDirectories>$(JAVA_HOME)\include;$(JAVA_HOME)\include\win32;$(ProjectDir)\..\..\..\common\include;$(ProjectDir)\..\..\..\common\os\win\include;$(ProjectDir)\..\..\include;$(ProjectDir)\..\..\os\win\include</AdditionalIncludeDirectories>
      <InlineFunctionExpansion>AnySuitable</InlineFunctionExpansion>
      <FavorSizeOrSpeed>Speed</FavorSizeOrSpeed>
      <OmitFramePointers>true</OmitFramePointers>
      <StringPooling>true</StringPooling>
      <RuntimeLibrary>MultiThreadedDLL</RuntimeLibrary>
      <BufferSecurityCheck>false</BufferSecurityCheck>
      <PreprocessorDefinitions>_CRT_SECURE_NO_WARNINGS;IGNITE_IMPL;IGNITE_FRIEND;NDEBUG;%(PreprocessorDefinitions)</PreprocessorDefinitions>
    </ClCompile>
    <Link>
      <GenerateDebugInformation>true</GenerateDebugInformation>
      <EnableCOMDATFolding>true</EnableCOMDATFolding>
      <OptimizeReferences>true</OptimizeReferences>
      <AdditionalLibraryDirectories>$(JAVA_HOME)\lib\jvm.lib;%(AdditionalLibraryDirectories)</AdditionalLibraryDirectories>
      <AdditionalDependencies>$(JAVA_HOME)\lib\jvm.lib;%(AdditionalDependencies)</AdditionalDependencies>
    </Link>
  </ItemDefinitionGroup>
  <ItemDefinitionGroup Condition="'$(Configuration)|$(Platform)'=='Release|Win32'">
    <ClCompile>
      <WarningLevel>Level3</WarningLevel>
      <Optimization>Full</Optimization>
      <FunctionLevelLinking>true</FunctionLevelLinking>
      <IntrinsicFunctions>true</IntrinsicFunctions>
      <SDLCheck>false</SDLCheck>
      <AdditionalIncludeDirectories>$(JAVA_HOME)\include;$(JAVA_HOME)\include\win32;$(ProjectDir)\..\..\..\common\include;$(ProjectDir)\..\..\..\common\os\win\include;$(ProjectDir)\..\..\include;$(ProjectDir)\..\..\os\win\include</AdditionalIncludeDirectories>
      <InlineFunctionExpansion>AnySuitable</InlineFunctionExpansion>
      <FavorSizeOrSpeed>Speed</FavorSizeOrSpeed>
      <OmitFramePointers>true</OmitFramePointers>
      <StringPooling>true</StringPooling>
      <RuntimeLibrary>MultiThreadedDLL</RuntimeLibrary>
      <BufferSecurityCheck>false</BufferSecurityCheck>
      <PreprocessorDefinitions>_CRT_SECURE_NO_WARNINGS;IGNITE_IMPL;IGNITE_FRIEND;NDEBUG;%(PreprocessorDefinitions)</PreprocessorDefinitions>
    </ClCompile>
    <Link>
      <GenerateDebugInformation>true</GenerateDebugInformation>
      <EnableCOMDATFolding>true</EnableCOMDATFolding>
      <OptimizeReferences>true</OptimizeReferences>
      <AdditionalLibraryDirectories>$(JAVA_HOME)\lib\jvm.lib;%(AdditionalLibraryDirectories)</AdditionalLibraryDirectories>
      <AdditionalDependencies>$(JAVA_HOME)\lib\jvm.lib;%(AdditionalDependencies)</AdditionalDependencies>
    </Link>
  </ItemDefinitionGroup>
  <ItemGroup>
    <ClInclude Include="..\..\include\ignite\cache\cache.h" />
    <ClInclude Include="..\..\include\ignite\cache\cache_entry.h" />
    <ClInclude Include="..\..\include\ignite\cache\cache_peek_mode.h" />
    <ClInclude Include="..\..\include\ignite\cache\query\query.h" />
    <ClInclude Include="..\..\include\ignite\cache\query\query_argument.h" />
    <ClInclude Include="..\..\include\ignite\cache\query\query_cursor.h" />
    <ClInclude Include="..\..\include\ignite\cache\query\query_fields_cursor.h" />
    <ClInclude Include="..\..\include\ignite\cache\query\query_fields_row.h" />
    <ClInclude Include="..\..\include\ignite\cache\query\query_scan.h" />
    <ClInclude Include="..\..\include\ignite\cache\query\query_sql.h" />
    <ClInclude Include="..\..\include\ignite\cache\query\query_sql_fields.h" />
    <ClInclude Include="..\..\include\ignite\cache\query\query_text.h" />
    <ClInclude Include="..\..\include\ignite\ignite.h" />
    <ClInclude Include="..\..\include\ignite\ignite_configuration.h" />
    <ClInclude Include="..\..\include\ignite\ignite_error.h" />
    <ClInclude Include="..\..\include\ignite\ignition.h" />
    <ClInclude Include="..\..\include\ignite\guid.h" />
    <ClInclude Include="..\..\include\ignite\impl\cache\cache_impl.h" />
    <ClInclude Include="..\..\include\ignite\impl\cache\query\query_fields_row_impl.h" />
    <ClInclude Include="..\..\include\ignite\impl\cache\query\query_impl.h" />
    <ClInclude Include="..\..\include\ignite\impl\ignite_environment.h" />
    <ClInclude Include="..\..\include\ignite\impl\ignite_impl.h" />
    <ClInclude Include="..\..\include\ignite\impl\handle_registry.h" />
    <ClInclude Include="..\..\include\ignite\impl\operations.h" />
<<<<<<< HEAD
=======
    <ClInclude Include="..\..\include\ignite\impl\binary\binary_common.h" />
    <ClInclude Include="..\..\include\ignite\impl\binary\binary_id_resolver.h" />
    <ClInclude Include="..\..\include\ignite\impl\binary\binary_type_handler.h" />
    <ClInclude Include="..\..\include\ignite\impl\binary\binary_type_manager.h" />
    <ClInclude Include="..\..\include\ignite\impl\binary\binary_type_snapshot.h" />
    <ClInclude Include="..\..\include\ignite\impl\binary\binary_type_updater.h" />
    <ClInclude Include="..\..\include\ignite\impl\binary\binary_type_updater_impl.h" />
    <ClInclude Include="..\..\include\ignite\impl\binary\binary_reader_impl.h" />
    <ClInclude Include="..\..\include\ignite\impl\binary\binary_schema.h" />
    <ClInclude Include="..\..\include\ignite\impl\binary\binary_utils.h" />
    <ClInclude Include="..\..\include\ignite\impl\binary\binary_writer_impl.h" />
    <ClInclude Include="..\..\include\ignite\binary\binary.h" />
    <ClInclude Include="..\..\include\ignite\binary\binary_consts.h" />
    <ClInclude Include="..\..\include\ignite\binary\binary_containers.h" />
    <ClInclude Include="..\..\include\ignite\binary\binary_type.h" />
    <ClInclude Include="..\..\include\ignite\binary\binary_raw_reader.h" />
    <ClInclude Include="..\..\include\ignite\binary\binary_raw_writer.h" />
    <ClInclude Include="..\..\include\ignite\binary\binary_reader.h" />
    <ClInclude Include="..\..\include\ignite\binary\binary_writer.h" />
>>>>>>> 1133bd13
    <ClInclude Include="..\..\os\win\include\ignite\impl\utils.h" />
  </ItemGroup>
  <ItemGroup>
    <ClCompile Include="..\..\os\win\src\impl\utils.cpp" />
    <ClCompile Include="..\..\src\ignite.cpp" />
    <ClCompile Include="..\..\src\ignite_error.cpp" />
    <ClCompile Include="..\..\src\ignition.cpp" />
    <ClCompile Include="..\..\src\guid.cpp" />
    <ClCompile Include="..\..\src\impl\cache\cache_impl.cpp" />
    <ClCompile Include="..\..\src\impl\cache\query\query_impl.cpp" />
    <ClCompile Include="..\..\src\impl\ignite_environment.cpp" />
    <ClCompile Include="..\..\src\impl\ignite_impl.cpp" />
    <ClCompile Include="..\..\src\impl\handle_registry.cpp" />
<<<<<<< HEAD
=======
    <ClCompile Include="..\..\src\impl\interop\interop_input_stream.cpp" />
    <ClCompile Include="..\..\src\impl\interop\interop_memory.cpp" />
    <ClCompile Include="..\..\src\impl\interop\interop_output_stream.cpp" />
    <ClCompile Include="..\..\src\impl\binary\binary_type_handler.cpp" />
    <ClCompile Include="..\..\src\impl\binary\binary_type_manager.cpp" />
    <ClCompile Include="..\..\src\impl\binary\binary_type_snapshot.cpp" />
    <ClCompile Include="..\..\src\impl\binary\binary_type_updater.cpp" />
    <ClCompile Include="..\..\src\impl\binary\binary_type_updater_impl.cpp" />
    <ClCompile Include="..\..\src\impl\binary\binary_reader_impl.cpp" />
    <ClCompile Include="..\..\src\impl\binary\binary_schema.cpp" />
    <ClCompile Include="..\..\src\impl\binary\binary_utils.cpp" />
    <ClCompile Include="..\..\src\impl\binary\binary_writer_impl.cpp" />
    <ClCompile Include="..\..\src\binary\binary_containers.cpp" />
    <ClCompile Include="..\..\src\binary\binary_type.cpp" />
    <ClCompile Include="..\..\src\binary\binary_raw_reader.cpp" />
    <ClCompile Include="..\..\src\binary\binary_raw_writer.cpp" />
    <ClCompile Include="..\..\src\binary\binary_reader.cpp" />
    <ClCompile Include="..\..\src\binary\binary_writer.cpp" />
>>>>>>> 1133bd13
  </ItemGroup>
  <ItemGroup>
    <ProjectReference Include="..\..\..\common\project\vs\common.vcxproj">
      <Project>{4f7e4917-4612-4b96-9838-025711ade391}</Project>
    </ProjectReference>
  </ItemGroup>
  <Import Project="$(VCTargetsPath)\Microsoft.Cpp.targets" />
  <ImportGroup Label="ExtensionTargets">
  </ImportGroup>
</Project><|MERGE_RESOLUTION|>--- conflicted
+++ resolved
@@ -212,8 +212,6 @@
     <ClInclude Include="..\..\include\ignite\impl\ignite_impl.h" />
     <ClInclude Include="..\..\include\ignite\impl\handle_registry.h" />
     <ClInclude Include="..\..\include\ignite\impl\operations.h" />
-<<<<<<< HEAD
-=======
     <ClInclude Include="..\..\include\ignite\impl\binary\binary_common.h" />
     <ClInclude Include="..\..\include\ignite\impl\binary\binary_id_resolver.h" />
     <ClInclude Include="..\..\include\ignite\impl\binary\binary_type_handler.h" />
@@ -233,7 +231,6 @@
     <ClInclude Include="..\..\include\ignite\binary\binary_raw_writer.h" />
     <ClInclude Include="..\..\include\ignite\binary\binary_reader.h" />
     <ClInclude Include="..\..\include\ignite\binary\binary_writer.h" />
->>>>>>> 1133bd13
     <ClInclude Include="..\..\os\win\include\ignite\impl\utils.h" />
   </ItemGroup>
   <ItemGroup>
@@ -247,8 +244,6 @@
     <ClCompile Include="..\..\src\impl\ignite_environment.cpp" />
     <ClCompile Include="..\..\src\impl\ignite_impl.cpp" />
     <ClCompile Include="..\..\src\impl\handle_registry.cpp" />
-<<<<<<< HEAD
-=======
     <ClCompile Include="..\..\src\impl\interop\interop_input_stream.cpp" />
     <ClCompile Include="..\..\src\impl\interop\interop_memory.cpp" />
     <ClCompile Include="..\..\src\impl\interop\interop_output_stream.cpp" />
@@ -267,7 +262,6 @@
     <ClCompile Include="..\..\src\binary\binary_raw_writer.cpp" />
     <ClCompile Include="..\..\src\binary\binary_reader.cpp" />
     <ClCompile Include="..\..\src\binary\binary_writer.cpp" />
->>>>>>> 1133bd13
   </ItemGroup>
   <ItemGroup>
     <ProjectReference Include="..\..\..\common\project\vs\common.vcxproj">
