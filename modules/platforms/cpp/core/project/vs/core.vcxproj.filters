--- conflicted
+++ resolved
@@ -31,8 +31,6 @@
     <ClCompile Include="..\..\src\impl\cache\query\query_impl.cpp">
       <Filter>Code\impl\cache\query</Filter>
     </ClCompile>
-<<<<<<< HEAD
-=======
     <ClCompile Include="..\..\src\impl\binary\binary_utils.cpp">
       <Filter>Code\impl\binary</Filter>
     </ClCompile>
@@ -78,7 +76,6 @@
     <ClCompile Include="..\..\src\impl\binary\binary_type_handler.cpp">
       <Filter>Code\impl\binary</Filter>
     </ClCompile>
->>>>>>> 1133bd13
   </ItemGroup>
   <ItemGroup>
     <ClInclude Include="..\..\include\ignite\impl\cache\cache_impl.h">
@@ -144,8 +141,6 @@
     <ClInclude Include="..\..\include\ignite\cache\query\query_scan.h">
       <Filter>Code\cache\query</Filter>
     </ClInclude>
-<<<<<<< HEAD
-=======
     <ClInclude Include="..\..\include\ignite\cache\query\query_sql_fields.h">
       <Filter>Code\cache\query</Filter>
     </ClInclude>
@@ -218,7 +213,6 @@
     <ClInclude Include="..\..\include\ignite\impl\binary\binary_type_handler.h">
       <Filter>Code\impl\binary</Filter>
     </ClInclude>
->>>>>>> 1133bd13
   </ItemGroup>
   <ItemGroup>
     <Filter Include="Code">
@@ -230,12 +224,9 @@
     <Filter Include="Code\impl\cache">
       <UniqueIdentifier>{b013b0f6-c4b8-4b88-89bc-8b394971788e}</UniqueIdentifier>
     </Filter>
-<<<<<<< HEAD
-=======
     <Filter Include="Code\impl\interop">
       <UniqueIdentifier>{d4cc8aeb-6e7b-47e6-9b83-cba925844d96}</UniqueIdentifier>
     </Filter>
->>>>>>> 1133bd13
     <Filter Include="Code\cache">
       <UniqueIdentifier>{8b7e32c0-e222-4f3a-af31-19df380c369f}</UniqueIdentifier>
     </Filter>
