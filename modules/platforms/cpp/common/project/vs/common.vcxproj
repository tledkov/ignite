﻿<?xml version="1.0" encoding="utf-8"?>
<Project DefaultTargets="Build" ToolsVersion="4.0" xmlns="http://schemas.microsoft.com/developer/msbuild/2003">
  <ItemGroup Label="ProjectConfigurations">
    <ProjectConfiguration Include="Debug|Win32">
      <Configuration>Debug</Configuration>
      <Platform>Win32</Platform>
    </ProjectConfiguration>
    <ProjectConfiguration Include="Debug|x64">
      <Configuration>Debug</Configuration>
      <Platform>x64</Platform>
    </ProjectConfiguration>
    <ProjectConfiguration Include="Release|Win32">
      <Configuration>Release</Configuration>
      <Platform>Win32</Platform>
    </ProjectConfiguration>
    <ProjectConfiguration Include="Release|x64">
      <Configuration>Release</Configuration>
      <Platform>x64</Platform>
    </ProjectConfiguration>
  </ItemGroup>
  <PropertyGroup Label="Globals">
    <ProjectGuid>{B63F2E01-5157-4719-8491-0E1C7CD3B701}</ProjectGuid>
    <Keyword>Win32Proj</Keyword>
    <RootNamespace>common</RootNamespace>
  </PropertyGroup>
  <Import Project="$(VCTargetsPath)\Microsoft.Cpp.Default.props" />
  <PropertyGroup Condition="'$(Configuration)|$(Platform)'=='Debug|x64'" Label="Configuration">
    <ConfigurationType>StaticLibrary</ConfigurationType>
    <UseDebugLibraries>true</UseDebugLibraries>
    <PlatformToolset>v100</PlatformToolset>
    <CharacterSet>Unicode</CharacterSet>
  </PropertyGroup>
  <PropertyGroup Condition="'$(Configuration)|$(Platform)'=='Debug|Win32'" Label="Configuration">
    <ConfigurationType>StaticLibrary</ConfigurationType>
    <UseDebugLibraries>true</UseDebugLibraries>
    <PlatformToolset>v100</PlatformToolset>
    <CharacterSet>Unicode</CharacterSet>
  </PropertyGroup>
  <PropertyGroup Condition="'$(Configuration)|$(Platform)'=='Release|x64'" Label="Configuration">
    <ConfigurationType>StaticLibrary</ConfigurationType>
    <UseDebugLibraries>false</UseDebugLibraries>
    <PlatformToolset>v100</PlatformToolset>
    <WholeProgramOptimization>true</WholeProgramOptimization>
    <CharacterSet>Unicode</CharacterSet>
  </PropertyGroup>
  <PropertyGroup Condition="'$(Configuration)|$(Platform)'=='Release|Win32'" Label="Configuration">
    <ConfigurationType>StaticLibrary</ConfigurationType>
    <UseDebugLibraries>false</UseDebugLibraries>
    <PlatformToolset>v100</PlatformToolset>
    <WholeProgramOptimization>true</WholeProgramOptimization>
    <CharacterSet>Unicode</CharacterSet>
  </PropertyGroup>
  <Import Project="$(VCTargetsPath)\Microsoft.Cpp.props" />
  <ImportGroup Label="ExtensionSettings">
  </ImportGroup>
  <ImportGroup Condition="'$(Configuration)|$(Platform)'=='Debug|x64'" Label="PropertySheets">
    <Import Project="$(UserRootDir)\Microsoft.Cpp.$(Platform).user.props" Condition="exists('$(UserRootDir)\Microsoft.Cpp.$(Platform).user.props')" Label="LocalAppDataPlatform" />
  </ImportGroup>
  <ImportGroup Condition="'$(Configuration)|$(Platform)'=='Debug|Win32'" Label="PropertySheets">
    <Import Project="$(UserRootDir)\Microsoft.Cpp.$(Platform).user.props" Condition="exists('$(UserRootDir)\Microsoft.Cpp.$(Platform).user.props')" Label="LocalAppDataPlatform" />
  </ImportGroup>
  <ImportGroup Condition="'$(Configuration)|$(Platform)'=='Release|x64'" Label="PropertySheets">
    <Import Project="$(UserRootDir)\Microsoft.Cpp.$(Platform).user.props" Condition="exists('$(UserRootDir)\Microsoft.Cpp.$(Platform).user.props')" Label="LocalAppDataPlatform" />
  </ImportGroup>
  <ImportGroup Condition="'$(Configuration)|$(Platform)'=='Release|Win32'" Label="PropertySheets">
    <Import Project="$(UserRootDir)\Microsoft.Cpp.$(Platform).user.props" Condition="exists('$(UserRootDir)\Microsoft.Cpp.$(Platform).user.props')" Label="LocalAppDataPlatform" />
  </ImportGroup>
  <PropertyGroup Label="UserMacros" />
  <PropertyGroup Condition="'$(Configuration)|$(Platform)'=='Debug|x64'">
    <TargetName>ignite.common</TargetName>
    <OutDir>$(SolutionDir)$(Platform)\$(Configuration)\</OutDir>
    <IntDir>$(Platform)\$(Configuration)\</IntDir>
    <LinkIncremental>false</LinkIncremental>
  </PropertyGroup>
  <PropertyGroup Condition="'$(Configuration)|$(Platform)'=='Debug|Win32'">
    <TargetName>ignite.common</TargetName>
    <OutDir>$(SolutionDir)$(Platform)\$(Configuration)\</OutDir>
    <IntDir>$(Platform)\$(Configuration)\</IntDir>
    <LinkIncremental>false</LinkIncremental>
  </PropertyGroup>
  <PropertyGroup Condition="'$(Configuration)|$(Platform)'=='Release|x64'">
    <TargetName>ignite.common</TargetName>
    <OutDir>$(SolutionDir)$(Platform)\$(Configuration)\</OutDir>
    <IntDir>$(Platform)\$(Configuration)\</IntDir>
    <LinkIncremental>false</LinkIncremental>
  </PropertyGroup>
  <PropertyGroup Condition="'$(Configuration)|$(Platform)'=='Release|Win32'">
    <TargetName>ignite.common</TargetName>
    <OutDir>$(SolutionDir)$(Platform)\$(Configuration)\</OutDir>
    <IntDir>$(Platform)\$(Configuration)\</IntDir>
    <LinkIncremental>false</LinkIncremental>
  </PropertyGroup>
  <ItemDefinitionGroup Condition="'$(Configuration)|$(Platform)'=='Debug|x64'">
    <ClCompile>
      <PrecompiledHeader>NotUsing</PrecompiledHeader>
      <WarningLevel>Level3</WarningLevel>
      <Optimization>Disabled</Optimization>
      <PreprocessorDefinitions>_SCL_SECURE_NO_WARNINGS;WIN32;_DEBUG;_WINDOWS;_USRDLL;IGNITEJVM_EXPORTS;_CRT_SECURE_NO_WARNINGS;IGNITE_IMPL;%(PreprocessorDefinitions)</PreprocessorDefinitions>
      <AdditionalIncludeDirectories>$(ProjectDir)\..\..\include;$(ProjectDir)\..\..\os\win\include;%(AdditionalIncludeDirectories)</AdditionalIncludeDirectories>
      <DebugInformationFormat>ProgramDatabase</DebugInformationFormat>
    </ClCompile>
    <Link>
      <SubSystem>Windows</SubSystem>
      <GenerateDebugInformation>true</GenerateDebugInformation>
      <OptimizeReferences>false</OptimizeReferences>
      <EnableCOMDATFolding>false</EnableCOMDATFolding>
      <LinkTimeCodeGeneration>Default</LinkTimeCodeGeneration>
    </Link>
  </ItemDefinitionGroup>
  <ItemDefinitionGroup Condition="'$(Configuration)|$(Platform)'=='Debug|Win32'">
    <ClCompile>
      <WarningLevel>Level3</WarningLevel>
      <SDLCheck>false</SDLCheck>
      <AdditionalIncludeDirectories>$(ProjectDir)\..\..\include;$(ProjectDir)\..\..\os\win\include;%(AdditionalIncludeDirectories)</AdditionalIncludeDirectories>
      <PreprocessorDefinitions>_SCL_SECURE_NO_WARNINGS;WIN32;_DEBUG;_WINDOWS;_USRDLL;IGNITEJVM_EXPORTS;_CRT_SECURE_NO_WARNINGS;IGNITE_IMPL;%(PreprocessorDefinitions)</PreprocessorDefinitions>
      <DebugInformationFormat>ProgramDatabase</DebugInformationFormat>
    </ClCompile>
    <Link>
      <GenerateDebugInformation>true</GenerateDebugInformation>
      <OptimizeReferences>true</OptimizeReferences>
      <EnableCOMDATFolding>true</EnableCOMDATFolding>
      <LinkTimeCodeGeneration>Default</LinkTimeCodeGeneration>
    </Link>
  </ItemDefinitionGroup>
  <ItemDefinitionGroup Condition="'$(Configuration)|$(Platform)'=='Release|x64'">
    <ClCompile>
      <WarningLevel>Level3</WarningLevel>
      <PrecompiledHeader>NotUsing</PrecompiledHeader>
      <Optimization>MaxSpeed</Optimization>
      <FunctionLevelLinking>true</FunctionLevelLinking>
      <IntrinsicFunctions>true</IntrinsicFunctions>
      <PreprocessorDefinitions>_SCL_SECURE_NO_WARNINGS;WIN32;NDEBUG;_WINDOWS;_USRDLL;IGNITEJVM_EXPORTS;_CRT_SECURE_NO_WARNINGS;IGNITE_IMPL;%(PreprocessorDefinitions)</PreprocessorDefinitions>
      <AdditionalIncludeDirectories>$(ProjectDir)\..\..\include;$(ProjectDir)\..\..\os\win\include;%(AdditionalIncludeDirectories)</AdditionalIncludeDirectories>
      <InlineFunctionExpansion>AnySuitable</InlineFunctionExpansion>
      <FavorSizeOrSpeed>Speed</FavorSizeOrSpeed>
      <OmitFramePointers>true</OmitFramePointers>
      <BufferSecurityCheck>false</BufferSecurityCheck>
      <StringPooling>true</StringPooling>
    </ClCompile>
    <Link>
      <SubSystem>Windows</SubSystem>
      <GenerateDebugInformation>true</GenerateDebugInformation>
      <EnableCOMDATFolding>true</EnableCOMDATFolding>
      <OptimizeReferences>true</OptimizeReferences>
    </Link>
  </ItemDefinitionGroup>
  <ItemDefinitionGroup Condition="'$(Configuration)|$(Platform)'=='Release|Win32'">
    <ClCompile>
      <WarningLevel>Level3</WarningLevel>
      <Optimization>Full</Optimization>
      <FunctionLevelLinking>true</FunctionLevelLinking>
      <IntrinsicFunctions>true</IntrinsicFunctions>
      <AdditionalIncludeDirectories>$(ProjectDir)\..\..\include;$(ProjectDir)\..\..\os\win\include;%(AdditionalIncludeDirectories)</AdditionalIncludeDirectories>
      <InlineFunctionExpansion>AnySuitable</InlineFunctionExpansion>
      <FavorSizeOrSpeed>Speed</FavorSizeOrSpeed>
      <OmitFramePointers>true</OmitFramePointers>
      <StringPooling>true</StringPooling>
      <BufferSecurityCheck>false</BufferSecurityCheck>
      <PreprocessorDefinitions>_SCL_SECURE_NO_WARNINGS;_SCL_SECURE_NO_WARNINGS;_CRT_SECURE_NO_WARNINGS;IGNITE_IMPL;%(PreprocessorDefinitions)</PreprocessorDefinitions>
    </ClCompile>
    <Link>
      <GenerateDebugInformation>true</GenerateDebugInformation>
      <EnableCOMDATFolding>true</EnableCOMDATFolding>
      <OptimizeReferences>true</OptimizeReferences>
    </Link>
  </ItemDefinitionGroup>
  <ItemGroup>
    <ClInclude Include="..\..\include\ignite\common\big_integer.h" />
    <ClInclude Include="..\..\include\ignite\common\concurrent.h" />
    <ClInclude Include="..\..\include\ignite\common\decimal.h" />
    <ClInclude Include="..\..\include\ignite\common\default_allocator.h" />
    <ClInclude Include="..\..\include\ignite\common\dynamic_size_array.h" />
    <ClInclude Include="..\..\include\ignite\common\fixed_size_array.h" />
    <ClInclude Include="..\..\include\ignite\common\bits.h" />
    <ClInclude Include="..\..\include\ignite\common\platform_utils.h" />
    <ClInclude Include="..\..\include\ignite\common\reference_impl.h" />
    <ClInclude Include="..\..\include\ignite\common\utils.h" />
    <ClInclude Include="..\..\include\ignite\date.h" />
    <ClInclude Include="..\..\include\ignite\guid.h" />
    <ClInclude Include="..\..\include\ignite\ignite_error.h" />
    <ClInclude Include="..\..\include\ignite\reference.h" />
    <ClInclude Include="..\..\include\ignite\timestamp.h" />
    <ClInclude Include="..\..\os\win\include\ignite\common\common.h" />
    <ClInclude Include="..\..\os\win\include\ignite\common\concurrent_os.h" />
<<<<<<< HEAD
    <ClInclude Include="..\..\os\win\include\ignite\common\dynamic_load_os.h" />
    <ClInclude Include="targetver.h" />
=======
>>>>>>> d4b87f44
  </ItemGroup>
  <ItemGroup>
    <ClCompile Include="..\..\os\win\src\common\concurrent_os.cpp" />
    <ClCompile Include="..\..\os\win\src\common\dynamic_load_os.cpp" />
    <ClCompile Include="..\..\os\win\src\common\platform_utils.cpp" />
    <ClCompile Include="..\..\src\common\big_integer.cpp" />
    <ClCompile Include="..\..\src\common\bits.cpp" />
    <ClCompile Include="..\..\src\common\concurrent.cpp" />
    <ClCompile Include="..\..\src\common\decimal.cpp" />
    <ClCompile Include="..\..\src\common\utils.cpp" />
    <ClCompile Include="..\..\src\date.cpp" />
    <ClCompile Include="..\..\src\guid.cpp" />
    <ClCompile Include="..\..\src\ignite_error.cpp" />
    <ClCompile Include="..\..\src\timestamp.cpp" />
  </ItemGroup>
  <Import Project="$(VCTargetsPath)\Microsoft.Cpp.targets" />
  <ImportGroup Label="ExtensionTargets">
  </ImportGroup>
</Project><|MERGE_RESOLUTION|>--- conflicted
+++ resolved
@@ -182,11 +182,7 @@
     <ClInclude Include="..\..\include\ignite\timestamp.h" />
     <ClInclude Include="..\..\os\win\include\ignite\common\common.h" />
     <ClInclude Include="..\..\os\win\include\ignite\common\concurrent_os.h" />
-<<<<<<< HEAD
     <ClInclude Include="..\..\os\win\include\ignite\common\dynamic_load_os.h" />
-    <ClInclude Include="targetver.h" />
-=======
->>>>>>> d4b87f44
   </ItemGroup>
   <ItemGroup>
     <ClCompile Include="..\..\os\win\src\common\concurrent_os.cpp" />
