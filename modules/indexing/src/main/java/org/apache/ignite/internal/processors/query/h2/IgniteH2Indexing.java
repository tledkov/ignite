/*
 * Licensed to the Apache Software Foundation (ASF) under one or more
 * contributor license agreements.  See the NOTICE file distributed with
 * this work for additional information regarding copyright ownership.
 * The ASF licenses this file to You under the Apache License, Version 2.0
 * (the "License"); you may not use this file except in compliance with
 * the License.  You may obtain a copy of the License at
 *
 *      http://www.apache.org/licenses/LICENSE-2.0
 *
 * Unless required by applicable law or agreed to in writing, software
 * distributed under the License is distributed on an "AS IS" BASIS,
 * WITHOUT WARRANTIES OR CONDITIONS OF ANY KIND, either express or implied.
 * See the License for the specific language governing permissions and
 * limitations under the License.
 */

package org.apache.ignite.internal.processors.query.h2;

import org.apache.ignite.IgniteCheckedException;
import org.apache.ignite.IgniteException;
import org.apache.ignite.IgniteLogger;
import org.apache.ignite.cache.CacheMemoryMode;
import org.apache.ignite.cache.query.QueryCursor;
import org.apache.ignite.cache.query.SqlFieldsQuery;
import org.apache.ignite.cache.query.SqlQuery;
import org.apache.ignite.cache.query.annotations.QuerySqlFunction;
import org.apache.ignite.cluster.ClusterNode;
import org.apache.ignite.configuration.CacheConfiguration;
import org.apache.ignite.internal.GridKernalContext;
import org.apache.ignite.internal.IgniteInternalFuture;
import org.apache.ignite.internal.processors.affinity.AffinityTopologyVersion;
import org.apache.ignite.internal.processors.cache.CacheEntryImpl;
import org.apache.ignite.internal.processors.cache.CacheObject;
import org.apache.ignite.internal.processors.cache.CacheObjectContext;
import org.apache.ignite.internal.processors.cache.GridCacheAdapter;
import org.apache.ignite.internal.processors.cache.GridCacheAffinityManager;
import org.apache.ignite.internal.processors.cache.GridCacheContext;
import org.apache.ignite.internal.processors.cache.IgniteInternalCache;
import org.apache.ignite.internal.processors.cache.QueryCursorImpl;
import org.apache.ignite.internal.processors.cache.query.GridCacheQueryMarshallable;
import org.apache.ignite.internal.processors.cache.query.GridCacheTwoStepQuery;
import org.apache.ignite.internal.processors.query.GridQueryFieldMetadata;
import org.apache.ignite.internal.processors.query.GridQueryFieldsResult;
import org.apache.ignite.internal.processors.query.GridQueryFieldsResultAdapter;
import org.apache.ignite.internal.processors.query.GridQueryIndexDescriptor;
import org.apache.ignite.internal.processors.query.GridQueryIndexing;
import org.apache.ignite.internal.processors.query.GridQueryProperty;
import org.apache.ignite.internal.processors.query.GridQueryTypeDescriptor;
import org.apache.ignite.internal.processors.query.h2.opt.GridH2DefaultTableEngine;
import org.apache.ignite.internal.processors.query.h2.opt.GridH2KeyValueRowOffheap;
import org.apache.ignite.internal.processors.query.h2.opt.GridH2KeyValueRowOnheap;
import org.apache.ignite.internal.processors.query.h2.opt.GridH2QueryContext;
import org.apache.ignite.internal.processors.query.h2.opt.GridH2Row;
import org.apache.ignite.internal.processors.query.h2.opt.GridH2RowDescriptor;
import org.apache.ignite.internal.processors.query.h2.opt.GridH2RowFactory;
import org.apache.ignite.internal.processors.query.h2.opt.GridH2Table;
import org.apache.ignite.internal.processors.query.h2.opt.GridH2TreeIndex;
import org.apache.ignite.internal.processors.query.h2.opt.GridH2ValueCacheObject;
import org.apache.ignite.internal.processors.query.h2.opt.GridLuceneIndex;
import org.apache.ignite.internal.processors.query.h2.sql.GridSqlQuerySplitter;
import org.apache.ignite.internal.processors.query.h2.twostep.GridMapQueryExecutor;
import org.apache.ignite.internal.processors.query.h2.twostep.GridReduceQueryExecutor;
import org.apache.ignite.internal.util.GridBoundedConcurrentLinkedHashMap;
import org.apache.ignite.internal.util.GridEmptyCloseableIterator;
import org.apache.ignite.internal.util.GridSpinBusyLock;
import org.apache.ignite.internal.util.lang.GridCloseableIterator;
import org.apache.ignite.internal.util.lang.GridPlainRunnable;
import org.apache.ignite.internal.util.lang.IgniteInClosure2X;
import org.apache.ignite.internal.util.offheap.unsafe.GridUnsafeGuard;
import org.apache.ignite.internal.util.offheap.unsafe.GridUnsafeMemory;
import org.apache.ignite.internal.util.typedef.F;
import org.apache.ignite.internal.util.typedef.internal.LT;
import org.apache.ignite.internal.util.typedef.internal.S;
import org.apache.ignite.internal.util.typedef.internal.SB;
import org.apache.ignite.internal.util.typedef.internal.U;
import org.apache.ignite.lang.IgniteBiClosure;
import org.apache.ignite.lang.IgniteBiPredicate;
import org.apache.ignite.lang.IgniteBiTuple;
import org.apache.ignite.lang.IgniteFuture;
import org.apache.ignite.lang.IgniteInClosure;
import org.apache.ignite.marshaller.Marshaller;
import org.apache.ignite.marshaller.jdk.JdkMarshaller;
import org.apache.ignite.plugin.extensions.communication.Message;
import org.apache.ignite.resources.LoggerResource;
import org.apache.ignite.spi.indexing.IndexingQueryFilter;
import org.h2.api.JavaObjectSerializer;
import org.h2.command.CommandInterface;
import org.h2.engine.Session;
import org.h2.engine.SysProperties;
import org.h2.index.Index;
import org.h2.index.SpatialIndex;
import org.h2.jdbc.JdbcConnection;
import org.h2.jdbc.JdbcPreparedStatement;
import org.h2.message.DbException;
import org.h2.mvstore.cache.CacheLongKeyLIRS;
import org.h2.result.SortOrder;
import org.h2.server.web.WebServer;
import org.h2.table.Column;
import org.h2.table.IndexColumn;
import org.h2.table.Table;
import org.h2.tools.Server;
import org.h2.util.JdbcUtils;
import org.h2.value.DataType;
import org.h2.value.Value;
import org.h2.value.ValueArray;
import org.h2.value.ValueBoolean;
import org.h2.value.ValueByte;
import org.h2.value.ValueBytes;
import org.h2.value.ValueDate;
import org.h2.value.ValueDecimal;
import org.h2.value.ValueDouble;
import org.h2.value.ValueFloat;
import org.h2.value.ValueGeometry;
import org.h2.value.ValueInt;
import org.h2.value.ValueJavaObject;
import org.h2.value.ValueLong;
import org.h2.value.ValueNull;
import org.h2.value.ValueShort;
import org.h2.value.ValueString;
import org.h2.value.ValueTime;
import org.h2.value.ValueTimestamp;
import org.h2.value.ValueUuid;
import org.jetbrains.annotations.Nullable;
import org.jsr166.ConcurrentHashMap8;

import javax.cache.Cache;
import javax.cache.CacheException;
import java.io.Externalizable;
import java.io.IOException;
import java.io.ObjectInput;
import java.io.ObjectOutput;
import java.lang.reflect.Constructor;
import java.lang.reflect.Field;
import java.lang.reflect.Method;
import java.lang.reflect.Modifier;
import java.math.BigDecimal;
import java.sql.Connection;
import java.sql.Date;
import java.sql.DriverManager;
import java.sql.PreparedStatement;
import java.sql.ResultSet;
import java.sql.ResultSetMetaData;
import java.sql.SQLException;
import java.sql.Statement;
import java.sql.Time;
import java.sql.Timestamp;
import java.sql.Types;
import java.text.MessageFormat;
import java.util.ArrayList;
import java.util.Arrays;
import java.util.Collection;
import java.util.Collections;
import java.util.HashMap;
import java.util.HashSet;
import java.util.Iterator;
import java.util.LinkedHashMap;
import java.util.List;
import java.util.Map;
import java.util.UUID;
import java.util.concurrent.ConcurrentHashMap;
import java.util.concurrent.ConcurrentMap;

import static org.apache.ignite.IgniteSystemProperties.IGNITE_H2_DEBUG_CONSOLE;
import static org.apache.ignite.IgniteSystemProperties.getString;
import static org.apache.ignite.internal.processors.query.GridQueryIndexType.FULLTEXT;
import static org.apache.ignite.internal.processors.query.GridQueryIndexType.GEO_SPATIAL;
import static org.apache.ignite.internal.processors.query.GridQueryIndexType.SORTED;
import static org.apache.ignite.internal.processors.query.h2.opt.GridH2AbstractKeyValueRow.KEY_COL;
import static org.apache.ignite.internal.processors.query.h2.opt.GridH2QueryType.LOCAL;
import static org.apache.ignite.internal.processors.query.h2.opt.GridH2QueryType.PREPARE;

/**
 * Indexing implementation based on H2 database engine. In this implementation main query language is SQL,
 * fulltext indexing can be performed using Lucene. For each registered space
 * the SPI will create respective schema, for default space (where space name is null) schema
 * with name {@code ""} will be used. To avoid name conflicts user should not explicitly name
 * a schema {@code ""}.
 * <p>
 * For each registered {@link GridQueryTypeDescriptor} this SPI will create respective SQL table with
 * {@code '_key'} and {@code '_val'} fields for key and value, and fields from
 * {@link GridQueryTypeDescriptor#fields()}.
 * For each table it will create indexes declared in {@link GridQueryTypeDescriptor#indexes()}.
 */
@SuppressWarnings({"UnnecessaryFullyQualifiedName", "NonFinalStaticVariableUsedInClassInitialization"})
public class IgniteH2Indexing implements GridQueryIndexing {
    /** Default DB options. */
    private static final String DB_OPTIONS = ";LOCK_MODE=3;MULTI_THREADED=1;DB_CLOSE_ON_EXIT=FALSE" +
        ";DEFAULT_LOCK_TIMEOUT=10000;FUNCTIONS_IN_SCHEMA=true;OPTIMIZE_REUSE_RESULTS=0;QUERY_CACHE_SIZE=0" +
        ";RECOMPILE_ALWAYS=1;MAX_OPERATION_MEMORY=0;NESTED_JOINS=0;BATCH_JOINS=1" +
        ";ROW_FACTORY=\"" + GridH2RowFactory.class.getName() + "\"" +
        ";DEFAULT_TABLE_ENGINE=" + GridH2DefaultTableEngine.class.getName();

    /** */
    private static final int PREPARED_STMT_CACHE_SIZE = 256;

    /** */
    private static final int TWO_STEP_QRY_CACHE_SIZE = 1024;

    /** Field name for key. */
    public static final String KEY_FIELD_NAME = "_key";

    /** Field name for value. */
    public static final String VAL_FIELD_NAME = "_val";

    /** */
    private static final Field COMMAND_FIELD;

    /** */
    private static final char ESC_CH = '\"';

    /** */
    private static final String ESC_STR = ESC_CH + "" + ESC_CH;

    /**
     * Command in H2 prepared statement.
     */
    static {
        // Initialize system properties for H2.
        System.setProperty("h2.objectCache", "false");
        System.setProperty("h2.serializeJavaObject", "false");
        System.setProperty("h2.objectCacheMaxPerElementSize", "0"); // Avoid ValueJavaObject caching.

        try {
            COMMAND_FIELD = JdbcPreparedStatement.class.getDeclaredField("command");

            COMMAND_FIELD.setAccessible(true);
        }
        catch (NoSuchFieldException e) {
            throw new IllegalStateException("Check H2 version in classpath.", e);
        }
    }

    /** Logger. */
    @LoggerResource
    private IgniteLogger log;

    /** Node ID. */
    private UUID nodeId;

    /** */
    private Marshaller marshaller;

    /** Collection of schemaNames and registered tables. */
    private final ConcurrentMap<String, Schema> schemas = new ConcurrentHashMap8<>();

    /** */
    private String dbUrl = "jdbc:h2:mem:";

    /** */
    private final Collection<Connection> conns = Collections.synchronizedCollection(new ArrayList<Connection>());

    /** */
    private GridMapQueryExecutor mapQryExec;

    /** */
    private GridReduceQueryExecutor rdcQryExec;

    /** space name -> schema name */
    private final Map<String, String> space2schema = new ConcurrentHashMap8<>();

    /** */
    private GridSpinBusyLock busyLock;

    /** */
    private final ThreadLocal<ConnectionWrapper> connCache = new ThreadLocal<ConnectionWrapper>() {
        @Nullable @Override public ConnectionWrapper get() {
            ConnectionWrapper c = super.get();

            boolean reconnect = true;

            try {
                reconnect = c == null || c.connection().isClosed();
            }
            catch (SQLException e) {
                U.warn(log, "Failed to check connection status.", e);
            }

            if (reconnect) {
                c = initialValue();

                set(c);

                // Reset statement cache when new connection is created.
                stmtCache.remove(Thread.currentThread());
            }

            return c;
        }

        @Nullable @Override protected ConnectionWrapper initialValue() {
            Connection c;

            try {
                c = DriverManager.getConnection(dbUrl);
            }
            catch (SQLException e) {
                throw new IgniteException("Failed to initialize DB connection: " + dbUrl, e);
            }

            conns.add(c);

            return new ConnectionWrapper(c);
        }
    };

    /** */
    private volatile GridKernalContext ctx;

    /** */
    private final ConcurrentMap<String, GridH2Table> dataTables = new ConcurrentHashMap8<>();

    /** Statement cache. */
    private final ConcurrentHashMap<Thread, StatementCache> stmtCache = new ConcurrentHashMap<>();

    /** */
    private final GridBoundedConcurrentLinkedHashMap<TwoStepCachedQueryKey, TwoStepCachedQuery> twoStepCache =
        new GridBoundedConcurrentLinkedHashMap<>(TWO_STEP_QRY_CACHE_SIZE);

    /** */
    private final IgniteInClosure<? super IgniteInternalFuture<?>> logger = new IgniteInClosure<IgniteInternalFuture<?>>() {
        @Override public void apply(IgniteInternalFuture<?> fut) {
            try {
                fut.get();
            }
            catch (IgniteCheckedException e) {
                U.error(log, e.getMessage(), e);
            }
        }
    };

    /**
     * @return Kernal context.
     */
    public GridKernalContext kernalContext() {
        return ctx;
    }

    /**
     * @param space Space.
     * @return Connection.
     */
    public Connection connectionForSpace(@Nullable String space) {
        try {
            return connectionForThread(schema(space));
        }
        catch (IgniteCheckedException e) {
            throw new IgniteException(e);
        }
    }

    /**
     * @param c Connection.
     * @param sql SQL.
     * @param useStmtCache If {@code true} uses statement cache.
     * @return Prepared statement.
     * @throws SQLException If failed.
     */
    private PreparedStatement prepareStatement(Connection c, String sql, boolean useStmtCache) throws SQLException {
        if (useStmtCache) {
            Thread curThread = Thread.currentThread();

            StatementCache cache = stmtCache.get(curThread);

            if (cache == null) {
                StatementCache cache0 = new StatementCache(PREPARED_STMT_CACHE_SIZE);

                cache = stmtCache.putIfAbsent(curThread, cache0);

                if (cache == null)
                    cache = cache0;
            }

            PreparedStatement stmt = cache.get(sql);

            if (stmt != null && !stmt.isClosed()) {
                assert stmt.getConnection() == c;

                return stmt;
            }

            stmt = c.prepareStatement(sql);

            cache.put(sql, stmt);

            return stmt;
        }
        else
            return c.prepareStatement(sql);
    }

    /**
     * Gets DB connection.
     *
     * @param schema Whether to set schema for connection or not.
     * @return DB connection.
     * @throws IgniteCheckedException In case of error.
     */
    private Connection connectionForThread(@Nullable String schema) throws IgniteCheckedException {
        ConnectionWrapper c = connCache.get();

        if (c == null)
            throw new IgniteCheckedException("Failed to get DB connection for thread (check log for details).");

        if (schema != null && !F.eq(c.schema(), schema)) {
            Statement stmt = null;

            try {
                stmt = c.connection().createStatement();

                stmt.executeUpdate("SET SCHEMA " + schema);

                if (log.isDebugEnabled())
                    log.debug("Set schema: " + schema);

                c.schema(schema);
            }
            catch (SQLException e) {
                throw new IgniteCheckedException("Failed to set schema for DB connection for thread [schema=" +
                    schema + "]", e);
            }
            finally {
                U.close(stmt, log);
            }
        }

        return c.connection();
    }

    /**
     * Creates DB schema if it has not been created yet.
     *
     * @param schema Schema name.
     * @throws IgniteCheckedException If failed to create db schema.
     */
    private void createSchema(String schema) throws IgniteCheckedException {
        executeStatement("INFORMATION_SCHEMA", "CREATE SCHEMA IF NOT EXISTS " + schema);

        if (log.isDebugEnabled())
            log.debug("Created H2 schema for index database: " + schema);
    }

    /**
     * Creates DB schema if it has not been created yet.
     *
     * @param schema Schema name.
     * @throws IgniteCheckedException If failed to create db schema.
     */
    private void dropSchema(String schema) throws IgniteCheckedException {
        executeStatement("INFORMATION_SCHEMA", "DROP SCHEMA IF EXISTS " + schema);

        if (log.isDebugEnabled())
            log.debug("Dropped H2 schema for index database: " + schema);
    }

    /**
     * @param schema Schema
     * @param sql SQL statement.
     * @throws IgniteCheckedException If failed.
     */
    public void executeStatement(String schema, String sql) throws IgniteCheckedException {
        Statement stmt = null;

        try {
            Connection c = connectionForThread(schema);

            stmt = c.createStatement();

            stmt.executeUpdate(sql);
        }
        catch (SQLException e) {
            onSqlException();

            throw new IgniteCheckedException("Failed to execute statement: " + sql, e);
        }
        finally {
            U.close(stmt, log);
        }
    }

    /**
     * Removes entry with specified key from any tables (if exist).
     *
     * @param spaceName Space name.
     * @param key Key.
     * @param tblToUpdate Table to update.
     * @throws IgniteCheckedException In case of error.
     */
    private void removeKey(@Nullable String spaceName, CacheObject key, TableDescriptor tblToUpdate)
        throws IgniteCheckedException {
        try {
            Collection<TableDescriptor> tbls = tables(schema(spaceName));

            Class<?> keyCls = getClass(objectContext(spaceName), key);

            for (TableDescriptor tbl : tbls) {
                if (tbl != tblToUpdate && tbl.type().keyClass().isAssignableFrom(keyCls)) {
                    if (tbl.tbl.update(key, null, 0, true)) {
                        if (tbl.luceneIdx != null)
                            tbl.luceneIdx.remove(key);

                        return;
                    }
                }
            }
        }
        catch (Exception e) {
            throw new IgniteCheckedException("Failed to remove key: " + key, e);
        }
    }

    /**
     * Binds object to prepared statement.
     *
     * @param stmt SQL statement.
     * @param idx Index.
     * @param obj Value to store.
     * @throws IgniteCheckedException If failed.
     */
    private void bindObject(PreparedStatement stmt, int idx, @Nullable Object obj) throws IgniteCheckedException {
        try {
            if (obj == null)
                stmt.setNull(idx, Types.VARCHAR);
            else
                stmt.setObject(idx, obj);
        }
        catch (SQLException e) {
            throw new IgniteCheckedException("Failed to bind parameter [idx=" + idx + ", obj=" + obj + ", stmt=" +
                stmt + ']', e);
        }
    }

    /**
     * Handles SQL exception.
     */
    private void onSqlException() {
        Connection conn = connCache.get().connection();

        connCache.set(null);

        if (conn != null) {
            conns.remove(conn);

            // Reset connection to receive new one at next call.
            U.close(conn, log);
        }
    }

    /** {@inheritDoc} */
    @Override public void store(@Nullable String spaceName, GridQueryTypeDescriptor type, CacheObject k, CacheObject v,
        byte[] ver, long expirationTime) throws IgniteCheckedException {
        TableDescriptor tbl = tableDescriptor(spaceName, type);

        removeKey(spaceName, k, tbl);

        if (tbl == null)
            return; // Type was rejected.

        if (expirationTime == 0)
            expirationTime = Long.MAX_VALUE;

        tbl.tbl.update(k, v, expirationTime, false);

        if (tbl.luceneIdx != null)
            tbl.luceneIdx.store(k, v, ver, expirationTime);
    }

    /**
     * @param o Object.
     * @return {@code true} If it is a binary object.
     */
    private boolean isBinary(CacheObject o) {
        if (ctx == null)
            return false;

        return ctx.cacheObjects().isBinaryObject(o);
    }

    /**
     * @param coctx Cache object context.
     * @param o Object.
     * @return Object class.
     */
    private Class<?> getClass(CacheObjectContext coctx, CacheObject o) {
        return isBinary(o) ?
            Object.class :
            o.value(coctx, false).getClass();
    }

    /**
     * @param space Space.
     * @return Cache object context.
     */
    private CacheObjectContext objectContext(String space) {
        if (ctx == null)
            return null;

        return ctx.cache().internalCache(space).context().cacheObjectContext();
    }

    /**
     * @param space Space.
     * @return Cache object context.
     */
    private GridCacheContext cacheContext(String space) {
        if (ctx == null)
            return null;

        return ctx.cache().internalCache(space).context();
    }

    /** {@inheritDoc} */
    @Override public void remove(@Nullable String spaceName, CacheObject key, CacheObject val) throws IgniteCheckedException {
        if (log.isDebugEnabled())
            log.debug("Removing key from cache query index [locId=" + nodeId + ", key=" + key + ", val=" + val + ']');

        CacheObjectContext coctx = objectContext(spaceName);

        Class<?> keyCls = getClass(coctx, key);
        Class<?> valCls = val == null ? null : getClass(coctx, val);

        for (TableDescriptor tbl : tables(schema(spaceName))) {
            if (tbl.type().keyClass().isAssignableFrom(keyCls)
                && (val == null || tbl.type().valueClass().isAssignableFrom(valCls))) {
                if (tbl.tbl.update(key, val, 0, true)) {
                    if (tbl.luceneIdx != null)
                        tbl.luceneIdx.remove(key);

                    return;
                }
            }
        }
    }

    /** {@inheritDoc} */
    @Override public void onSwap(@Nullable String spaceName, CacheObject key) throws IgniteCheckedException {
        Schema schema = schemas.get(schema(spaceName));

        if (schema == null)
            return;

        Class<?> keyCls = getClass(objectContext(spaceName), key);

        for (TableDescriptor tbl : schema.tbls.values()) {
            if (tbl.type().keyClass().isAssignableFrom(keyCls)) {
                try {
                    if (tbl.tbl.onSwap(key))
                        return;
                }
                catch (IgniteCheckedException e) {
                    throw new IgniteCheckedException(e);
                }
            }
        }
    }

    /** {@inheritDoc} */
    @Override public void onUnswap(@Nullable String spaceName, CacheObject key, CacheObject val)
        throws IgniteCheckedException {
        assert val != null;

        CacheObjectContext coctx = objectContext(spaceName);

        Class<?> keyCls = getClass(coctx, key);
        Class<?> valCls = getClass(coctx, val);

        for (TableDescriptor tbl : tables(schema(spaceName))) {
            if (tbl.type().keyClass().isAssignableFrom(keyCls)
                && tbl.type().valueClass().isAssignableFrom(valCls)) {
                try {
                    if (tbl.tbl.onUnswap(key, val))
                        return;
                }
                catch (IgniteCheckedException e) {
                    throw new IgniteCheckedException(e);
                }
            }
        }
    }

    /**
     * Drops table form h2 database and clear all related indexes (h2 text, lucene).
     *
     * @param tbl Table to unregister.
     * @throws IgniteCheckedException If failed to unregister.
     */
    private void removeTable(TableDescriptor tbl) throws IgniteCheckedException {
        assert tbl != null;

        if (log.isDebugEnabled())
            log.debug("Removing query index table: " + tbl.fullTableName());

        Connection c = connectionForThread(tbl.schemaName());

        Statement stmt = null;

        try {
            // NOTE: there is no method dropIndex() for lucene engine correctly working.
            // So we have to drop all lucene index.
            // FullTextLucene.dropAll(c); TODO: GG-4015: fix this

            stmt = c.createStatement();

            String sql = "DROP TABLE IF EXISTS " + tbl.fullTableName();

            if (log.isDebugEnabled())
                log.debug("Dropping database index table with SQL: " + sql);

            stmt.executeUpdate(sql);
        }
        catch (SQLException e) {
            onSqlException();

            throw new IgniteCheckedException("Failed to drop database index table [type=" + tbl.type().name() +
                ", table=" + tbl.fullTableName() + "]", e);
        }
        finally {
            U.close(stmt, log);
        }

        if (tbl.luceneIdx != null)
            U.closeQuiet(tbl.luceneIdx);

        tbl.schema.tbls.remove(tbl.name());
    }

    /** {@inheritDoc} */
    @SuppressWarnings("unchecked")
    @Override public <K, V> GridCloseableIterator<IgniteBiTuple<K, V>> queryLocalText(
        @Nullable String spaceName, String qry, GridQueryTypeDescriptor type,
        IndexingQueryFilter filters) throws IgniteCheckedException {
        TableDescriptor tbl = tableDescriptor(spaceName, type);

        if (tbl != null && tbl.luceneIdx != null)
            return tbl.luceneIdx.query(qry, filters);

        return new GridEmptyCloseableIterator<>();
    }

    /** {@inheritDoc} */
    @Override public void unregisterType(@Nullable String spaceName, GridQueryTypeDescriptor type)
        throws IgniteCheckedException {
        TableDescriptor tbl = tableDescriptor(spaceName, type);

        if (tbl != null)
            removeTable(tbl);
    }

    /** {@inheritDoc} */
    @SuppressWarnings("unchecked")
    @Override public GridQueryFieldsResult queryLocalSqlFields(@Nullable final String spaceName, final String qry,
        @Nullable final Collection<Object> params, final IndexingQueryFilter filters, boolean enforceJoinOrder)
        throws IgniteCheckedException {
        Connection conn = connectionForSpace(spaceName);

        initLocalQueryContext(conn, enforceJoinOrder, filters);

        try {
            ResultSet rs = executeSqlQueryWithTimer(spaceName, conn, qry, params, true);

            List<GridQueryFieldMetadata> meta = null;

            if (rs != null) {
                try {
                    meta = meta(rs.getMetaData());
                }
                catch (SQLException e) {
                    throw new IgniteCheckedException("Failed to get meta data.", e);
                }
            }

            return new GridQueryFieldsResultAdapter(meta, new FieldsIterator(rs));
        }
        finally {
            GridH2QueryContext.clear(false);
        }
    }

    /**
     * @param rsMeta Metadata.
     * @return List of fields metadata.
     * @throws SQLException If failed.
     */
    private static List<GridQueryFieldMetadata> meta(ResultSetMetaData rsMeta) throws SQLException {
        List<GridQueryFieldMetadata> meta = new ArrayList<>(rsMeta.getColumnCount());

        for (int i = 1; i <= rsMeta.getColumnCount(); i++) {
            String schemaName = rsMeta.getSchemaName(i);
            String typeName = rsMeta.getTableName(i);
            String name = rsMeta.getColumnLabel(i);
            String type = rsMeta.getColumnClassName(i);

            if (type == null) // Expression always returns NULL.
                type = Void.class.getName();

            meta.add(new SqlFieldMetadata(schemaName, typeName, name, type));
        }

        return meta;
    }

    /**
     * @param stmt Prepared statement.
     * @return Command type.
     */
    private static int commandType(PreparedStatement stmt) {
        try {
            return ((CommandInterface)COMMAND_FIELD.get(stmt)).getCommandType();
        }
        catch (IllegalAccessException e) {
            throw new IllegalStateException(e);
        }
    }

    /**
     * Stores rule for constructing schemaName according to cache configuration.
     *
     * @param ccfg Cache configuration.
     * @return Proper schema name according to ANSI-99 standard.
     */
    private static String schemaNameFromCacheConf(CacheConfiguration<?,?> ccfg) {
        if (ccfg.getSqlSchema() == null)
            return escapeName(ccfg.getName(), true);

        if (ccfg.getSqlSchema().charAt(0) == ESC_CH)
            return ccfg.getSqlSchema();

        return ccfg.isSqlEscapeAll() ? escapeName(ccfg.getSqlSchema(), true) : ccfg.getSqlSchema().toUpperCase();
    }

    /**
     * Executes sql query.
     *
     * @param conn Connection,.
     * @param sql Sql query.
     * @param params Parameters.
     * @param useStmtCache If {@code true} uses statement cache.
     * @return Result.
     * @throws IgniteCheckedException If failed.
     */
    private ResultSet executeSqlQuery(Connection conn, String sql, Collection<Object> params, boolean useStmtCache)
        throws IgniteCheckedException {
        PreparedStatement stmt;

        try {
            stmt = prepareStatement(conn, sql, useStmtCache);
        }
        catch (SQLException e) {
            throw new IgniteCheckedException("Failed to parse SQL query: " + sql, e);
        }

        switch (commandType(stmt)) {
            case CommandInterface.SELECT:
            case CommandInterface.CALL:
            case CommandInterface.EXPLAIN:
            case CommandInterface.ANALYZE:
                break;
            default:
                throw new IgniteCheckedException("Failed to execute non-query SQL statement: " + sql);
        }

        bindParameters(stmt, params);

        try {
            return stmt.executeQuery();
        }
        catch (SQLException e) {
            throw new IgniteCheckedException("Failed to execute SQL query.", e);
        }
    }

    /**
     * Executes sql query and prints warning if query is too slow..
     *
     * @param space Space name.
     * @param conn Connection,.
     * @param sql Sql query.
     * @param params Parameters.
     * @param useStmtCache If {@code true} uses statement cache.
     * @return Result.
     * @throws IgniteCheckedException If failed.
     */
    public ResultSet executeSqlQueryWithTimer(String space,
        Connection conn,
        String sql,
        @Nullable Collection<Object> params,
        boolean useStmtCache) throws IgniteCheckedException {
        long start = U.currentTimeMillis();

        try {
            ResultSet rs = executeSqlQuery(conn, sql, params, useStmtCache);

            long time = U.currentTimeMillis() - start;

            long longQryExecTimeout = schemas.get(schema(space)).ccfg.getLongQueryWarningTimeout();

            if (time > longQryExecTimeout) {
                String msg = "Query execution is too long (" + time + " ms): " + sql;

                ResultSet plan = executeSqlQuery(conn, "EXPLAIN " + sql, params, false);

                plan.next();

                // Add SQL explain result message into log.
                String longMsg = "Query execution is too long [time=" + time + " ms, sql='" + sql + '\'' +
                    ", plan=" + U.nl() + plan.getString(1) + U.nl() + ", parameters=" + params + "]";

                LT.warn(log, null, longMsg, msg);
            }

            return rs;
        }
        catch (SQLException e) {
            onSqlException();

            throw new IgniteCheckedException(e);
        }
    }

    /**
     * Binds parameters to prepared statement.
     *
     * @param stmt Prepared statement.
     * @param params Parameters collection.
     * @throws IgniteCheckedException If failed.
     */
    public void bindParameters(PreparedStatement stmt, @Nullable Collection<Object> params) throws IgniteCheckedException {
        if (!F.isEmpty(params)) {
            int idx = 1;

            for (Object arg : params)
                bindObject(stmt, idx++, arg);
        }
    }

    /**
<<<<<<< HEAD
     * @param conn Connection.
     * @param enforceJoinOrder Enforce join order of tables.
     * @param filter Filter.
     */
    private void initLocalQueryContext(Connection conn, boolean enforceJoinOrder, IndexingQueryFilter filter) {
        setupConnection(conn, false, enforceJoinOrder);

        GridH2QueryContext.set(new GridH2QueryContext(nodeId, nodeId, 0, LOCAL).filter(filter).distributedJoins(false));
    }

    /**
     * @param conn Connection to use.
     * @param distributedJoins If distributed joins are enabled.
     * @param enforceJoinOrder Enforce join order of tables.
=======
     * Executes regular query.
     *
     * @param spaceName Space name.
     * @param qry Query.
     * @param params Query parameters.
     * @param type Query return type.
     * @param filters Space name and key filters.
     * @return Queried rows.
     * @throws IgniteCheckedException If failed.
>>>>>>> 21f22d3d
     */
    public void setupConnection(Connection conn, boolean distributedJoins, boolean enforceJoinOrder) {
        Session s = session(conn);

        s.setForceJoinOrder(enforceJoinOrder);
        s.setJoinBatchEnabled(distributedJoins);
    }

    /** {@inheritDoc} */
    @SuppressWarnings("unchecked")
    @Override public <K, V> GridCloseableIterator<IgniteBiTuple<K, V>> queryLocalSql(@Nullable String spaceName,
        final String qry, @Nullable final Collection<Object> params, GridQueryTypeDescriptor type,
        final IndexingQueryFilter filter) throws IgniteCheckedException {
        final TableDescriptor tbl = tableDescriptor(spaceName, type);

        if (tbl == null)
            throw new CacheException("Failed to find SQL table for type: " + type.name());

        String sql = generateQuery(qry, tbl);

        Connection conn = connectionForThread(tbl.schemaName());

        initLocalQueryContext(conn, false, filter);

        try {
            ResultSet rs = executeSqlQueryWithTimer(spaceName, conn, sql, params, true);

            return new KeyValIterator(rs);
        }
        finally {
            GridH2QueryContext.clear(false);
        }
    }

    /**
     * @param cctx Cache context.
     * @param qry Query.
     * @param keepCacheObj Flag to keep cache object.
     * @param enforceJoinOrder Enforce join order of tables.
     * @return Iterable result.
     */
    private Iterable<List<?>> runQueryTwoStep(final GridCacheContext<?,?> cctx, final GridCacheTwoStepQuery qry,
        final boolean keepCacheObj, final boolean enforceJoinOrder) {
        return new Iterable<List<?>>() {
            @Override public Iterator<List<?>> iterator() {
                return rdcQryExec.query(cctx, qry, keepCacheObj, enforceJoinOrder);
            }
        };
    }

    /** {@inheritDoc} */
    @SuppressWarnings("unchecked")
    @Override public <K, V> QueryCursor<Cache.Entry<K,V>> queryTwoStep(GridCacheContext<?,?> cctx, SqlQuery qry) {
        String type = qry.getType();
        String space = cctx.name();

        TableDescriptor tblDesc = tableDescriptor(type, space);

        if (tblDesc == null)
            throw new CacheException("Failed to find SQL table for type: " + type);

        String sql;

        try {
            sql = generateQuery(qry.getSql(), tblDesc);
        }
        catch (IgniteCheckedException e) {
            throw new IgniteException(e);
        }

        SqlFieldsQuery fqry = new SqlFieldsQuery(sql);

        fqry.setArgs(qry.getArgs());
        fqry.setPageSize(qry.getPageSize());
        fqry.setDistributedJoins(qry.isDistributedJoins());

        final QueryCursor<List<?>> res = queryTwoStep(cctx, fqry);

        final Iterable<Cache.Entry<K, V>> converted = new Iterable<Cache.Entry<K, V>>() {
            @Override public Iterator<Cache.Entry<K, V>> iterator() {
                final Iterator<List<?>> iter0 = res.iterator();

                return new Iterator<Cache.Entry<K,V>>() {
                    @Override public boolean hasNext() {
                        return iter0.hasNext();
                    }

                    @Override public Cache.Entry<K,V> next() {
                        List<?> l = iter0.next();

                        return new CacheEntryImpl<>((K)l.get(0),(V)l.get(1));
                    }

                    @Override public void remove() {
                        throw new UnsupportedOperationException();
                    }
                };
            }
        };

        // No metadata for SQL queries.
        return new QueryCursorImpl<Cache.Entry<K,V>>(converted) {
            @Override public void close() {
                res.close();
            }
        };
    }

    /**
     * @param cctx Cache context.
     * @return {@code true} If the given cache is partitioned.
     */
    public static boolean isPartitioned(GridCacheContext<?,?> cctx) {
        return !cctx.isReplicated() && !cctx.isLocal();
    }

    /**
     * @param c Connection.
     * @return Session.
     */
    public static Session session(Connection c) {
        return (Session)((JdbcConnection)c).getSession();
    }

    /** {@inheritDoc} */
    @Override public QueryCursor<List<?>> queryTwoStep(GridCacheContext<?,?> cctx, SqlFieldsQuery qry) {
        final String space = cctx.name();
        final String sqlQry = qry.getSql();

        Connection c = connectionForSpace(space);

        final boolean enforceJoinOrder = qry.isEnforceJoinOrder();
        final boolean distributedJoins = qry.isDistributedJoins() && isPartitioned(cctx);
        final boolean groupByCollocated = qry.isCollocated();

        GridCacheTwoStepQuery twoStepQry;
        List<GridQueryFieldMetadata> meta;

        final TwoStepCachedQueryKey cachedQryKey = new TwoStepCachedQueryKey(space, sqlQry, groupByCollocated,
            distributedJoins, enforceJoinOrder);
        TwoStepCachedQuery cachedQry = twoStepCache.get(cachedQryKey);

        if (cachedQry != null) {
            twoStepQry = cachedQry.twoStepQry.copy(qry.getArgs());
            meta = cachedQry.meta;
        }
        else {
            final UUID locNodeId = ctx.localNodeId();

            setupConnection(c, distributedJoins, enforceJoinOrder);

            GridH2QueryContext.set(new GridH2QueryContext(locNodeId, locNodeId, 0, PREPARE)
                .distributedJoins(distributedJoins));

            PreparedStatement stmt;

            try {
                stmt = c.prepareStatement(sqlQry);
            }
            catch (SQLException e) {
                throw new CacheException("Failed to parse query: " + sqlQry, e);
            }
            finally {
                GridH2QueryContext.clear(false);
            }

            try {
                bindParameters(stmt, F.asList(qry.getArgs()));

                twoStepQry = GridSqlQuerySplitter.split((JdbcPreparedStatement)stmt, qry.getArgs(), groupByCollocated,
                    distributedJoins);

                // Setup spaces from schemas.
                if (!twoStepQry.schemas().isEmpty()) {
                    Collection<String> spaces = new ArrayList<>(twoStepQry.schemas().size());

                    for (String schema : twoStepQry.schemas())
                        spaces.add(space(schema));

                    twoStepQry.spaces(spaces);
                }

                meta = meta(stmt.getMetaData());
            }
            catch (IgniteCheckedException e) {
                throw new CacheException("Failed to bind parameters: [qry=" + sqlQry + ", params=" +
                    Arrays.deepToString(qry.getArgs()) + "]", e);
            }
            catch (SQLException e) {
                throw new CacheException(e);
            }
            finally {
                U.close(stmt, log);
            }
        }

        if (log.isDebugEnabled())
            log.debug("Parsed query: `" + sqlQry + "` into two step query: " + twoStepQry);

        twoStepQry.pageSize(qry.getPageSize());

        QueryCursorImpl<List<?>> cursor = new QueryCursorImpl<>(
            runQueryTwoStep(cctx, twoStepQry, cctx.keepBinary(), enforceJoinOrder));

        cursor.fieldsMeta(meta);

        if (cachedQry == null && !twoStepQry.explain()) {
            cachedQry = new TwoStepCachedQuery(meta, twoStepQry.copy(null));
            twoStepCache.putIfAbsent(cachedQryKey, cachedQry);
        }

        return cursor;
    }

    /**
     * Prepares statement for query.
     *
     * @param qry Query string.
     * @param tbl Table to use.
     * @return Prepared statement.
     * @throws IgniteCheckedException In case of error.
     */
    private String generateQuery(String qry, TableDescriptor tbl) throws IgniteCheckedException {
        assert tbl != null;

        final String qry0 = qry;

        String t = tbl.fullTableName();

        String from = " ";

        qry = qry.trim();

        String upper = qry.toUpperCase();

        if (upper.startsWith("SELECT")) {
            qry = qry.substring(6).trim();

            final int star = qry.indexOf('*');

            if (star == 0)
                qry = qry.substring(1).trim();
            else if (star > 0) {
                if (F.eq('.', qry.charAt(star - 1))) {
                    t = qry.substring(0, star - 1);

                    qry = qry.substring(star + 1).trim();
                }
                else
                    throw new IgniteCheckedException("Invalid query (missing alias before asterisk): " + qry0);
            }
            else
                throw new IgniteCheckedException("Only queries starting with 'SELECT *' and 'SELECT alias.*' " +
                    "are supported (rewrite your query or use SqlFieldsQuery instead): " + qry0);

            upper = qry.toUpperCase();
        }

        if (!upper.startsWith("FROM"))
            from = " FROM " + t +
                (upper.startsWith("WHERE") || upper.startsWith("ORDER") || upper.startsWith("LIMIT") ?
                " " : " WHERE ");

        qry = "SELECT " + t + "." + KEY_FIELD_NAME + ", " + t + "." + VAL_FIELD_NAME + from + qry;

        return qry;
    }

    /**
     * Registers new class description.
     *
     * This implementation doesn't support type reregistration.
     *
     * @param type Type description.
     * @throws IgniteCheckedException In case of error.
     */
    @Override public boolean registerType(@Nullable String spaceName, GridQueryTypeDescriptor type)
        throws IgniteCheckedException {
        if (!validateTypeDescriptor(type))
            return false;

        String schemaName = schema(spaceName);

        Schema schema = schemas.get(schemaName);

        TableDescriptor tbl = new TableDescriptor(schema, type);

        try {
            Connection conn = connectionForThread(schemaName);

            createTable(schema, tbl, conn);

            schema.add(tbl);
        }
        catch (SQLException e) {
            onSqlException();

            throw new IgniteCheckedException("Failed to register query type: " + type, e);
        }

        return true;
    }

    /**
     * Validates properties described by query types.
     *
     * @param type Type descriptor.
     * @return True if type is valid.
     * @throws IgniteCheckedException If validation failed.
     */
    private boolean validateTypeDescriptor(GridQueryTypeDescriptor type)
        throws IgniteCheckedException {
        assert type != null;

        Collection<String> names = new HashSet<>();

        names.addAll(type.fields().keySet());

        if (names.size() < type.fields().size())
            throw new IgniteCheckedException("Found duplicated properties with the same name [keyType=" +
                type.keyClass().getName() + ", valueType=" + type.valueClass().getName() + "]");

        String ptrn = "Name ''{0}'' is reserved and cannot be used as a field name [type=" + type.name() + "]";

        for (String name : names) {
            if (name.equals(KEY_FIELD_NAME) || name.equals(VAL_FIELD_NAME))
                throw new IgniteCheckedException(MessageFormat.format(ptrn, name));
        }

        return true;
    }

    /**
     * Returns empty string, if {@code nullableString} is empty.
     *
     * @param nullableString String for convertion. Could be null.
     * @return Non null string. Could be empty.
     */
    private static String emptyIfNull(String nullableString) {
        return nullableString == null ? "" : nullableString;
    }

    /**
     * Escapes name to be valid SQL identifier. Currently just replaces '.' and '$' sign with '_'.
     *
     * @param name Name.
     * @param escapeAll Escape flag.
     * @return Escaped name.
     */
    private static String escapeName(String name, boolean escapeAll) {
        if (name == null) // It is possible only for a cache name.
            return ESC_STR;

        if (escapeAll)
            return ESC_CH + name + ESC_CH;

        SB sb = null;

        for (int i = 0; i < name.length(); i++) {
            char ch = name.charAt(i);

            if (!Character.isLetter(ch) && !Character.isDigit(ch) && ch != '_' &&
                !(ch == '"' && (i == 0 || i == name.length() - 1)) && ch != '-') {
                // Class name can also contain '$' or '.' - these should be escaped.
                assert ch == '$' || ch == '.';

                if (sb == null)
                    sb = new SB();

                sb.a(name.substring(sb.length(), i));

                // Replace illegal chars with '_'.
                sb.a('_');
            }
        }

        if (sb == null)
            return name;

        sb.a(name.substring(sb.length(), name.length()));

        return sb.toString();
    }

    /**
     * Create db table by using given table descriptor.
     *
     * @param schema Schema.
     * @param tbl Table descriptor.
     * @param conn Connection.
     * @throws SQLException If failed to create db table.
     */
    private void createTable(Schema schema, TableDescriptor tbl, Connection conn) throws SQLException {
        assert schema != null;
        assert tbl != null;

        boolean escapeAll = schema.escapeAll();

        String keyType = dbTypeFromClass(tbl.type().keyClass());
        String valTypeStr = dbTypeFromClass(tbl.type().valueClass());

        SB sql = new SB();

        sql.a("CREATE TABLE ").a(tbl.fullTableName()).a(" (")
            .a(KEY_FIELD_NAME).a(' ').a(keyType).a(" NOT NULL");

        sql.a(',').a(VAL_FIELD_NAME).a(' ').a(valTypeStr);

        for (Map.Entry<String, Class<?>> e: tbl.type().fields().entrySet())
            sql.a(',').a(escapeName(e.getKey(), escapeAll)).a(' ').a(dbTypeFromClass(e.getValue()));

        sql.a(')');

        if (log.isDebugEnabled())
            log.debug("Creating DB table with SQL: " + sql);

        GridH2RowDescriptor desc = new RowDescriptor(tbl.type(), schema);

        GridH2Table res = GridH2Table.Engine.createTable(conn, sql.toString(), desc, tbl, tbl.schema.spaceName);

        if (dataTables.putIfAbsent(res.identifier(), res) != null)
            throw new IllegalStateException("Table already exists: " + res.identifier());
    }

    /**
     * @param identifier Table identifier.
     * @return Data table.
     */
    public GridH2Table dataTable(String identifier) {
        return dataTables.get(identifier);
    }

    /**
     * Gets corresponding DB type from java class.
     *
     * @param cls Java class.
     * @return DB type name.
     */
    private String dbTypeFromClass(Class<?> cls) {
        return DBTypeEnum.fromClass(cls).dBTypeAsString();
    }

    /**
     * Gets table descriptor by value type.
     *
     * @param spaceName Space name.
     * @param type Value type descriptor.
     * @return Table descriptor or {@code null} if not found.
     */
    @Nullable private TableDescriptor tableDescriptor(@Nullable String spaceName, GridQueryTypeDescriptor type) {
        return tableDescriptor(type.name(), spaceName);
    }

    /**
     * Gets table descriptor by type and space names.
     *
     * @param type Type name.
     * @param space Space name.
     * @return Table descriptor.
     */
    @Nullable private TableDescriptor tableDescriptor(String type, @Nullable String space) {
        Schema s = schemas.get(schema(space));

        if (s == null)
            return null;

        return s.tbls.get(type);
    }

    /**
     * Gets collection of table for given schema name.
     *
     * @param schema Schema name.
     * @return Collection of table descriptors.
     */
    private Collection<TableDescriptor> tables(String schema) {
        Schema s = schemas.get(schema);

        if (s == null)
            return Collections.emptySet();

        return s.tbls.values();
    }

    /**
     * Gets database schema from space.
     *
     * @param space Space name. {@code null} would be converted to an empty string.
     * @return Schema name. Should not be null since we should not fail for an invalid space name.
     */
    private String schema(@Nullable String space) {
        return emptyIfNull(space2schema.get(emptyIfNull(space)));
    }

    /**
     * Gets space name from database schema.
     *
     * @param schemaName Schema name. Could not be null. Could be empty.
     * @return Space name. Could be null.
     */
    public String space(String schemaName) {
        assert schemaName != null;

        Schema schema = schemas.get(schemaName);

        // For the compatibility with conversion from """" to "" inside h2 lib
        if (schema == null) {
            assert schemaName.isEmpty() || schemaName.charAt(0) != ESC_CH;

            schema = schemas.get(escapeName(schemaName, true));
        }

        return schema.spaceName;
    }

    /** {@inheritDoc} */
    @Override public void rebuildIndexes(@Nullable String spaceName, GridQueryTypeDescriptor type) {
        TableDescriptor tbl = tableDescriptor(spaceName, type);

        if (tbl == null)
            return;

        if (tbl.schema.offheap != null)
            throw new UnsupportedOperationException("Index rebuilding is not supported when off-heap memory is used");

        tbl.tbl.rebuildIndexes();
    }

    /**
     * Gets size (for tests only).
     *
     * @param spaceName Space name.
     * @param type Type descriptor.
     * @return Size.
     * @throws IgniteCheckedException If failed or {@code -1} if the type is unknown.
     */
    long size(@Nullable String spaceName, GridQueryTypeDescriptor type) throws IgniteCheckedException {
        TableDescriptor tbl = tableDescriptor(spaceName, type);

        if (tbl == null)
            return -1;

        Connection conn = connectionForSpace(spaceName);

        setupConnection(conn, false, false);

        ResultSet rs = executeSqlQuery(conn,
            "SELECT COUNT(*) FROM " + tbl.fullTableName(), null, false);

        try {
            if (!rs.next())
                throw new IllegalStateException();

            return rs.getLong(1);
        }
        catch (SQLException e) {
            throw new IgniteCheckedException(e);
        }
    }

    /**
     * @return Busy lock.
     */
    public GridSpinBusyLock busyLock() {
        return busyLock;
    }

    /**
     * @return Map query executor.
     */
    public GridMapQueryExecutor mapQueryExecutor() {
        return mapQryExec;
    }

    /**
     * @return Reduce query executor.
     */
    public GridReduceQueryExecutor reduceQueryExecutor() {
        return rdcQryExec;
    }

    /** {@inheritDoc} */
    @SuppressWarnings("NonThreadSafeLazyInitialization")
    @Override public void start(GridKernalContext ctx, GridSpinBusyLock busyLock) throws IgniteCheckedException {
        if (log.isDebugEnabled())
            log.debug("Starting cache query index...");

        this.busyLock = busyLock;

        if (SysProperties.serializeJavaObject) {
            U.warn(log, "Serialization of Java objects in H2 was enabled.");

            SysProperties.serializeJavaObject = false;
        }

        if (JdbcUtils.serializer != null)
            U.warn(log, "Custom H2 serialization is already configured, will override.");

        JdbcUtils.serializer = h2Serializer();

        String dbName = (ctx != null ? ctx.localNodeId() : UUID.randomUUID()).toString();

        dbUrl = "jdbc:h2:mem:" + dbName + DB_OPTIONS;

        org.h2.Driver.load();

        try {
            if (getString(IGNITE_H2_DEBUG_CONSOLE) != null) {
                Connection c = DriverManager.getConnection(dbUrl);

                WebServer webSrv = new WebServer();
                Server web = new Server(webSrv, "-webPort", "0");
                web.start();
                String url = webSrv.addSession(c);

                try {
                    Server.openBrowser(url);
                }
                catch (Exception e) {
                    U.warn(log, "Failed to open browser: " + e.getMessage());
                }
            }
        }
        catch (SQLException e) {
            throw new IgniteCheckedException(e);
        }

        if (ctx == null) {
            // This is allowed in some tests.
            nodeId = UUID.randomUUID();
            marshaller = new JdkMarshaller();
        }
        else {
            this.ctx = ctx;

            nodeId = ctx.localNodeId();
            marshaller = ctx.config().getMarshaller();

            mapQryExec = new GridMapQueryExecutor(busyLock);
            rdcQryExec = new GridReduceQueryExecutor(busyLock);

            mapQryExec.start(ctx, this);
            rdcQryExec.start(ctx, this);
        }

        // TODO https://issues.apache.org/jira/browse/IGNITE-2139
        // registerMBean(gridName, this, GridH2IndexingSpiMBean.class);
    }

    /**
     * @param topic Topic.
     * @param nodes Nodes.
     * @param msg Message.
     * @param specialize Optional closure to specialize message for each node.
     * @param locNodeHandler Handler for local node.
     * @param plc Policy identifying the executor service which will process message.
     * @param runLocParallel Run local handler in parallel thread.
     * @return {@code true} If all messages sent successfully.
     */
    public boolean send(
        Object topic,
        Collection<ClusterNode> nodes,
        Message msg,
        @Nullable IgniteBiClosure<ClusterNode, Message, Message> specialize,
        @Nullable final IgniteInClosure2X<ClusterNode, Message> locNodeHandler,
        byte plc,
        boolean runLocParallel
    ) {
        boolean ok = true;

        if (specialize == null && msg instanceof GridCacheQueryMarshallable)
            ((GridCacheQueryMarshallable)msg).marshall(marshaller);

        ClusterNode locNode = null;

        for (ClusterNode node : nodes) {
            if (node.isLocal()) {
                locNode = node;

                continue;
            }

            try {
                if (specialize != null) {
                    msg = specialize.apply(node, msg);

                    if (msg instanceof GridCacheQueryMarshallable)
                        ((GridCacheQueryMarshallable)msg).marshall(marshaller);
                }

                ctx.io().send(node, topic, msg, plc);
            }
            catch (IgniteCheckedException e) {
                ok = false;

                U.warn(log, "Failed to send message [node=" + node + ", msg=" + msg +
                    ", errMsg=" + e.getMessage() + "]");
            }
        }

        // Local node goes the last to allow parallel execution.
        if (locNode != null) {
            if (specialize != null)
                msg = specialize.apply(locNode, msg);

            if (runLocParallel) {
                final ClusterNode finalLocNode = locNode;
                final Message finalMsg = msg;

                try {
                    // We prefer runLocal to runLocalSafe, because the latter can produce deadlock here.
                    ctx.closure().runLocal(new GridPlainRunnable() {
                        @Override public void run() {
                            locNodeHandler.apply(finalLocNode, finalMsg);
                        }
                    }, plc).listen(logger);
                }
                catch (IgniteCheckedException e) {
                    ok = false;

                    U.error(log, "Failed to execute query locally.", e);
                }
            }
            else
                locNodeHandler.apply(locNode, msg);
        }

        return ok;
    }

    /**
     * @return Serializer.
     */
    protected JavaObjectSerializer h2Serializer() {
        return new JavaObjectSerializer() {
                @Override public byte[] serialize(Object obj) throws Exception {
                    return marshaller.marshal(obj);
                }

                @Override public Object deserialize(byte[] bytes) throws Exception {
                    return marshaller.unmarshal(bytes, null);
                }
            };
    }

    /**
     * Registers SQL functions.
     *
     * @param schema Schema.
     * @param clss Classes.
     * @throws IgniteCheckedException If failed.
     */
    private void createSqlFunctions(String schema, Class<?>[] clss) throws IgniteCheckedException {
        if (F.isEmpty(clss))
            return;

        for (Class<?> cls : clss) {
            for (Method m : cls.getDeclaredMethods()) {
                QuerySqlFunction ann = m.getAnnotation(QuerySqlFunction.class);

                if (ann != null) {
                    int modifiers = m.getModifiers();

                    if (!Modifier.isStatic(modifiers) || !Modifier.isPublic(modifiers))
                        throw new IgniteCheckedException("Method " + m.getName() + " must be public static.");

                    String alias = ann.alias().isEmpty() ? m.getName() : ann.alias();

                    String clause = "CREATE ALIAS IF NOT EXISTS " + alias + (ann.deterministic() ?
                        " DETERMINISTIC FOR \"" :
                        " FOR \"") +
                        cls.getName() + '.' + m.getName() + '"';

                    executeStatement(schema, clause);
                }
            }
        }
    }

    /** {@inheritDoc} */
    @Override public void stop() throws IgniteCheckedException {
        if (log.isDebugEnabled())
            log.debug("Stopping cache query index...");

//        unregisterMBean(); TODO https://issues.apache.org/jira/browse/IGNITE-2139

        for (Schema schema : schemas.values()) {
            for (TableDescriptor desc : schema.tbls.values()) {
                if (desc.luceneIdx != null)
                    U.closeQuiet(desc.luceneIdx);
            }
        }

        for (Connection c : conns)
            U.close(c, log);

        conns.clear();
        schemas.clear();
        space2schema.clear();

        try (Connection c = DriverManager.getConnection(dbUrl);
             Statement s = c.createStatement()) {
            s.execute("SHUTDOWN");
        }
        catch (SQLException e) {
            U.error(log, "Failed to shutdown database.", e);
        }

        GridH2QueryContext.clearLocalNodeStop(nodeId);

        if (log.isDebugEnabled())
            log.debug("Cache query index stopped.");
    }

    /** {@inheritDoc} */
    @Override public void registerCache(GridCacheContext<?,?> cctx, CacheConfiguration<?,?> ccfg) 
        throws IgniteCheckedException {
        String schema = schemaNameFromCacheConf(ccfg);

        if (schemas.putIfAbsent(schema, new Schema(ccfg.getName(), schema, cctx, ccfg)) != null)
            throw new IgniteCheckedException("Cache already registered: " + U.maskName(ccfg.getName()));

        space2schema.put(emptyIfNull(ccfg.getName()), schema);

        createSchema(schema);

        createSqlFunctions(schema, ccfg.getSqlFunctionClasses());
    }

    /** {@inheritDoc} */
    @Override public void unregisterCache(CacheConfiguration<?, ?> ccfg) {
        String schema = schema(ccfg.getName());
        Schema rmv = schemas.remove(schema);

        if (rmv != null) {
            space2schema.remove(emptyIfNull(rmv.spaceName));
            mapQryExec.onCacheStop(ccfg.getName());

            rmv.onDrop();

            try {
                dropSchema(schema);
            }
            catch (IgniteCheckedException e) {
                U.error(log, "Failed to drop schema on cache stop (will ignore): " + U.maskName(ccfg.getName()), e);
            }
        }
    }

    /** {@inheritDoc} */
    @Override public IndexingQueryFilter backupFilter(
        @Nullable final AffinityTopologyVersion topVer,
        @Nullable final int[] parts
    ) {
        final AffinityTopologyVersion topVer0 = topVer != null ? topVer : AffinityTopologyVersion.NONE;

        return new IndexingQueryFilter() {
            @Nullable @Override public <K, V> IgniteBiPredicate<K, V> forSpace(String spaceName) {
                final GridCacheAdapter<Object, Object> cache = ctx.cache().internalCache(spaceName);

                if (cache.context().isReplicated())
                    return null;

                final GridCacheAffinityManager aff = cache.context().affinity();

                if (parts != null) {
                    if (parts.length < 64) { // Fast scan for small arrays.
                        return new IgniteBiPredicate<K,V>() {
                            @Override public boolean apply(K k, V v) {
                                int p = aff.partition(k);

                                for (int p0 : parts) {
                                    if (p0 == p)
                                        return true;

                                    if (p0 > p) // Array is sorted.
                                        return false;
                                }

                                return false;
                            }
                        };
                    }

                    return new IgniteBiPredicate<K,V>() {
                        @Override public boolean apply(K k, V v) {
                            int p = aff.partition(k);

                            return Arrays.binarySearch(parts, p) >= 0;
                        }
                    };
                }

                final ClusterNode locNode = ctx.discovery().localNode();

                return new IgniteBiPredicate<K, V>() {
                    @Override public boolean apply(K k, V v) {
                        return aff.primary(locNode, k, topVer0);
                    }
                };
            }
        };
    }

    /**
     * @return Ready topology version.
     */
    public AffinityTopologyVersion readyTopologyVersion() {
        return ctx.cache().context().exchange().readyAffinityVersion();
    }

    /**
     * @param topVer Topology version.
     * @throws IgniteCheckedException If failed.
     */
    public void awaitForReadyTopologyVersion(AffinityTopologyVersion topVer) throws IgniteCheckedException {
        IgniteInternalFuture<?> fut = ctx.cache().context().exchange().affinityReadyFuture(topVer);

        if (fut != null)
            fut.get();
    }

    /** {@inheritDoc} */
    @Override public void onDisconnected(IgniteFuture<?> reconnectFut) {
        rdcQryExec.onDisconnected(reconnectFut);
    }

    /**
     * Key for cached two-step query.
     */
    private static final class TwoStepCachedQueryKey {
        /** */
        private final String space;

        /** */
        private final String sql;

        /** */
        private final boolean groupByCollocated;

        /** */
        private final boolean distributedJoins;

        /** */
        private final boolean enforceJoinOrder;

        /**
         * @param space Space.
         * @param sql Sql.
         * @param groupByCollocated Collocated GROUP BY.
         * @param distributedJoins Distributed joins enabled.
         * @param enforceJoinOrder Enforce join order of tables.
         */
        private TwoStepCachedQueryKey(String space, String sql, boolean groupByCollocated, boolean distributedJoins,
            boolean enforceJoinOrder) {
            this.space = space;
            this.sql = sql;
            this.groupByCollocated = groupByCollocated;
            this.distributedJoins = distributedJoins;
            this.enforceJoinOrder = enforceJoinOrder;
        }

        /** {@inheritDoc} */
        @Override public boolean equals(Object o) {
            if (this == o)
                return true;

            if (o == null || getClass() != o.getClass())
                return false;

            TwoStepCachedQueryKey that = (TwoStepCachedQueryKey)o;

            if (groupByCollocated != that.groupByCollocated)
                return false;

            if (distributedJoins != that.distributedJoins)
                return false;

            if (enforceJoinOrder != that.enforceJoinOrder)
                return false;

            if (space != null ? !space.equals(that.space) : that.space != null)
                return false;

            return sql.equals(that.sql);
        }

        /** {@inheritDoc} */
        @Override public int hashCode() {
            int result = space != null ? space.hashCode() : 0;
            result = 31 * result + sql.hashCode();
            result = 31 * result + (groupByCollocated ? 1 : 0);
            result = 31 * result + (distributedJoins ? 1 : 0);
            result = 31 * result + (enforceJoinOrder ? 1 : 0);

            return result;
        }
    }

    /**
     * Cached two-step query.
     */
    private static final class TwoStepCachedQuery {
        /** */
        final List<GridQueryFieldMetadata> meta;

        /** */
        final GridCacheTwoStepQuery twoStepQry;

        /**
         * @param meta Fields metadata.
         * @param twoStepQry Query.
         */
        public TwoStepCachedQuery(List<GridQueryFieldMetadata> meta, GridCacheTwoStepQuery twoStepQry) {
            this.meta = meta;
            this.twoStepQry = twoStepQry;
        }

        /** {@inheritDoc} */
        @Override public String toString() {
            return S.toString(TwoStepCachedQuery.class, this);
        }
    }

    /**
     * @param c1 First column.
     * @param c2 Second column.
     * @return {@code true} If they are the same.
     */
    private static boolean equal(IndexColumn c1, IndexColumn c2) {
        return c1.column.getColumnId() == c2.column.getColumnId();
    }

    /**
     * @param cols Columns list.
     * @param col Column to find.
     * @return {@code true} If found.
     */
    private static boolean containsColumn(List<IndexColumn> cols, IndexColumn col) {
        for (int i = cols.size() - 1; i >= 0; i--) {
            if (equal(cols.get(i), col))
                return true;
        }

        return false;
    }

    /**
     * @param cols Columns list.
     * @param keyCol Primary key column.
     * @param affCol Affinity key column.
     * @return The same list back.
     */
    private static List<IndexColumn> treeIndexColumns(List<IndexColumn> cols, IndexColumn keyCol, IndexColumn affCol) {
        assert keyCol != null;

        if (!containsColumn(cols, keyCol))
            cols.add(keyCol);

        if (affCol != null && !containsColumn(cols, affCol))
            cols.add(affCol);

        return cols;
    }

    /**
     * Wrapper to store connection and flag is schema set or not.
     */
    private static class ConnectionWrapper {
        /** */
        private Connection conn;

        /** */
        private volatile String schema;

        /**
         * @param conn Connection to use.
         */
        ConnectionWrapper(Connection conn) {
            this.conn = conn;
        }

        /**
         * @return Schema name if schema is set, null otherwise.
         */
        public String schema() {
            return schema;
        }

        /**
         * @param schema Schema name set on this connection.
         */
        public void schema(@Nullable String schema) {
            this.schema = schema;
        }

        /**
         * @return Connection.
         */
        public Connection connection() {
            return conn;
        }

        /** {@inheritDoc} */
        @Override public String toString() {
            return S.toString(ConnectionWrapper.class, this);
        }
    }

    /**
     * Enum that helps to map java types to database types.
     */
    private enum DBTypeEnum {
        /** */
        INT("INT"),

        /** */
        BOOL("BOOL"),

        /** */
        TINYINT("TINYINT"),

        /** */
        SMALLINT("SMALLINT"),

        /** */
        BIGINT("BIGINT"),

        /** */
        DECIMAL("DECIMAL"),

        /** */
        DOUBLE("DOUBLE"),

        /** */
        REAL("REAL"),

        /** */
        TIME("TIME"),

        /** */
        TIMESTAMP("TIMESTAMP"),

        /** */
        DATE("DATE"),

        /** */
        VARCHAR("VARCHAR"),

        /** */
        CHAR("CHAR"),

        /** */
        BINARY("BINARY"),

        /** */
        UUID("UUID"),

        /** */
        ARRAY("ARRAY"),

        /** */
        GEOMETRY("GEOMETRY"),

        /** */
        OTHER("OTHER");

        /** Map of Class to enum. */
        private static final Map<Class<?>, DBTypeEnum> map = new HashMap<>();

        /**
         * Initialize map of DB types.
         */
        static {
            map.put(int.class, INT);
            map.put(Integer.class, INT);
            map.put(boolean.class, BOOL);
            map.put(Boolean.class, BOOL);
            map.put(byte.class, TINYINT);
            map.put(Byte.class, TINYINT);
            map.put(short.class, SMALLINT);
            map.put(Short.class, SMALLINT);
            map.put(long.class, BIGINT);
            map.put(Long.class, BIGINT);
            map.put(BigDecimal.class, DECIMAL);
            map.put(double.class, DOUBLE);
            map.put(Double.class, DOUBLE);
            map.put(float.class, REAL);
            map.put(Float.class, REAL);
            map.put(Time.class, TIME);
            map.put(Timestamp.class, TIMESTAMP);
            map.put(java.util.Date.class, TIMESTAMP);
            map.put(java.sql.Date.class, DATE);
            map.put(String.class, VARCHAR);
            map.put(UUID.class, UUID);
            map.put(byte[].class, BINARY);
        }

        /** */
        private final String dbType;

        /**
         * Constructs new instance.
         *
         * @param dbType DB type name.
         */
        DBTypeEnum(String dbType) {
            this.dbType = dbType;
        }

        /**
         * Resolves enum by class.
         *
         * @param cls Class.
         * @return Enum value.
         */
        public static DBTypeEnum fromClass(Class<?> cls) {
            DBTypeEnum res = map.get(cls);

            if (res != null)
                return res;

            if (DataType.isGeometryClass(cls))
                return GEOMETRY;

            return cls.isArray() && !cls.getComponentType().isPrimitive() ? ARRAY : OTHER;
        }

        /**
         * Gets DB type name.
         *
         * @return DB type name.
         */
        public String dBTypeAsString() {
            return dbType;
        }

        /** {@inheritDoc} */
        @Override public String toString() {
            return S.toString(DBTypeEnum.class, this);
        }
    }

    /**
     * Information about table in database.
     */
    private class TableDescriptor implements GridH2Table.IndexesFactory {
        /** */
        private final String fullTblName;

        /** */
        private final GridQueryTypeDescriptor type;

        /** */
        private final Schema schema;

        /** */
        private GridH2Table tbl;

        /** */
        private GridLuceneIndex luceneIdx;

        /**
         * @param schema Schema.
         * @param type Type descriptor.
         */
        TableDescriptor(Schema schema, GridQueryTypeDescriptor type) {
            this.type = type;
            this.schema = schema;

            fullTblName = schema.schemaName + "." + escapeName(type.name(), schema.escapeAll());
        }

        /**
         * @return Schema name.
         */
        public String schemaName() {
            return schema.schemaName;
        }

        /**
         * @return Database table name.
         */
        String fullTableName() {
            return fullTblName;
        }

        /**
         * @return Database table name.
         */
        String name() {
            return type.name();
        }

        /**
         * @return Type.
         */
        GridQueryTypeDescriptor type() {
            return type;
        }

        /** {@inheritDoc} */
        @Override public String toString() {
            return S.toString(TableDescriptor.class, this);
        }

        /** {@inheritDoc} */
        @Override public ArrayList<Index> createIndexes(GridH2Table tbl) {
            this.tbl = tbl;

            ArrayList<Index> idxs = new ArrayList<>();

            IndexColumn keyCol = tbl.indexColumn(KEY_COL, SortOrder.ASCENDING);
            IndexColumn affCol = tbl.getAffinityKeyColumn();

            if (affCol != null && equal(affCol, keyCol))
                affCol = null;

            // Add primary key index.
            idxs.add(new GridH2TreeIndex("_key_PK", tbl, true,
                treeIndexColumns(new ArrayList<IndexColumn>(2), keyCol, affCol)));

            if (type().valueClass() == String.class) {
                try {
                    luceneIdx = new GridLuceneIndex(ctx, schema.offheap, schema.spaceName, type);
                }
                catch (IgniteCheckedException e1) {
                    throw new IgniteException(e1);
                }
            }

            boolean affIdxFound = false;

            for (Map.Entry<String, GridQueryIndexDescriptor> e : type.indexes().entrySet()) {
                String name = e.getKey();
                GridQueryIndexDescriptor idx = e.getValue();

                if (idx.type() == FULLTEXT) {
                    try {
                        luceneIdx = new GridLuceneIndex(ctx, schema.offheap, schema.spaceName, type);
                    }
                    catch (IgniteCheckedException e1) {
                        throw new IgniteException(e1);
                    }
                }
                else {
                    List<IndexColumn> cols = new ArrayList<>(idx.fields().size() + 2);

                    boolean escapeAll = schema.escapeAll();

                    for (String field : idx.fields()) {
                        String fieldName = escapeAll ? field : escapeName(field, false).toUpperCase();

                        Column col = tbl.getColumn(fieldName);

                        cols.add(tbl.indexColumn(col.getColumnId(),
                            idx.descending(field) ? SortOrder.DESCENDING : SortOrder.ASCENDING));
                    }

                    if (idx.type() == SORTED) {
                        // We don't care about number of fields in affinity index, just affinity key must be the first.
                        affIdxFound |= affCol != null && equal(cols.get(0), affCol);

                        cols = treeIndexColumns(cols, keyCol, affCol);

                        idxs.add(new GridH2TreeIndex(name, tbl, false, cols));
                    }
                    else if (idx.type() == GEO_SPATIAL)
                        idxs.add(createH2SpatialIndex(tbl, name, cols.toArray(new IndexColumn[cols.size()])));
                    else
                        throw new IllegalStateException("Index type: " + idx.type());
                }
            }

            // Add explicit affinity key index if nothing alike was found.
            if (affCol != null && !affIdxFound) {
                idxs.add(new GridH2TreeIndex("AFFINITY_KEY", tbl, true,
                    treeIndexColumns(new ArrayList<IndexColumn>(2), affCol, keyCol)));
            }

            return idxs;
        }

        /**
         * @param tbl Table.
         * @param idxName Index name.
         * @param cols Columns.
         */
        private SpatialIndex createH2SpatialIndex(
            Table tbl,
            String idxName,
            IndexColumn[] cols
        ) {
            String className = "org.apache.ignite.internal.processors.query.h2.opt.GridH2SpatialIndex";

            try {
                Class<?> cls = Class.forName(className);

                Constructor<?> ctor = cls.getConstructor(
                    Table.class,
                    String.class,
                    IndexColumn[].class);

                if (!ctor.isAccessible())
                    ctor.setAccessible(true);

                return (SpatialIndex)ctor.newInstance(tbl, idxName, cols);
            }
            catch (Exception e) {
                throw new IgniteException("Failed to instantiate: " + className, e);
            }
        }
    }

    /**
     * Special field set iterator based on database result set.
     */
    private static class FieldsIterator extends GridH2ResultSetIterator<List<?>> {
        /** */
        private static final long serialVersionUID = 0L;

        /**
         * @param data Data.
         * @throws IgniteCheckedException If failed.
         */
        protected FieldsIterator(ResultSet data) throws IgniteCheckedException {
            super(data, false);
        }

        /** {@inheritDoc} */
        @Override protected List<?> createRow() {
            ArrayList<Object> res = new ArrayList<>(row.length);

            Collections.addAll(res, row);

            return res;
        }
    }

    /**
     * Special key/value iterator based on database result set.
     */
    private static class KeyValIterator<K, V> extends GridH2ResultSetIterator<IgniteBiTuple<K, V>> {
        /** */
        private static final long serialVersionUID = 0L;

        /**
         * @param data Data array.
         * @throws IgniteCheckedException If failed.
         */
        protected KeyValIterator(ResultSet data) throws IgniteCheckedException {
            super(data, false);
        }

        /** {@inheritDoc} */
        @SuppressWarnings("unchecked")
        @Override protected IgniteBiTuple<K, V> createRow() {
            K key = (K)row[0];
            V val = (V)row[1];

            return new IgniteBiTuple<>(key, val);
        }
    }

    /**
     * Field descriptor.
     */
    private static class SqlFieldMetadata implements GridQueryFieldMetadata {
        /** */
        private static final long serialVersionUID = 0L;

        /** Schema name. */
        private String schemaName;

        /** Type name. */
        private String typeName;

        /** Name. */
        private String name;

        /** Type. */
        private String type;

        /**
         * Required by {@link Externalizable}.
         */
        public SqlFieldMetadata() {
            // No-op
        }

        /**
         * @param schemaName Schema name.
         * @param typeName Type name.
         * @param name Name.
         * @param type Type.
         */
        SqlFieldMetadata(@Nullable String schemaName, @Nullable String typeName, String name, String type) {
            assert name != null && type != null : schemaName + " | " + typeName + " | " + name + " | " + type;

            this.schemaName = schemaName;
            this.typeName = typeName;
            this.name = name;
            this.type = type;
        }

        /** {@inheritDoc} */
        @Override public String schemaName() {
            return schemaName;
        }

        /** {@inheritDoc} */
        @Override public String typeName() {
            return typeName;
        }

        /** {@inheritDoc} */
        @Override public String fieldName() {
            return name;
        }

        /** {@inheritDoc} */
        @Override public String fieldTypeName() {
            return type;
        }

        /** {@inheritDoc} */
        @Override public void writeExternal(ObjectOutput out) throws IOException {
            U.writeString(out, schemaName);
            U.writeString(out, typeName);
            U.writeString(out, name);
            U.writeString(out, type);
        }

        /** {@inheritDoc} */
        @Override public void readExternal(ObjectInput in) throws IOException, ClassNotFoundException {
            schemaName = U.readString(in);
            typeName = U.readString(in);
            name = U.readString(in);
            type = U.readString(in);
        }

        /** {@inheritDoc} */
        @Override public String toString() {
            return S.toString(SqlFieldMetadata.class, this);
        }
    }

    /**
     * Database schema object.
     */
    private class Schema {
        /** */
        private final String spaceName;

        /** */
        private final String schemaName;

        /** */
        private final GridUnsafeMemory offheap;

        /** */
        private final ConcurrentMap<String, TableDescriptor> tbls = new ConcurrentHashMap8<>();

        /** Cache for deserialized offheap rows. */
        private final CacheLongKeyLIRS<GridH2KeyValueRowOffheap> rowCache;

        /** */
        private final GridCacheContext<?,?> cctx;

        /** */
        private final CacheConfiguration<?,?> ccfg;

        /**
         * @param spaceName Space name.
         * @param schemaName Schema name.
         * @param cctx Cache context.
         * @param ccfg Cache configuration.
         */
        private Schema(String spaceName, String schemaName, GridCacheContext<?,?> cctx, CacheConfiguration<?,?> ccfg) {
            this.spaceName = spaceName;
            this.cctx = cctx;
            this.schemaName = schemaName;
            this.ccfg = ccfg;

            offheap = ccfg.getOffHeapMaxMemory() >= 0 || ccfg.getMemoryMode() == CacheMemoryMode.OFFHEAP_TIERED ?
                new GridUnsafeMemory(0) : null;

            if (offheap != null) {
                CacheLongKeyLIRS.Config lirsCfg = new CacheLongKeyLIRS.Config();

                lirsCfg.maxMemory = ccfg.getSqlOnheapRowCacheSize();

                rowCache = new CacheLongKeyLIRS<>(lirsCfg);
            } else
                rowCache = null;
        }

        /**
         * @param tbl Table descriptor.
         */
        public void add(TableDescriptor tbl) {
            if (tbls.putIfAbsent(tbl.name(), tbl) != null)
                throw new IllegalStateException("Table already registered: " + tbl.name());
        }

        /**
         * @return Escape all.
         */
        public boolean escapeAll() {
            return ccfg.isSqlEscapeAll();
        }

        /**
         * Called after the schema was dropped.
         */
        public void onDrop() {
            for (TableDescriptor tblDesc : tbls.values()) {
                GridH2Table tbl = tblDesc.tbl;

                dataTables.remove(tbl.identifier(), tbl);

                tbl.destroy();
            }
        }
    }

    /**
     * Row descriptor.
     */
    private class RowDescriptor implements GridH2RowDescriptor {
        /** */
        private final GridQueryTypeDescriptor type;

        /** */
        private final String[] fields;

        /** */
        private final int[] fieldTypes;

        /** */
        private final int keyType;

        /** */
        private final int valType;

        /** */
        private final Schema schema;

        /** */
        private final GridUnsafeGuard guard;

        /** */
        private final boolean preferSwapVal;

        /** */
        private final boolean snapshotableIdx;

        /** */
        private final GridQueryProperty[] props;

        /**
         * @param type Type descriptor.
         * @param schema Schema.
         */
        RowDescriptor(GridQueryTypeDescriptor type, Schema schema) {
            assert type != null;
            assert schema != null;

            this.type = type;
            this.schema = schema;

            guard = schema.offheap == null ? null : new GridUnsafeGuard();

            Map<String, Class<?>> allFields = new LinkedHashMap<>();

            allFields.putAll(type.fields());

            fields = allFields.keySet().toArray(new String[allFields.size()]);

            fieldTypes = new int[fields.length];

            Class[] classes = allFields.values().toArray(new Class[fields.length]);

            for (int i = 0; i < fieldTypes.length; i++)
                fieldTypes[i] = DataType.getTypeFromClass(classes[i]);

            keyType = DataType.getTypeFromClass(type.keyClass());
            valType = DataType.getTypeFromClass(type.valueClass());

            props = new GridQueryProperty[fields.length];

            for (int i = 0; i < fields.length; i++) {
                GridQueryProperty p = type.property(fields[i]);

                assert p != null : fields[i];

                props[i] = p;
            }

            preferSwapVal = schema.ccfg.getMemoryMode() == CacheMemoryMode.OFFHEAP_TIERED;
            snapshotableIdx = schema.ccfg.isSnapshotableIndex() || schema.offheap != null;
        }

        /** {@inheritDoc} */
        @Override public IgniteH2Indexing indexing() {
            return IgniteH2Indexing.this;
        }

        /** {@inheritDoc} */
        @Override public GridQueryTypeDescriptor type() {
            return type;
        }

        /** {@inheritDoc} */
        @Override public GridCacheContext<?,?> context() {
            return schema.cctx;
        }

        /** {@inheritDoc} */
        @Override public GridUnsafeGuard guard() {
            return guard;
        }

        /** {@inheritDoc} */
        @Override public void cache(GridH2KeyValueRowOffheap row) {
            long ptr = row.pointer();

            assert ptr > 0 : ptr;

            schema.rowCache.put(ptr, row);
        }

        /** {@inheritDoc} */
        @Override public void uncache(long ptr) {
            schema.rowCache.remove(ptr);
        }

        /** {@inheritDoc} */
        @Override public GridUnsafeMemory memory() {
            return schema.offheap;
        }

        /** {@inheritDoc} */
        @Override public Value wrap(Object obj, int type) throws IgniteCheckedException {
            assert obj != null;

            if (obj instanceof CacheObject) { // Handle cache object.
                CacheObject co = (CacheObject)obj;

                if (type == Value.JAVA_OBJECT)
                    return new GridH2ValueCacheObject(cacheContext(schema.spaceName), co);

                obj = co.value(objectContext(schema.spaceName), false);
            }

            switch (type) {
                case Value.BOOLEAN:
                    return ValueBoolean.get((Boolean)obj);
                case Value.BYTE:
                    return ValueByte.get((Byte)obj);
                case Value.SHORT:
                    return ValueShort.get((Short)obj);
                case Value.INT:
                    return ValueInt.get((Integer)obj);
                case Value.FLOAT:
                    return ValueFloat.get((Float)obj);
                case Value.LONG:
                    return ValueLong.get((Long)obj);
                case Value.DOUBLE:
                    return ValueDouble.get((Double)obj);
                case Value.UUID:
                    UUID uuid = (UUID)obj;
                    return ValueUuid.get(uuid.getMostSignificantBits(), uuid.getLeastSignificantBits());
                case Value.DATE:
                    return ValueDate.get((Date)obj);
                case Value.TIME:
                    return ValueTime.get((Time)obj);
                case Value.TIMESTAMP:
                    if (obj instanceof java.util.Date && !(obj instanceof Timestamp))
                        obj = new Timestamp(((java.util.Date) obj).getTime());

                    return ValueTimestamp.get((Timestamp)obj);
                case Value.DECIMAL:
                    return ValueDecimal.get((BigDecimal)obj);
                case Value.STRING:
                    return ValueString.get(obj.toString());
                case Value.BYTES:
                    return ValueBytes.get((byte[])obj);
                case Value.JAVA_OBJECT:
                    return ValueJavaObject.getNoCopy(obj, null, null);
                case Value.ARRAY:
                    Object[] arr = (Object[])obj;

                    Value[] valArr = new Value[arr.length];

                    for (int i = 0; i < arr.length; i++) {
                        Object o = arr[i];

                        valArr[i] = o == null ? ValueNull.INSTANCE : wrap(o, DataType.getTypeFromClass(o.getClass()));
                    }

                    return ValueArray.get(valArr);

                case Value.GEOMETRY:
                    return ValueGeometry.getFromGeometry(obj);
            }

            throw new IgniteCheckedException("Failed to wrap value[type=" + type + ", value=" + obj + "]");
        }

        /** {@inheritDoc} */
        @Override public GridH2Row createRow(CacheObject key, @Nullable CacheObject val, long expirationTime)
            throws IgniteCheckedException {
            try {
                if (val == null) // Only can happen for remove operation, can create simple search row.
                    return GridH2RowFactory.create(wrap(key, keyType));

                return schema.offheap == null ?
                    new GridH2KeyValueRowOnheap(this, key, keyType, val, valType, expirationTime) :
                    new GridH2KeyValueRowOffheap(this, key, keyType, val, valType, expirationTime);
            }
            catch (ClassCastException e) {
                throw new IgniteCheckedException("Failed to convert key to SQL type. " +
                    "Please make sure that you always store each value type with the same key type " +
                    "or configure key type as common super class for all actual keys for this value type.", e);
            }
        }

        /** {@inheritDoc} */
        @SuppressWarnings("unchecked")
        @Override public Object readFromSwap(Object key) throws IgniteCheckedException {
            IgniteInternalCache<Object, ?> cache = ctx.cache().cache(schema.spaceName);

            GridCacheContext cctx = cache.context();

            if (cctx.isNear())
                cctx = cctx.near().dht().context();

            CacheObject v = cctx.swap().readValue(cctx.toCacheKeyObject(key), true, true);

            if (v == null)
                return null;

            return v;
        }

        /** {@inheritDoc} */
        @Override public int valueType() {
            return valType;
        }

        /** {@inheritDoc} */
        @Override public int fieldsCount() {
            return fields.length;
        }

        /** {@inheritDoc} */
        @Override public int fieldType(int col) {
            return fieldTypes[col];
        }

        /** {@inheritDoc} */
        @Override public Object columnValue(Object key, Object val, int col) {
            try {
                return props[col].value(key, val);
            }
            catch (IgniteCheckedException e) {
                throw DbException.convert(e);
            }
        }

        /** {@inheritDoc} */
        @Override public GridH2KeyValueRowOffheap createPointer(long ptr) {
            GridH2KeyValueRowOffheap row = schema.rowCache.get(ptr);

            if (row != null) {
                assert row.pointer() == ptr : ptr + " " + row.pointer();

                return row;
            }

            return new GridH2KeyValueRowOffheap(this, ptr);
        }

        /** {@inheritDoc} */
        @Override public boolean preferSwapValue() {
            return preferSwapVal;
        }

        /** {@inheritDoc} */
        @Override public boolean snapshotableIndex() {
            return snapshotableIdx;
        }
    }

    /**
     * Statement cache.
     */
    private static class StatementCache extends LinkedHashMap<String, PreparedStatement> {
        /** */
        private int size;

        /**
         * @param size Size.
         */
        private StatementCache(int size) {
            super(size, (float)0.75, true);

            this.size = size;
        }

        /** {@inheritDoc} */
        @Override protected boolean removeEldestEntry(Map.Entry<String, PreparedStatement> eldest) {
            boolean rmv = size() > size;

            if (rmv) {
                PreparedStatement stmt = eldest.getValue();

                U.closeQuiet(stmt);
            }

            return rmv;
        }
    }
}<|MERGE_RESOLUTION|>--- conflicted
+++ resolved
@@ -934,7 +934,6 @@
     }
 
     /**
-<<<<<<< HEAD
      * @param conn Connection.
      * @param enforceJoinOrder Enforce join order of tables.
      * @param filter Filter.
@@ -949,17 +948,6 @@
      * @param conn Connection to use.
      * @param distributedJoins If distributed joins are enabled.
      * @param enforceJoinOrder Enforce join order of tables.
-=======
-     * Executes regular query.
-     *
-     * @param spaceName Space name.
-     * @param qry Query.
-     * @param params Query parameters.
-     * @param type Query return type.
-     * @param filters Space name and key filters.
-     * @return Queried rows.
-     * @throws IgniteCheckedException If failed.
->>>>>>> 21f22d3d
      */
     public void setupConnection(Connection conn, boolean distributedJoins, boolean enforceJoinOrder) {
         Session s = session(conn);
@@ -1775,7 +1763,7 @@
     }
 
     /** {@inheritDoc} */
-    @Override public void registerCache(GridCacheContext<?,?> cctx, CacheConfiguration<?,?> ccfg) 
+    @Override public void registerCache(GridCacheContext<?,?> cctx, CacheConfiguration<?,?> ccfg)
         throws IgniteCheckedException {
         String schema = schemaNameFromCacheConf(ccfg);
 
