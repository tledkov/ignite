--- conflicted
+++ resolved
@@ -115,13 +115,8 @@
             }
         }
 
-<<<<<<< HEAD
-        // For portables and byte array cache object types.
-        return JdbcUtils.serialize(obj.value(objectContext(), false), null);
-=======
         // For user-provided and array types.
-        return Utils.serialize(obj, null);
->>>>>>> 97270bf3
+        return JdbcUtils.serialize(obj, null);
     }
 
     /** {@inheritDoc} */
