--- conflicted
+++ resolved
@@ -230,14 +230,11 @@
         suite.addTestSuite(CacheContinuousQueryFailoverAtomicPrimaryWriteOrderOffheapTieredTest.class);
         suite.addTestSuite(CacheContinuousQueryFailoverTxOffheapTieredTest.class);
         suite.addTestSuite(CacheContinuousQueryRandomOperationsTest.class);
-<<<<<<< HEAD
+        suite.addTestSuite(CacheContinuousQueryFactoryFilterTest.class);
+        suite.addTestSuite(GridCacheContinuousQueryConcurrentTest.class);
         suite.addTestSuite(CacheContinuousQueryFactoryFilterRandomOperationTest.class);
         suite.addTestSuite(CacheContinuousQueryAsyncFilterListenerTest.class);
         suite.addTestSuite(CacheContinuousQueryFactoryAsyncFilterRandomOperationTest.class);
-=======
-        suite.addTestSuite(CacheContinuousQueryFactoryFilterTest.class);
-        suite.addTestSuite(GridCacheContinuousQueryConcurrentTest.class);
->>>>>>> 5f7a46e3
         suite.addTestSuite(CacheContinuousQueryOperationP2PTest.class);
         suite.addTestSuite(CacheContinuousBatchAckTest.class);
         suite.addTestSuite(CacheContinuousBatchForceServerModeAckTest.class);
